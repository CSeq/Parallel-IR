/*===-- llvm-c/Core.h - Core Library C Interface ------------------*- C -*-===*\
|*                                                                            *|
|*                     The LLVM Compiler Infrastructure                       *|
|*                                                                            *|
|* This file is distributed under the University of Illinois Open Source      *|
|* License. See LICENSE.TXT for details.                                      *|
|*                                                                            *|
|*===----------------------------------------------------------------------===*|
|*                                                                            *|
|* This header declares the C interface to libLLVMCore.a, which implements    *|
|* the LLVM intermediate representation.                                      *|
|*                                                                            *|
\*===----------------------------------------------------------------------===*/

#ifndef LLVM_C_CORE_H
#define LLVM_C_CORE_H

#include "llvm-c/Support.h"

#ifdef __cplusplus
extern "C" {
#endif

/**
 * @defgroup LLVMC LLVM-C: C interface to LLVM
 *
 * This module exposes parts of the LLVM library as a C API.
 *
 * @{
 */

/**
 * @defgroup LLVMCTransforms Transforms
 */

/**
 * @defgroup LLVMCCore Core
 *
 * This modules provide an interface to libLLVMCore, which implements
 * the LLVM intermediate representation as well as other related types
 * and utilities.
 *
 * LLVM uses a polymorphic type hierarchy which C cannot represent, therefore
 * parameters must be passed as base types. Despite the declared types, most
 * of the functions provided operate only on branches of the type hierarchy.
 * The declared parameter names are descriptive and specify which type is
 * required. Additionally, each type hierarchy is documented along with the
 * functions that operate upon it. For more detail, refer to LLVM's C++ code.
 * If in doubt, refer to Core.cpp, which performs parameter downcasts in the
 * form unwrap<RequiredType>(Param).
 *
 * Many exotic languages can interoperate with C code but have a harder time
 * with C++ due to name mangling. So in addition to C, this interface enables
 * tools written in such languages.
 *
 * @{
 */

/**
 * @defgroup LLVMCCoreTypes Types and Enumerations
 *
 * @{
 */

/* Opaque types. */

/**
 * The top-level container for all LLVM global data. See the LLVMContext class.
 */
typedef struct LLVMOpaqueContext *LLVMContextRef;

/**
 * The top-level container for all other LLVM Intermediate Representation (IR)
 * objects.
 *
 * @see llvm::Module
 */
typedef struct LLVMOpaqueModule *LLVMModuleRef;

/**
 * Each value in the LLVM IR has a type, an LLVMTypeRef.
 *
 * @see llvm::Type
 */
typedef struct LLVMOpaqueType *LLVMTypeRef;

/**
 * Represents an individual value in LLVM IR.
 *
 * This models llvm::Value.
 */
typedef struct LLVMOpaqueValue *LLVMValueRef;

/**
 * Represents a basic block of instructions in LLVM IR.
 *
 * This models llvm::BasicBlock.
 */
typedef struct LLVMOpaqueBasicBlock *LLVMBasicBlockRef;

/**
 * Represents an LLVM basic block builder.
 *
 * This models llvm::IRBuilder.
 */
typedef struct LLVMOpaqueBuilder *LLVMBuilderRef;

/**
 * Interface used to provide a module to JIT or interpreter.
 * This is now just a synonym for llvm::Module, but we have to keep using the
 * different type to keep binary compatibility.
 */
typedef struct LLVMOpaqueModuleProvider *LLVMModuleProviderRef;

/** @see llvm::PassManagerBase */
typedef struct LLVMOpaquePassManager *LLVMPassManagerRef;

/** @see llvm::PassRegistry */
typedef struct LLVMOpaquePassRegistry *LLVMPassRegistryRef;

/**
 * Used to get the users and usees of a Value.
 *
 * @see llvm::Use */
typedef struct LLVMOpaqueUse *LLVMUseRef;


/**
 * @see llvm::DiagnosticInfo
 */
typedef struct LLVMOpaqueDiagnosticInfo *LLVMDiagnosticInfoRef;

typedef enum {
    LLVMZExtAttribute       = 1<<0,
    LLVMSExtAttribute       = 1<<1,
    LLVMNoReturnAttribute   = 1<<2,
    LLVMInRegAttribute      = 1<<3,
    LLVMStructRetAttribute  = 1<<4,
    LLVMNoUnwindAttribute   = 1<<5,
    LLVMNoAliasAttribute    = 1<<6,
    LLVMByValAttribute      = 1<<7,
    LLVMNestAttribute       = 1<<8,
    LLVMReadNoneAttribute   = 1<<9,
    LLVMReadOnlyAttribute   = 1<<10,
    LLVMNoInlineAttribute   = 1<<11,
    LLVMAlwaysInlineAttribute    = 1<<12,
    LLVMOptimizeForSizeAttribute = 1<<13,
    LLVMStackProtectAttribute    = 1<<14,
    LLVMStackProtectReqAttribute = 1<<15,
    LLVMAlignment = 31<<16,
    LLVMNoCaptureAttribute  = 1<<21,
    LLVMNoRedZoneAttribute  = 1<<22,
    LLVMNoImplicitFloatAttribute = 1<<23,
    LLVMNakedAttribute      = 1<<24,
    LLVMInlineHintAttribute = 1<<25,
    LLVMStackAlignment = 7<<26,
    LLVMReturnsTwice = 1 << 29,
    LLVMUWTable = 1 << 30,
    LLVMNonLazyBind = 1 << 31

    /* FIXME: These attributes are currently not included in the C API as
       a temporary measure until the API/ABI impact to the C API is understood
       and the path forward agreed upon.
    LLVMSanitizeAddressAttribute = 1ULL << 32,
    LLVMStackProtectStrongAttribute = 1ULL<<35,
    LLVMColdAttribute = 1ULL << 40,
    LLVMOptimizeNoneAttribute = 1ULL << 42,
    LLVMInAllocaAttribute = 1ULL << 43,
    LLVMNonNullAttribute = 1ULL << 44,
    LLVMJumpTableAttribute = 1ULL << 45,
    LLVMConvergentAttribute = 1ULL << 46,
    LLVMSafeStackAttribute = 1ULL << 47,
    */
} LLVMAttribute;

typedef enum {
  /* Terminator Instructions */
  LLVMRet            = 1,
  LLVMBr             = 2,
  LLVMSwitch         = 3,
  LLVMIndirectBr     = 4,
  LLVMInvoke         = 5,
  /* removed 6 due to API changes */
  LLVMUnreachable    = 7,

  /* Standard Binary Operators */
  LLVMAdd            = 8,
  LLVMFAdd           = 9,
  LLVMSub            = 10,
  LLVMFSub           = 11,
  LLVMMul            = 12,
  LLVMFMul           = 13,
  LLVMUDiv           = 14,
  LLVMSDiv           = 15,
  LLVMFDiv           = 16,
  LLVMURem           = 17,
  LLVMSRem           = 18,
  LLVMFRem           = 19,

  /* Logical Operators */
  LLVMShl            = 20,
  LLVMLShr           = 21,
  LLVMAShr           = 22,
  LLVMAnd            = 23,
  LLVMOr             = 24,
  LLVMXor            = 25,

  /* Memory Operators */
  LLVMAlloca         = 26,
  LLVMLoad           = 27,
  LLVMStore          = 28,
  LLVMGetElementPtr  = 29,

  /* Cast Operators */
  LLVMTrunc          = 30,
  LLVMZExt           = 31,
  LLVMSExt           = 32,
  LLVMFPToUI         = 33,
  LLVMFPToSI         = 34,
  LLVMUIToFP         = 35,
  LLVMSIToFP         = 36,
  LLVMFPTrunc        = 37,
  LLVMFPExt          = 38,
  LLVMPtrToInt       = 39,
  LLVMIntToPtr       = 40,
  LLVMBitCast        = 41,
  LLVMAddrSpaceCast  = 60,

  /* Other Operators */
  LLVMICmp           = 42,
  LLVMFCmp           = 43,
  LLVMPHI            = 44,
  LLVMCall           = 45,
  LLVMSelect         = 46,
  LLVMUserOp1        = 47,
  LLVMUserOp2        = 48,
  LLVMVAArg          = 49,
  LLVMExtractElement = 50,
  LLVMInsertElement  = 51,
  LLVMShuffleVector  = 52,
  LLVMExtractValue   = 53,
  LLVMInsertValue    = 54,

  /* Atomic operators */
  LLVMFence          = 55,
  LLVMAtomicCmpXchg  = 56,
  LLVMAtomicRMW      = 57,

  /* Exception Handling Operators */
  LLVMResume         = 58,
  LLVMLandingPad     = 59,
  LLVMCleanupRet     = 61,
  LLVMCatchRet       = 62,
<<<<<<< HEAD
  LLVMCatchPad     = 63,
  LLVMTerminatePad = 64,
  LLVMCleanupPad   = 65,
  LLVMCatchEndPad  = 66,

  /* Parallel operators */
  LLVMDetach         = 67,
  LLVMReattach       = 68,
  LLVMSync           = 69,

=======
  LLVMCatchPad       = 63,
  LLVMTerminatePad   = 64,
  LLVMCleanupPad     = 65,
  LLVMCatchEndPad    = 66,
  LLVMCleanupEndPad  = 67
>>>>>>> 88d51ce4
} LLVMOpcode;

typedef enum {
  LLVMVoidTypeKind,        /**< type with no size */
  LLVMHalfTypeKind,        /**< 16 bit floating point type */
  LLVMFloatTypeKind,       /**< 32 bit floating point type */
  LLVMDoubleTypeKind,      /**< 64 bit floating point type */
  LLVMX86_FP80TypeKind,    /**< 80 bit floating point type (X87) */
  LLVMFP128TypeKind,       /**< 128 bit floating point type (112-bit mantissa)*/
  LLVMPPC_FP128TypeKind,   /**< 128 bit floating point type (two 64-bits) */
  LLVMLabelTypeKind,       /**< Labels */
  LLVMIntegerTypeKind,     /**< Arbitrary bit width integers */
  LLVMFunctionTypeKind,    /**< Functions */
  LLVMStructTypeKind,      /**< Structures */
  LLVMArrayTypeKind,       /**< Arrays */
  LLVMPointerTypeKind,     /**< Pointers */
  LLVMVectorTypeKind,      /**< SIMD 'packed' format, or other vector type */
  LLVMMetadataTypeKind,    /**< Metadata */
  LLVMX86_MMXTypeKind,     /**< X86 MMX */
  LLVMTokenTypeKind        /**< Tokens */
} LLVMTypeKind;

typedef enum {
  LLVMExternalLinkage,    /**< Externally visible function */
  LLVMAvailableExternallyLinkage,
  LLVMLinkOnceAnyLinkage, /**< Keep one copy of function when linking (inline)*/
  LLVMLinkOnceODRLinkage, /**< Same, but only replaced by something
                            equivalent. */
  LLVMLinkOnceODRAutoHideLinkage, /**< Obsolete */
  LLVMWeakAnyLinkage,     /**< Keep one copy of function when linking (weak) */
  LLVMWeakODRLinkage,     /**< Same, but only replaced by something
                            equivalent. */
  LLVMAppendingLinkage,   /**< Special purpose, only applies to global arrays */
  LLVMInternalLinkage,    /**< Rename collisions when linking (static
                               functions) */
  LLVMPrivateLinkage,     /**< Like Internal, but omit from symbol table */
  LLVMDLLImportLinkage,   /**< Obsolete */
  LLVMDLLExportLinkage,   /**< Obsolete */
  LLVMExternalWeakLinkage,/**< ExternalWeak linkage description */
  LLVMGhostLinkage,       /**< Obsolete */
  LLVMCommonLinkage,      /**< Tentative definitions */
  LLVMLinkerPrivateLinkage, /**< Like Private, but linker removes. */
  LLVMLinkerPrivateWeakLinkage /**< Like LinkerPrivate, but is weak. */
} LLVMLinkage;

typedef enum {
  LLVMDefaultVisibility,  /**< The GV is visible */
  LLVMHiddenVisibility,   /**< The GV is hidden */
  LLVMProtectedVisibility /**< The GV is protected */
} LLVMVisibility;

typedef enum {
  LLVMDefaultStorageClass   = 0,
  LLVMDLLImportStorageClass = 1, /**< Function to be imported from DLL. */
  LLVMDLLExportStorageClass = 2  /**< Function to be accessible from DLL. */
} LLVMDLLStorageClass;

typedef enum {
  LLVMCCallConv           = 0,
  LLVMFastCallConv        = 8,
  LLVMColdCallConv        = 9,
  LLVMWebKitJSCallConv    = 12,
  LLVMAnyRegCallConv      = 13,
  LLVMX86StdcallCallConv  = 64,
  LLVMX86FastcallCallConv = 65
} LLVMCallConv;

typedef enum {
  LLVMIntEQ = 32, /**< equal */
  LLVMIntNE,      /**< not equal */
  LLVMIntUGT,     /**< unsigned greater than */
  LLVMIntUGE,     /**< unsigned greater or equal */
  LLVMIntULT,     /**< unsigned less than */
  LLVMIntULE,     /**< unsigned less or equal */
  LLVMIntSGT,     /**< signed greater than */
  LLVMIntSGE,     /**< signed greater or equal */
  LLVMIntSLT,     /**< signed less than */
  LLVMIntSLE      /**< signed less or equal */
} LLVMIntPredicate;

typedef enum {
  LLVMRealPredicateFalse, /**< Always false (always folded) */
  LLVMRealOEQ,            /**< True if ordered and equal */
  LLVMRealOGT,            /**< True if ordered and greater than */
  LLVMRealOGE,            /**< True if ordered and greater than or equal */
  LLVMRealOLT,            /**< True if ordered and less than */
  LLVMRealOLE,            /**< True if ordered and less than or equal */
  LLVMRealONE,            /**< True if ordered and operands are unequal */
  LLVMRealORD,            /**< True if ordered (no nans) */
  LLVMRealUNO,            /**< True if unordered: isnan(X) | isnan(Y) */
  LLVMRealUEQ,            /**< True if unordered or equal */
  LLVMRealUGT,            /**< True if unordered or greater than */
  LLVMRealUGE,            /**< True if unordered, greater than, or equal */
  LLVMRealULT,            /**< True if unordered or less than */
  LLVMRealULE,            /**< True if unordered, less than, or equal */
  LLVMRealUNE,            /**< True if unordered or not equal */
  LLVMRealPredicateTrue   /**< Always true (always folded) */
} LLVMRealPredicate;

typedef enum {
  LLVMLandingPadCatch,    /**< A catch clause   */
  LLVMLandingPadFilter    /**< A filter clause  */
} LLVMLandingPadClauseTy;

typedef enum {
  LLVMNotThreadLocal = 0,
  LLVMGeneralDynamicTLSModel,
  LLVMLocalDynamicTLSModel,
  LLVMInitialExecTLSModel,
  LLVMLocalExecTLSModel
} LLVMThreadLocalMode;

typedef enum {
  LLVMAtomicOrderingNotAtomic = 0, /**< A load or store which is not atomic */
  LLVMAtomicOrderingUnordered = 1, /**< Lowest level of atomicity, guarantees
                                     somewhat sane results, lock free. */
  LLVMAtomicOrderingMonotonic = 2, /**< guarantees that if you take all the
                                     operations affecting a specific address,
                                     a consistent ordering exists */
  LLVMAtomicOrderingAcquire = 4, /**< Acquire provides a barrier of the sort
                                   necessary to acquire a lock to access other
                                   memory with normal loads and stores. */
  LLVMAtomicOrderingRelease = 5, /**< Release is similar to Acquire, but with
                                   a barrier of the sort necessary to release
                                   a lock. */
  LLVMAtomicOrderingAcquireRelease = 6, /**< provides both an Acquire and a
                                          Release barrier (for fences and
                                          operations which both read and write
                                           memory). */
  LLVMAtomicOrderingSequentiallyConsistent = 7 /**< provides Acquire semantics
                                                 for loads and Release
                                                 semantics for stores.
                                                 Additionally, it guarantees
                                                 that a total ordering exists
                                                 between all
                                                 SequentiallyConsistent
                                                 operations. */
} LLVMAtomicOrdering;

typedef enum {
    LLVMAtomicRMWBinOpXchg, /**< Set the new value and return the one old */
    LLVMAtomicRMWBinOpAdd, /**< Add a value and return the old one */
    LLVMAtomicRMWBinOpSub, /**< Subtract a value and return the old one */
    LLVMAtomicRMWBinOpAnd, /**< And a value and return the old one */
    LLVMAtomicRMWBinOpNand, /**< Not-And a value and return the old one */
    LLVMAtomicRMWBinOpOr, /**< OR a value and return the old one */
    LLVMAtomicRMWBinOpXor, /**< Xor a value and return the old one */
    LLVMAtomicRMWBinOpMax, /**< Sets the value if it's greater than the
                             original using a signed comparison and return
                             the old one */
    LLVMAtomicRMWBinOpMin, /**< Sets the value if it's Smaller than the
                             original using a signed comparison and return
                             the old one */
    LLVMAtomicRMWBinOpUMax, /**< Sets the value if it's greater than the
                             original using an unsigned comparison and return
                             the old one */
    LLVMAtomicRMWBinOpUMin /**< Sets the value if it's greater than the
                             original using an unsigned comparison  and return
                             the old one */
} LLVMAtomicRMWBinOp;

typedef enum {
    LLVMDSError,
    LLVMDSWarning,
    LLVMDSRemark,
    LLVMDSNote
} LLVMDiagnosticSeverity;

/**
 * @}
 */

void LLVMInitializeCore(LLVMPassRegistryRef R);

/** Deallocate and destroy all ManagedStatic variables.
    @see llvm::llvm_shutdown
    @see ManagedStatic */
void LLVMShutdown(void);

/*===-- Error handling ----------------------------------------------------===*/

char *LLVMCreateMessage(const char *Message);
void LLVMDisposeMessage(char *Message);

typedef void (*LLVMFatalErrorHandler)(const char *Reason);

/**
 * Install a fatal error handler. By default, if LLVM detects a fatal error, it
 * will call exit(1). This may not be appropriate in many contexts. For example,
 * doing exit(1) will bypass many crash reporting/tracing system tools. This
 * function allows you to install a callback that will be invoked prior to the
 * call to exit(1).
 */
void LLVMInstallFatalErrorHandler(LLVMFatalErrorHandler Handler);

/**
 * Reset the fatal error handler. This resets LLVM's fatal error handling
 * behavior to the default.
 */
void LLVMResetFatalErrorHandler(void);

/**
 * Enable LLVM's built-in stack trace code. This intercepts the OS's crash
 * signals and prints which component of LLVM you were in at the time if the
 * crash.
 */
void LLVMEnablePrettyStackTrace(void);

/**
 * @defgroup LLVMCCoreContext Contexts
 *
 * Contexts are execution states for the core LLVM IR system.
 *
 * Most types are tied to a context instance. Multiple contexts can
 * exist simultaneously. A single context is not thread safe. However,
 * different contexts can execute on different threads simultaneously.
 *
 * @{
 */

typedef void (*LLVMDiagnosticHandler)(LLVMDiagnosticInfoRef, void *);
typedef void (*LLVMYieldCallback)(LLVMContextRef, void *);

/**
 * Create a new context.
 *
 * Every call to this function should be paired with a call to
 * LLVMContextDispose() or the context will leak memory.
 */
LLVMContextRef LLVMContextCreate(void);

/**
 * Obtain the global context instance.
 */
LLVMContextRef LLVMGetGlobalContext(void);

/**
 * Set the diagnostic handler for this context.
 */
void LLVMContextSetDiagnosticHandler(LLVMContextRef C,
                                     LLVMDiagnosticHandler Handler,
                                     void *DiagnosticContext);

/**
 * Set the yield callback function for this context.
 *
 * @see LLVMContext::setYieldCallback()
 */
void LLVMContextSetYieldCallback(LLVMContextRef C, LLVMYieldCallback Callback,
                                 void *OpaqueHandle);

/**
 * Destroy a context instance.
 *
 * This should be called for every call to LLVMContextCreate() or memory
 * will be leaked.
 */
void LLVMContextDispose(LLVMContextRef C);

/**
 * Return a string representation of the DiagnosticInfo. Use
 * LLVMDisposeMessage to free the string.
 *
 * @see DiagnosticInfo::print()
 */
char *LLVMGetDiagInfoDescription(LLVMDiagnosticInfoRef DI);

/**
 * Return an enum LLVMDiagnosticSeverity.
 *
 * @see DiagnosticInfo::getSeverity()
 */
LLVMDiagnosticSeverity LLVMGetDiagInfoSeverity(LLVMDiagnosticInfoRef DI);

unsigned LLVMGetMDKindIDInContext(LLVMContextRef C, const char* Name,
                                  unsigned SLen);
unsigned LLVMGetMDKindID(const char* Name, unsigned SLen);

/**
 * @}
 */

/**
 * @defgroup LLVMCCoreModule Modules
 *
 * Modules represent the top-level structure in an LLVM program. An LLVM
 * module is effectively a translation unit or a collection of
 * translation units merged together.
 *
 * @{
 */

/**
 * Create a new, empty module in the global context.
 *
 * This is equivalent to calling LLVMModuleCreateWithNameInContext with
 * LLVMGetGlobalContext() as the context parameter.
 *
 * Every invocation should be paired with LLVMDisposeModule() or memory
 * will be leaked.
 */
LLVMModuleRef LLVMModuleCreateWithName(const char *ModuleID);

/**
 * Create a new, empty module in a specific context.
 *
 * Every invocation should be paired with LLVMDisposeModule() or memory
 * will be leaked.
 */
LLVMModuleRef LLVMModuleCreateWithNameInContext(const char *ModuleID,
                                                LLVMContextRef C);
/**
 * Return an exact copy of the specified module.
 */
LLVMModuleRef LLVMCloneModule(LLVMModuleRef M);

/**
 * Destroy a module instance.
 *
 * This must be called for every created module or memory will be
 * leaked.
 */
void LLVMDisposeModule(LLVMModuleRef M);

/**
 * Obtain the data layout for a module.
 *
 * @see Module::getDataLayout()
 */
const char *LLVMGetDataLayout(LLVMModuleRef M);

/**
 * Set the data layout for a module.
 *
 * @see Module::setDataLayout()
 */
void LLVMSetDataLayout(LLVMModuleRef M, const char *Triple);

/**
 * Obtain the target triple for a module.
 *
 * @see Module::getTargetTriple()
 */
const char *LLVMGetTarget(LLVMModuleRef M);

/**
 * Set the target triple for a module.
 *
 * @see Module::setTargetTriple()
 */
void LLVMSetTarget(LLVMModuleRef M, const char *Triple);

/**
 * Dump a representation of a module to stderr.
 *
 * @see Module::dump()
 */
void LLVMDumpModule(LLVMModuleRef M);

/**
 * Print a representation of a module to a file. The ErrorMessage needs to be
 * disposed with LLVMDisposeMessage. Returns 0 on success, 1 otherwise.
 *
 * @see Module::print()
 */
LLVMBool LLVMPrintModuleToFile(LLVMModuleRef M, const char *Filename,
                               char **ErrorMessage);

/**
 * Return a string representation of the module. Use
 * LLVMDisposeMessage to free the string.
 *
 * @see Module::print()
 */
char *LLVMPrintModuleToString(LLVMModuleRef M);

/**
 * Set inline assembly for a module.
 *
 * @see Module::setModuleInlineAsm()
 */
void LLVMSetModuleInlineAsm(LLVMModuleRef M, const char *Asm);

/**
 * Obtain the context to which this module is associated.
 *
 * @see Module::getContext()
 */
LLVMContextRef LLVMGetModuleContext(LLVMModuleRef M);

/**
 * Obtain a Type from a module by its registered name.
 */
LLVMTypeRef LLVMGetTypeByName(LLVMModuleRef M, const char *Name);

/**
 * Obtain the number of operands for named metadata in a module.
 *
 * @see llvm::Module::getNamedMetadata()
 */
unsigned LLVMGetNamedMetadataNumOperands(LLVMModuleRef M, const char* name);

/**
 * Obtain the named metadata operands for a module.
 *
 * The passed LLVMValueRef pointer should refer to an array of
 * LLVMValueRef at least LLVMGetNamedMetadataNumOperands long. This
 * array will be populated with the LLVMValueRef instances. Each
 * instance corresponds to a llvm::MDNode.
 *
 * @see llvm::Module::getNamedMetadata()
 * @see llvm::MDNode::getOperand()
 */
void LLVMGetNamedMetadataOperands(LLVMModuleRef M, const char* name, LLVMValueRef *Dest);

/**
 * Add an operand to named metadata.
 *
 * @see llvm::Module::getNamedMetadata()
 * @see llvm::MDNode::addOperand()
 */
void LLVMAddNamedMetadataOperand(LLVMModuleRef M, const char* name,
                                 LLVMValueRef Val);

/**
 * Add a function to a module under a specified name.
 *
 * @see llvm::Function::Create()
 */
LLVMValueRef LLVMAddFunction(LLVMModuleRef M, const char *Name,
                             LLVMTypeRef FunctionTy);

/**
 * Obtain a Function value from a Module by its name.
 *
 * The returned value corresponds to a llvm::Function value.
 *
 * @see llvm::Module::getFunction()
 */
LLVMValueRef LLVMGetNamedFunction(LLVMModuleRef M, const char *Name);

/**
 * Obtain an iterator to the first Function in a Module.
 *
 * @see llvm::Module::begin()
 */
LLVMValueRef LLVMGetFirstFunction(LLVMModuleRef M);

/**
 * Obtain an iterator to the last Function in a Module.
 *
 * @see llvm::Module::end()
 */
LLVMValueRef LLVMGetLastFunction(LLVMModuleRef M);

/**
 * Advance a Function iterator to the next Function.
 *
 * Returns NULL if the iterator was already at the end and there are no more
 * functions.
 */
LLVMValueRef LLVMGetNextFunction(LLVMValueRef Fn);

/**
 * Decrement a Function iterator to the previous Function.
 *
 * Returns NULL if the iterator was already at the beginning and there are
 * no previous functions.
 */
LLVMValueRef LLVMGetPreviousFunction(LLVMValueRef Fn);

/**
 * @}
 */

/**
 * @defgroup LLVMCCoreType Types
 *
 * Types represent the type of a value.
 *
 * Types are associated with a context instance. The context internally
 * deduplicates types so there is only 1 instance of a specific type
 * alive at a time. In other words, a unique type is shared among all
 * consumers within a context.
 *
 * A Type in the C API corresponds to llvm::Type.
 *
 * Types have the following hierarchy:
 *
 *   types:
 *     integer type
 *     real type
 *     function type
 *     sequence types:
 *       array type
 *       pointer type
 *       vector type
 *     void type
 *     label type
 *     opaque type
 *
 * @{
 */

/**
 * Obtain the enumerated type of a Type instance.
 *
 * @see llvm::Type:getTypeID()
 */
LLVMTypeKind LLVMGetTypeKind(LLVMTypeRef Ty);

/**
 * Whether the type has a known size.
 *
 * Things that don't have a size are abstract types, labels, and void.a
 *
 * @see llvm::Type::isSized()
 */
LLVMBool LLVMTypeIsSized(LLVMTypeRef Ty);

/**
 * Obtain the context to which this type instance is associated.
 *
 * @see llvm::Type::getContext()
 */
LLVMContextRef LLVMGetTypeContext(LLVMTypeRef Ty);

/**
 * Dump a representation of a type to stderr.
 *
 * @see llvm::Type::dump()
 */
void LLVMDumpType(LLVMTypeRef Val);

/**
 * Return a string representation of the type. Use
 * LLVMDisposeMessage to free the string.
 *
 * @see llvm::Type::print()
 */
char *LLVMPrintTypeToString(LLVMTypeRef Val);

/**
 * @defgroup LLVMCCoreTypeInt Integer Types
 *
 * Functions in this section operate on integer types.
 *
 * @{
 */

/**
 * Obtain an integer type from a context with specified bit width.
 */
LLVMTypeRef LLVMInt1TypeInContext(LLVMContextRef C);
LLVMTypeRef LLVMInt8TypeInContext(LLVMContextRef C);
LLVMTypeRef LLVMInt16TypeInContext(LLVMContextRef C);
LLVMTypeRef LLVMInt32TypeInContext(LLVMContextRef C);
LLVMTypeRef LLVMInt64TypeInContext(LLVMContextRef C);
LLVMTypeRef LLVMInt128TypeInContext(LLVMContextRef C);
LLVMTypeRef LLVMIntTypeInContext(LLVMContextRef C, unsigned NumBits);

/**
 * Obtain an integer type from the global context with a specified bit
 * width.
 */
LLVMTypeRef LLVMInt1Type(void);
LLVMTypeRef LLVMInt8Type(void);
LLVMTypeRef LLVMInt16Type(void);
LLVMTypeRef LLVMInt32Type(void);
LLVMTypeRef LLVMInt64Type(void);
LLVMTypeRef LLVMInt128Type(void);
LLVMTypeRef LLVMIntType(unsigned NumBits);
unsigned LLVMGetIntTypeWidth(LLVMTypeRef IntegerTy);

/**
 * @}
 */

/**
 * @defgroup LLVMCCoreTypeFloat Floating Point Types
 *
 * @{
 */

/**
 * Obtain a 16-bit floating point type from a context.
 */
LLVMTypeRef LLVMHalfTypeInContext(LLVMContextRef C);

/**
 * Obtain a 32-bit floating point type from a context.
 */
LLVMTypeRef LLVMFloatTypeInContext(LLVMContextRef C);

/**
 * Obtain a 64-bit floating point type from a context.
 */
LLVMTypeRef LLVMDoubleTypeInContext(LLVMContextRef C);

/**
 * Obtain a 80-bit floating point type (X87) from a context.
 */
LLVMTypeRef LLVMX86FP80TypeInContext(LLVMContextRef C);

/**
 * Obtain a 128-bit floating point type (112-bit mantissa) from a
 * context.
 */
LLVMTypeRef LLVMFP128TypeInContext(LLVMContextRef C);

/**
 * Obtain a 128-bit floating point type (two 64-bits) from a context.
 */
LLVMTypeRef LLVMPPCFP128TypeInContext(LLVMContextRef C);

/**
 * Obtain a floating point type from the global context.
 *
 * These map to the functions in this group of the same name.
 */
LLVMTypeRef LLVMHalfType(void);
LLVMTypeRef LLVMFloatType(void);
LLVMTypeRef LLVMDoubleType(void);
LLVMTypeRef LLVMX86FP80Type(void);
LLVMTypeRef LLVMFP128Type(void);
LLVMTypeRef LLVMPPCFP128Type(void);

/**
 * @}
 */

/**
 * @defgroup LLVMCCoreTypeFunction Function Types
 *
 * @{
 */

/**
 * Obtain a function type consisting of a specified signature.
 *
 * The function is defined as a tuple of a return Type, a list of
 * parameter types, and whether the function is variadic.
 */
LLVMTypeRef LLVMFunctionType(LLVMTypeRef ReturnType,
                             LLVMTypeRef *ParamTypes, unsigned ParamCount,
                             LLVMBool IsVarArg);

/**
 * Returns whether a function type is variadic.
 */
LLVMBool LLVMIsFunctionVarArg(LLVMTypeRef FunctionTy);

/**
 * Obtain the Type this function Type returns.
 */
LLVMTypeRef LLVMGetReturnType(LLVMTypeRef FunctionTy);

/**
 * Obtain the number of parameters this function accepts.
 */
unsigned LLVMCountParamTypes(LLVMTypeRef FunctionTy);

/**
 * Obtain the types of a function's parameters.
 *
 * The Dest parameter should point to a pre-allocated array of
 * LLVMTypeRef at least LLVMCountParamTypes() large. On return, the
 * first LLVMCountParamTypes() entries in the array will be populated
 * with LLVMTypeRef instances.
 *
 * @param FunctionTy The function type to operate on.
 * @param Dest Memory address of an array to be filled with result.
 */
void LLVMGetParamTypes(LLVMTypeRef FunctionTy, LLVMTypeRef *Dest);

/**
 * @}
 */

/**
 * @defgroup LLVMCCoreTypeStruct Structure Types
 *
 * These functions relate to LLVMTypeRef instances.
 *
 * @see llvm::StructType
 *
 * @{
 */

/**
 * Create a new structure type in a context.
 *
 * A structure is specified by a list of inner elements/types and
 * whether these can be packed together.
 *
 * @see llvm::StructType::create()
 */
LLVMTypeRef LLVMStructTypeInContext(LLVMContextRef C, LLVMTypeRef *ElementTypes,
                                    unsigned ElementCount, LLVMBool Packed);

/**
 * Create a new structure type in the global context.
 *
 * @see llvm::StructType::create()
 */
LLVMTypeRef LLVMStructType(LLVMTypeRef *ElementTypes, unsigned ElementCount,
                           LLVMBool Packed);

/**
 * Create an empty structure in a context having a specified name.
 *
 * @see llvm::StructType::create()
 */
LLVMTypeRef LLVMStructCreateNamed(LLVMContextRef C, const char *Name);

/**
 * Obtain the name of a structure.
 *
 * @see llvm::StructType::getName()
 */
const char *LLVMGetStructName(LLVMTypeRef Ty);

/**
 * Set the contents of a structure type.
 *
 * @see llvm::StructType::setBody()
 */
void LLVMStructSetBody(LLVMTypeRef StructTy, LLVMTypeRef *ElementTypes,
                       unsigned ElementCount, LLVMBool Packed);

/**
 * Get the number of elements defined inside the structure.
 *
 * @see llvm::StructType::getNumElements()
 */
unsigned LLVMCountStructElementTypes(LLVMTypeRef StructTy);

/**
 * Get the elements within a structure.
 *
 * The function is passed the address of a pre-allocated array of
 * LLVMTypeRef at least LLVMCountStructElementTypes() long. After
 * invocation, this array will be populated with the structure's
 * elements. The objects in the destination array will have a lifetime
 * of the structure type itself, which is the lifetime of the context it
 * is contained in.
 */
void LLVMGetStructElementTypes(LLVMTypeRef StructTy, LLVMTypeRef *Dest);

/**
 * Get the type of the element at a given index in the structure.
 *
 * @see llvm::StructType::getTypeAtIndex()
 */
LLVMTypeRef LLVMStructGetTypeAtIndex(LLVMTypeRef StructTy, unsigned i);

/**
 * Determine whether a structure is packed.
 *
 * @see llvm::StructType::isPacked()
 */
LLVMBool LLVMIsPackedStruct(LLVMTypeRef StructTy);

/**
 * Determine whether a structure is opaque.
 *
 * @see llvm::StructType::isOpaque()
 */
LLVMBool LLVMIsOpaqueStruct(LLVMTypeRef StructTy);

/**
 * @}
 */

/**
 * @defgroup LLVMCCoreTypeSequential Sequential Types
 *
 * Sequential types represents "arrays" of types. This is a super class
 * for array, vector, and pointer types.
 *
 * @{
 */

/**
 * Obtain the type of elements within a sequential type.
 *
 * This works on array, vector, and pointer types.
 *
 * @see llvm::SequentialType::getElementType()
 */
LLVMTypeRef LLVMGetElementType(LLVMTypeRef Ty);

/**
 * Create a fixed size array type that refers to a specific type.
 *
 * The created type will exist in the context that its element type
 * exists in.
 *
 * @see llvm::ArrayType::get()
 */
LLVMTypeRef LLVMArrayType(LLVMTypeRef ElementType, unsigned ElementCount);

/**
 * Obtain the length of an array type.
 *
 * This only works on types that represent arrays.
 *
 * @see llvm::ArrayType::getNumElements()
 */
unsigned LLVMGetArrayLength(LLVMTypeRef ArrayTy);

/**
 * Create a pointer type that points to a defined type.
 *
 * The created type will exist in the context that its pointee type
 * exists in.
 *
 * @see llvm::PointerType::get()
 */
LLVMTypeRef LLVMPointerType(LLVMTypeRef ElementType, unsigned AddressSpace);

/**
 * Obtain the address space of a pointer type.
 *
 * This only works on types that represent pointers.
 *
 * @see llvm::PointerType::getAddressSpace()
 */
unsigned LLVMGetPointerAddressSpace(LLVMTypeRef PointerTy);

/**
 * Create a vector type that contains a defined type and has a specific
 * number of elements.
 *
 * The created type will exist in the context thats its element type
 * exists in.
 *
 * @see llvm::VectorType::get()
 */
LLVMTypeRef LLVMVectorType(LLVMTypeRef ElementType, unsigned ElementCount);

/**
 * Obtain the number of elements in a vector type.
 *
 * This only works on types that represent vectors.
 *
 * @see llvm::VectorType::getNumElements()
 */
unsigned LLVMGetVectorSize(LLVMTypeRef VectorTy);

/**
 * @}
 */

/**
 * @defgroup LLVMCCoreTypeOther Other Types
 *
 * @{
 */

/**
 * Create a void type in a context.
 */
LLVMTypeRef LLVMVoidTypeInContext(LLVMContextRef C);

/**
 * Create a label type in a context.
 */
LLVMTypeRef LLVMLabelTypeInContext(LLVMContextRef C);

/**
 * Create a X86 MMX type in a context.
 */
LLVMTypeRef LLVMX86MMXTypeInContext(LLVMContextRef C);

/**
 * These are similar to the above functions except they operate on the
 * global context.
 */
LLVMTypeRef LLVMVoidType(void);
LLVMTypeRef LLVMLabelType(void);
LLVMTypeRef LLVMX86MMXType(void);

/**
 * @}
 */

/**
 * @}
 */

/**
 * @defgroup LLVMCCoreValues Values
 *
 * The bulk of LLVM's object model consists of values, which comprise a very
 * rich type hierarchy.
 *
 * LLVMValueRef essentially represents llvm::Value. There is a rich
 * hierarchy of classes within this type. Depending on the instance
 * obtained, not all APIs are available.
 *
 * Callers can determine the type of an LLVMValueRef by calling the
 * LLVMIsA* family of functions (e.g. LLVMIsAArgument()). These
 * functions are defined by a macro, so it isn't obvious which are
 * available by looking at the Doxygen source code. Instead, look at the
 * source definition of LLVM_FOR_EACH_VALUE_SUBCLASS and note the list
 * of value names given. These value names also correspond to classes in
 * the llvm::Value hierarchy.
 *
 * @{
 */

#define LLVM_FOR_EACH_VALUE_SUBCLASS(macro) \
  macro(Argument)                           \
  macro(BasicBlock)                         \
  macro(InlineAsm)                          \
  macro(User)                               \
    macro(Constant)                         \
      macro(BlockAddress)                   \
      macro(ConstantAggregateZero)          \
      macro(ConstantArray)                  \
      macro(ConstantDataSequential)         \
        macro(ConstantDataArray)            \
        macro(ConstantDataVector)           \
      macro(ConstantExpr)                   \
      macro(ConstantFP)                     \
      macro(ConstantInt)                    \
      macro(ConstantPointerNull)            \
      macro(ConstantStruct)                 \
      macro(ConstantVector)                 \
      macro(GlobalValue)                    \
        macro(GlobalAlias)                  \
        macro(GlobalObject)                 \
          macro(Function)                   \
          macro(GlobalVariable)             \
      macro(UndefValue)                     \
    macro(Instruction)                      \
      macro(BinaryOperator)                 \
      macro(CallInst)                       \
        macro(IntrinsicInst)                \
          macro(DbgInfoIntrinsic)           \
            macro(DbgDeclareInst)           \
          macro(MemIntrinsic)               \
            macro(MemCpyInst)               \
            macro(MemMoveInst)              \
            macro(MemSetInst)               \
      macro(CmpInst)                        \
        macro(FCmpInst)                     \
        macro(ICmpInst)                     \
      macro(ExtractElementInst)             \
      macro(GetElementPtrInst)              \
      macro(InsertElementInst)              \
      macro(InsertValueInst)                \
      macro(LandingPadInst)                 \
      macro(CleanupPadInst)                 \
      macro(PHINode)                        \
      macro(SelectInst)                     \
      macro(ShuffleVectorInst)              \
      macro(StoreInst)                      \
      macro(TerminatorInst)                 \
        macro(BranchInst)                   \
        macro(IndirectBrInst)               \
        macro(InvokeInst)                   \
        macro(ReturnInst)                   \
        macro(SwitchInst)                   \
        macro(UnreachableInst)              \
        macro(ResumeInst)                   \
        macro(CleanupReturnInst)            \
        macro(CatchReturnInst)              \
<<<<<<< HEAD
        macro(CatchPadInst)               \
        macro(TerminatePadInst)           \
        macro(CatchEndPadInst)            \
        macro(DetachInst)                   \
        macro(ReattachInst)                 \
        macro(SyncInst)                     \
=======
        macro(CatchPadInst)                 \
        macro(TerminatePadInst)             \
        macro(CatchEndPadInst)              \
        macro(CleanupEndPadInst)            \
>>>>>>> 88d51ce4
      macro(UnaryInstruction)               \
        macro(AllocaInst)                   \
        macro(CastInst)                     \
          macro(AddrSpaceCastInst)          \
          macro(BitCastInst)                \
          macro(FPExtInst)                  \
          macro(FPToSIInst)                 \
          macro(FPToUIInst)                 \
          macro(FPTruncInst)                \
          macro(IntToPtrInst)               \
          macro(PtrToIntInst)               \
          macro(SExtInst)                   \
          macro(SIToFPInst)                 \
          macro(TruncInst)                  \
          macro(UIToFPInst)                 \
          macro(ZExtInst)                   \
        macro(ExtractValueInst)             \
        macro(LoadInst)                     \
        macro(VAArgInst)

/**
 * @defgroup LLVMCCoreValueGeneral General APIs
 *
 * Functions in this section work on all LLVMValueRef instances,
 * regardless of their sub-type. They correspond to functions available
 * on llvm::Value.
 *
 * @{
 */

/**
 * Obtain the type of a value.
 *
 * @see llvm::Value::getType()
 */
LLVMTypeRef LLVMTypeOf(LLVMValueRef Val);

/**
 * Obtain the string name of a value.
 *
 * @see llvm::Value::getName()
 */
const char *LLVMGetValueName(LLVMValueRef Val);

/**
 * Set the string name of a value.
 *
 * @see llvm::Value::setName()
 */
void LLVMSetValueName(LLVMValueRef Val, const char *Name);

/**
 * Dump a representation of a value to stderr.
 *
 * @see llvm::Value::dump()
 */
void LLVMDumpValue(LLVMValueRef Val);

/**
 * Return a string representation of the value. Use
 * LLVMDisposeMessage to free the string.
 *
 * @see llvm::Value::print()
 */
char *LLVMPrintValueToString(LLVMValueRef Val);

/**
 * Replace all uses of a value with another one.
 *
 * @see llvm::Value::replaceAllUsesWith()
 */
void LLVMReplaceAllUsesWith(LLVMValueRef OldVal, LLVMValueRef NewVal);

/**
 * Determine whether the specified constant instance is constant.
 */
LLVMBool LLVMIsConstant(LLVMValueRef Val);

/**
 * Determine whether a value instance is undefined.
 */
LLVMBool LLVMIsUndef(LLVMValueRef Val);

/**
 * Convert value instances between types.
 *
 * Internally, an LLVMValueRef is "pinned" to a specific type. This
 * series of functions allows you to cast an instance to a specific
 * type.
 *
 * If the cast is not valid for the specified type, NULL is returned.
 *
 * @see llvm::dyn_cast_or_null<>
 */
#define LLVM_DECLARE_VALUE_CAST(name) \
  LLVMValueRef LLVMIsA##name(LLVMValueRef Val);
LLVM_FOR_EACH_VALUE_SUBCLASS(LLVM_DECLARE_VALUE_CAST)

LLVMValueRef LLVMIsAMDNode(LLVMValueRef Val);
LLVMValueRef LLVMIsAMDString(LLVMValueRef Val);

/**
 * @}
 */

/**
 * @defgroup LLVMCCoreValueUses Usage
 *
 * This module defines functions that allow you to inspect the uses of a
 * LLVMValueRef.
 *
 * It is possible to obtain an LLVMUseRef for any LLVMValueRef instance.
 * Each LLVMUseRef (which corresponds to a llvm::Use instance) holds a
 * llvm::User and llvm::Value.
 *
 * @{
 */

/**
 * Obtain the first use of a value.
 *
 * Uses are obtained in an iterator fashion. First, call this function
 * to obtain a reference to the first use. Then, call LLVMGetNextUse()
 * on that instance and all subsequently obtained instances until
 * LLVMGetNextUse() returns NULL.
 *
 * @see llvm::Value::use_begin()
 */
LLVMUseRef LLVMGetFirstUse(LLVMValueRef Val);

/**
 * Obtain the next use of a value.
 *
 * This effectively advances the iterator. It returns NULL if you are on
 * the final use and no more are available.
 */
LLVMUseRef LLVMGetNextUse(LLVMUseRef U);

/**
 * Obtain the user value for a user.
 *
 * The returned value corresponds to a llvm::User type.
 *
 * @see llvm::Use::getUser()
 */
LLVMValueRef LLVMGetUser(LLVMUseRef U);

/**
 * Obtain the value this use corresponds to.
 *
 * @see llvm::Use::get().
 */
LLVMValueRef LLVMGetUsedValue(LLVMUseRef U);

/**
 * @}
 */

/**
 * @defgroup LLVMCCoreValueUser User value
 *
 * Function in this group pertain to LLVMValueRef instances that descent
 * from llvm::User. This includes constants, instructions, and
 * operators.
 *
 * @{
 */

/**
 * Obtain an operand at a specific index in a llvm::User value.
 *
 * @see llvm::User::getOperand()
 */
LLVMValueRef LLVMGetOperand(LLVMValueRef Val, unsigned Index);

/**
 * Obtain the use of an operand at a specific index in a llvm::User value.
 *
 * @see llvm::User::getOperandUse()
 */
LLVMUseRef LLVMGetOperandUse(LLVMValueRef Val, unsigned Index);

/**
 * Set an operand at a specific index in a llvm::User value.
 *
 * @see llvm::User::setOperand()
 */
void LLVMSetOperand(LLVMValueRef User, unsigned Index, LLVMValueRef Val);

/**
 * Obtain the number of operands in a llvm::User value.
 *
 * @see llvm::User::getNumOperands()
 */
int LLVMGetNumOperands(LLVMValueRef Val);

/**
 * @}
 */

/**
 * @defgroup LLVMCCoreValueConstant Constants
 *
 * This section contains APIs for interacting with LLVMValueRef that
 * correspond to llvm::Constant instances.
 *
 * These functions will work for any LLVMValueRef in the llvm::Constant
 * class hierarchy.
 *
 * @{
 */

/**
 * Obtain a constant value referring to the null instance of a type.
 *
 * @see llvm::Constant::getNullValue()
 */
LLVMValueRef LLVMConstNull(LLVMTypeRef Ty); /* all zeroes */

/**
 * Obtain a constant value referring to the instance of a type
 * consisting of all ones.
 *
 * This is only valid for integer types.
 *
 * @see llvm::Constant::getAllOnesValue()
 */
LLVMValueRef LLVMConstAllOnes(LLVMTypeRef Ty);

/**
 * Obtain a constant value referring to an undefined value of a type.
 *
 * @see llvm::UndefValue::get()
 */
LLVMValueRef LLVMGetUndef(LLVMTypeRef Ty);

/**
 * Determine whether a value instance is null.
 *
 * @see llvm::Constant::isNullValue()
 */
LLVMBool LLVMIsNull(LLVMValueRef Val);

/**
 * Obtain a constant that is a constant pointer pointing to NULL for a
 * specified type.
 */
LLVMValueRef LLVMConstPointerNull(LLVMTypeRef Ty);

/**
 * @defgroup LLVMCCoreValueConstantScalar Scalar constants
 *
 * Functions in this group model LLVMValueRef instances that correspond
 * to constants referring to scalar types.
 *
 * For integer types, the LLVMTypeRef parameter should correspond to a
 * llvm::IntegerType instance and the returned LLVMValueRef will
 * correspond to a llvm::ConstantInt.
 *
 * For floating point types, the LLVMTypeRef returned corresponds to a
 * llvm::ConstantFP.
 *
 * @{
 */

/**
 * Obtain a constant value for an integer type.
 *
 * The returned value corresponds to a llvm::ConstantInt.
 *
 * @see llvm::ConstantInt::get()
 *
 * @param IntTy Integer type to obtain value of.
 * @param N The value the returned instance should refer to.
 * @param SignExtend Whether to sign extend the produced value.
 */
LLVMValueRef LLVMConstInt(LLVMTypeRef IntTy, unsigned long long N,
                          LLVMBool SignExtend);

/**
 * Obtain a constant value for an integer of arbitrary precision.
 *
 * @see llvm::ConstantInt::get()
 */
LLVMValueRef LLVMConstIntOfArbitraryPrecision(LLVMTypeRef IntTy,
                                              unsigned NumWords,
                                              const uint64_t Words[]);

/**
 * Obtain a constant value for an integer parsed from a string.
 *
 * A similar API, LLVMConstIntOfStringAndSize is also available. If the
 * string's length is available, it is preferred to call that function
 * instead.
 *
 * @see llvm::ConstantInt::get()
 */
LLVMValueRef LLVMConstIntOfString(LLVMTypeRef IntTy, const char *Text,
                                  uint8_t Radix);

/**
 * Obtain a constant value for an integer parsed from a string with
 * specified length.
 *
 * @see llvm::ConstantInt::get()
 */
LLVMValueRef LLVMConstIntOfStringAndSize(LLVMTypeRef IntTy, const char *Text,
                                         unsigned SLen, uint8_t Radix);

/**
 * Obtain a constant value referring to a double floating point value.
 */
LLVMValueRef LLVMConstReal(LLVMTypeRef RealTy, double N);

/**
 * Obtain a constant for a floating point value parsed from a string.
 *
 * A similar API, LLVMConstRealOfStringAndSize is also available. It
 * should be used if the input string's length is known.
 */
LLVMValueRef LLVMConstRealOfString(LLVMTypeRef RealTy, const char *Text);

/**
 * Obtain a constant for a floating point value parsed from a string.
 */
LLVMValueRef LLVMConstRealOfStringAndSize(LLVMTypeRef RealTy, const char *Text,
                                          unsigned SLen);

/**
 * Obtain the zero extended value for an integer constant value.
 *
 * @see llvm::ConstantInt::getZExtValue()
 */
unsigned long long LLVMConstIntGetZExtValue(LLVMValueRef ConstantVal);

/**
 * Obtain the sign extended value for an integer constant value.
 *
 * @see llvm::ConstantInt::getSExtValue()
 */
long long LLVMConstIntGetSExtValue(LLVMValueRef ConstantVal);

/**
 * Obtain the double value for an floating point constant value.
 * losesInfo indicates if some precision was lost in the conversion.
 *
 * @see llvm::ConstantFP::getDoubleValue
 */
double LLVMConstRealGetDouble(LLVMValueRef ConstantVal, LLVMBool *losesInfo);

/**
 * @}
 */

/**
 * @defgroup LLVMCCoreValueConstantComposite Composite Constants
 *
 * Functions in this group operate on composite constants.
 *
 * @{
 */

/**
 * Create a ConstantDataSequential and initialize it with a string.
 *
 * @see llvm::ConstantDataArray::getString()
 */
LLVMValueRef LLVMConstStringInContext(LLVMContextRef C, const char *Str,
                                      unsigned Length, LLVMBool DontNullTerminate);

/**
 * Create a ConstantDataSequential with string content in the global context.
 *
 * This is the same as LLVMConstStringInContext except it operates on the
 * global context.
 *
 * @see LLVMConstStringInContext()
 * @see llvm::ConstantDataArray::getString()
 */
LLVMValueRef LLVMConstString(const char *Str, unsigned Length,
                             LLVMBool DontNullTerminate);

/**
 * Returns true if the specified constant is an array of i8.
 *
 * @see ConstantDataSequential::getAsString()
 */
LLVMBool LLVMIsConstantString(LLVMValueRef c);

/**
 * Get the given constant data sequential as a string.
 *
 * @see ConstantDataSequential::getAsString()
 */
const char *LLVMGetAsString(LLVMValueRef c, size_t* out);

/**
 * Create an anonymous ConstantStruct with the specified values.
 *
 * @see llvm::ConstantStruct::getAnon()
 */
LLVMValueRef LLVMConstStructInContext(LLVMContextRef C,
                                      LLVMValueRef *ConstantVals,
                                      unsigned Count, LLVMBool Packed);

/**
 * Create a ConstantStruct in the global Context.
 *
 * This is the same as LLVMConstStructInContext except it operates on the
 * global Context.
 *
 * @see LLVMConstStructInContext()
 */
LLVMValueRef LLVMConstStruct(LLVMValueRef *ConstantVals, unsigned Count,
                             LLVMBool Packed);

/**
 * Create a ConstantArray from values.
 *
 * @see llvm::ConstantArray::get()
 */
LLVMValueRef LLVMConstArray(LLVMTypeRef ElementTy,
                            LLVMValueRef *ConstantVals, unsigned Length);

/**
 * Create a non-anonymous ConstantStruct from values.
 *
 * @see llvm::ConstantStruct::get()
 */
LLVMValueRef LLVMConstNamedStruct(LLVMTypeRef StructTy,
                                  LLVMValueRef *ConstantVals,
                                  unsigned Count);

/**
 * Get an element at specified index as a constant.
 *
 * @see ConstantDataSequential::getElementAsConstant()
 */
LLVMValueRef LLVMGetElementAsConstant(LLVMValueRef c, unsigned idx);

/**
 * Create a ConstantVector from values.
 *
 * @see llvm::ConstantVector::get()
 */
LLVMValueRef LLVMConstVector(LLVMValueRef *ScalarConstantVals, unsigned Size);

/**
 * @}
 */

/**
 * @defgroup LLVMCCoreValueConstantExpressions Constant Expressions
 *
 * Functions in this group correspond to APIs on llvm::ConstantExpr.
 *
 * @see llvm::ConstantExpr.
 *
 * @{
 */
LLVMOpcode LLVMGetConstOpcode(LLVMValueRef ConstantVal);
LLVMValueRef LLVMAlignOf(LLVMTypeRef Ty);
LLVMValueRef LLVMSizeOf(LLVMTypeRef Ty);
LLVMValueRef LLVMConstNeg(LLVMValueRef ConstantVal);
LLVMValueRef LLVMConstNSWNeg(LLVMValueRef ConstantVal);
LLVMValueRef LLVMConstNUWNeg(LLVMValueRef ConstantVal);
LLVMValueRef LLVMConstFNeg(LLVMValueRef ConstantVal);
LLVMValueRef LLVMConstNot(LLVMValueRef ConstantVal);
LLVMValueRef LLVMConstAdd(LLVMValueRef LHSConstant, LLVMValueRef RHSConstant);
LLVMValueRef LLVMConstNSWAdd(LLVMValueRef LHSConstant, LLVMValueRef RHSConstant);
LLVMValueRef LLVMConstNUWAdd(LLVMValueRef LHSConstant, LLVMValueRef RHSConstant);
LLVMValueRef LLVMConstFAdd(LLVMValueRef LHSConstant, LLVMValueRef RHSConstant);
LLVMValueRef LLVMConstSub(LLVMValueRef LHSConstant, LLVMValueRef RHSConstant);
LLVMValueRef LLVMConstNSWSub(LLVMValueRef LHSConstant, LLVMValueRef RHSConstant);
LLVMValueRef LLVMConstNUWSub(LLVMValueRef LHSConstant, LLVMValueRef RHSConstant);
LLVMValueRef LLVMConstFSub(LLVMValueRef LHSConstant, LLVMValueRef RHSConstant);
LLVMValueRef LLVMConstMul(LLVMValueRef LHSConstant, LLVMValueRef RHSConstant);
LLVMValueRef LLVMConstNSWMul(LLVMValueRef LHSConstant, LLVMValueRef RHSConstant);
LLVMValueRef LLVMConstNUWMul(LLVMValueRef LHSConstant, LLVMValueRef RHSConstant);
LLVMValueRef LLVMConstFMul(LLVMValueRef LHSConstant, LLVMValueRef RHSConstant);
LLVMValueRef LLVMConstUDiv(LLVMValueRef LHSConstant, LLVMValueRef RHSConstant);
LLVMValueRef LLVMConstSDiv(LLVMValueRef LHSConstant, LLVMValueRef RHSConstant);
LLVMValueRef LLVMConstExactSDiv(LLVMValueRef LHSConstant, LLVMValueRef RHSConstant);
LLVMValueRef LLVMConstFDiv(LLVMValueRef LHSConstant, LLVMValueRef RHSConstant);
LLVMValueRef LLVMConstURem(LLVMValueRef LHSConstant, LLVMValueRef RHSConstant);
LLVMValueRef LLVMConstSRem(LLVMValueRef LHSConstant, LLVMValueRef RHSConstant);
LLVMValueRef LLVMConstFRem(LLVMValueRef LHSConstant, LLVMValueRef RHSConstant);
LLVMValueRef LLVMConstAnd(LLVMValueRef LHSConstant, LLVMValueRef RHSConstant);
LLVMValueRef LLVMConstOr(LLVMValueRef LHSConstant, LLVMValueRef RHSConstant);
LLVMValueRef LLVMConstXor(LLVMValueRef LHSConstant, LLVMValueRef RHSConstant);
LLVMValueRef LLVMConstICmp(LLVMIntPredicate Predicate,
                           LLVMValueRef LHSConstant, LLVMValueRef RHSConstant);
LLVMValueRef LLVMConstFCmp(LLVMRealPredicate Predicate,
                           LLVMValueRef LHSConstant, LLVMValueRef RHSConstant);
LLVMValueRef LLVMConstShl(LLVMValueRef LHSConstant, LLVMValueRef RHSConstant);
LLVMValueRef LLVMConstLShr(LLVMValueRef LHSConstant, LLVMValueRef RHSConstant);
LLVMValueRef LLVMConstAShr(LLVMValueRef LHSConstant, LLVMValueRef RHSConstant);
LLVMValueRef LLVMConstGEP(LLVMValueRef ConstantVal,
                          LLVMValueRef *ConstantIndices, unsigned NumIndices);
LLVMValueRef LLVMConstInBoundsGEP(LLVMValueRef ConstantVal,
                                  LLVMValueRef *ConstantIndices,
                                  unsigned NumIndices);
LLVMValueRef LLVMConstTrunc(LLVMValueRef ConstantVal, LLVMTypeRef ToType);
LLVMValueRef LLVMConstSExt(LLVMValueRef ConstantVal, LLVMTypeRef ToType);
LLVMValueRef LLVMConstZExt(LLVMValueRef ConstantVal, LLVMTypeRef ToType);
LLVMValueRef LLVMConstFPTrunc(LLVMValueRef ConstantVal, LLVMTypeRef ToType);
LLVMValueRef LLVMConstFPExt(LLVMValueRef ConstantVal, LLVMTypeRef ToType);
LLVMValueRef LLVMConstUIToFP(LLVMValueRef ConstantVal, LLVMTypeRef ToType);
LLVMValueRef LLVMConstSIToFP(LLVMValueRef ConstantVal, LLVMTypeRef ToType);
LLVMValueRef LLVMConstFPToUI(LLVMValueRef ConstantVal, LLVMTypeRef ToType);
LLVMValueRef LLVMConstFPToSI(LLVMValueRef ConstantVal, LLVMTypeRef ToType);
LLVMValueRef LLVMConstPtrToInt(LLVMValueRef ConstantVal, LLVMTypeRef ToType);
LLVMValueRef LLVMConstIntToPtr(LLVMValueRef ConstantVal, LLVMTypeRef ToType);
LLVMValueRef LLVMConstBitCast(LLVMValueRef ConstantVal, LLVMTypeRef ToType);
LLVMValueRef LLVMConstAddrSpaceCast(LLVMValueRef ConstantVal, LLVMTypeRef ToType);
LLVMValueRef LLVMConstZExtOrBitCast(LLVMValueRef ConstantVal,
                                    LLVMTypeRef ToType);
LLVMValueRef LLVMConstSExtOrBitCast(LLVMValueRef ConstantVal,
                                    LLVMTypeRef ToType);
LLVMValueRef LLVMConstTruncOrBitCast(LLVMValueRef ConstantVal,
                                     LLVMTypeRef ToType);
LLVMValueRef LLVMConstPointerCast(LLVMValueRef ConstantVal,
                                  LLVMTypeRef ToType);
LLVMValueRef LLVMConstIntCast(LLVMValueRef ConstantVal, LLVMTypeRef ToType,
                              LLVMBool isSigned);
LLVMValueRef LLVMConstFPCast(LLVMValueRef ConstantVal, LLVMTypeRef ToType);
LLVMValueRef LLVMConstSelect(LLVMValueRef ConstantCondition,
                             LLVMValueRef ConstantIfTrue,
                             LLVMValueRef ConstantIfFalse);
LLVMValueRef LLVMConstExtractElement(LLVMValueRef VectorConstant,
                                     LLVMValueRef IndexConstant);
LLVMValueRef LLVMConstInsertElement(LLVMValueRef VectorConstant,
                                    LLVMValueRef ElementValueConstant,
                                    LLVMValueRef IndexConstant);
LLVMValueRef LLVMConstShuffleVector(LLVMValueRef VectorAConstant,
                                    LLVMValueRef VectorBConstant,
                                    LLVMValueRef MaskConstant);
LLVMValueRef LLVMConstExtractValue(LLVMValueRef AggConstant, unsigned *IdxList,
                                   unsigned NumIdx);
LLVMValueRef LLVMConstInsertValue(LLVMValueRef AggConstant,
                                  LLVMValueRef ElementValueConstant,
                                  unsigned *IdxList, unsigned NumIdx);
LLVMValueRef LLVMConstInlineAsm(LLVMTypeRef Ty,
                                const char *AsmString, const char *Constraints,
                                LLVMBool HasSideEffects, LLVMBool IsAlignStack);
LLVMValueRef LLVMBlockAddress(LLVMValueRef F, LLVMBasicBlockRef BB);

/**
 * @}
 */

/**
 * @defgroup LLVMCCoreValueConstantGlobals Global Values
 *
 * This group contains functions that operate on global values. Functions in
 * this group relate to functions in the llvm::GlobalValue class tree.
 *
 * @see llvm::GlobalValue
 *
 * @{
 */

LLVMModuleRef LLVMGetGlobalParent(LLVMValueRef Global);
LLVMBool LLVMIsDeclaration(LLVMValueRef Global);
LLVMLinkage LLVMGetLinkage(LLVMValueRef Global);
void LLVMSetLinkage(LLVMValueRef Global, LLVMLinkage Linkage);
const char *LLVMGetSection(LLVMValueRef Global);
void LLVMSetSection(LLVMValueRef Global, const char *Section);
LLVMVisibility LLVMGetVisibility(LLVMValueRef Global);
void LLVMSetVisibility(LLVMValueRef Global, LLVMVisibility Viz);
LLVMDLLStorageClass LLVMGetDLLStorageClass(LLVMValueRef Global);
void LLVMSetDLLStorageClass(LLVMValueRef Global, LLVMDLLStorageClass Class);
LLVMBool LLVMHasUnnamedAddr(LLVMValueRef Global);
void LLVMSetUnnamedAddr(LLVMValueRef Global, LLVMBool HasUnnamedAddr);

/**
 * @defgroup LLVMCCoreValueWithAlignment Values with alignment
 *
 * Functions in this group only apply to values with alignment, i.e.
 * global variables, load and store instructions.
 */

/**
 * Obtain the preferred alignment of the value.
 * @see llvm::AllocaInst::getAlignment()
 * @see llvm::LoadInst::getAlignment()
 * @see llvm::StoreInst::getAlignment()
 * @see llvm::GlobalValue::getAlignment()
 */
unsigned LLVMGetAlignment(LLVMValueRef V);

/**
 * Set the preferred alignment of the value.
 * @see llvm::AllocaInst::setAlignment()
 * @see llvm::LoadInst::setAlignment()
 * @see llvm::StoreInst::setAlignment()
 * @see llvm::GlobalValue::setAlignment()
 */
void LLVMSetAlignment(LLVMValueRef V, unsigned Bytes);

/**
  * @}
  */

/**
 * @defgroup LLVMCoreValueConstantGlobalVariable Global Variables
 *
 * This group contains functions that operate on global variable values.
 *
 * @see llvm::GlobalVariable
 *
 * @{
 */
LLVMValueRef LLVMAddGlobal(LLVMModuleRef M, LLVMTypeRef Ty, const char *Name);
LLVMValueRef LLVMAddGlobalInAddressSpace(LLVMModuleRef M, LLVMTypeRef Ty,
                                         const char *Name,
                                         unsigned AddressSpace);
LLVMValueRef LLVMGetNamedGlobal(LLVMModuleRef M, const char *Name);
LLVMValueRef LLVMGetFirstGlobal(LLVMModuleRef M);
LLVMValueRef LLVMGetLastGlobal(LLVMModuleRef M);
LLVMValueRef LLVMGetNextGlobal(LLVMValueRef GlobalVar);
LLVMValueRef LLVMGetPreviousGlobal(LLVMValueRef GlobalVar);
void LLVMDeleteGlobal(LLVMValueRef GlobalVar);
LLVMValueRef LLVMGetInitializer(LLVMValueRef GlobalVar);
void LLVMSetInitializer(LLVMValueRef GlobalVar, LLVMValueRef ConstantVal);
LLVMBool LLVMIsThreadLocal(LLVMValueRef GlobalVar);
void LLVMSetThreadLocal(LLVMValueRef GlobalVar, LLVMBool IsThreadLocal);
LLVMBool LLVMIsGlobalConstant(LLVMValueRef GlobalVar);
void LLVMSetGlobalConstant(LLVMValueRef GlobalVar, LLVMBool IsConstant);
LLVMThreadLocalMode LLVMGetThreadLocalMode(LLVMValueRef GlobalVar);
void LLVMSetThreadLocalMode(LLVMValueRef GlobalVar, LLVMThreadLocalMode Mode);
LLVMBool LLVMIsExternallyInitialized(LLVMValueRef GlobalVar);
void LLVMSetExternallyInitialized(LLVMValueRef GlobalVar, LLVMBool IsExtInit);

/**
 * @}
 */

/**
 * @defgroup LLVMCoreValueConstantGlobalAlias Global Aliases
 *
 * This group contains function that operate on global alias values.
 *
 * @see llvm::GlobalAlias
 *
 * @{
 */
LLVMValueRef LLVMAddAlias(LLVMModuleRef M, LLVMTypeRef Ty, LLVMValueRef Aliasee,
                          const char *Name);

/**
 * @}
 */

/**
 * @defgroup LLVMCCoreValueFunction Function values
 *
 * Functions in this group operate on LLVMValueRef instances that
 * correspond to llvm::Function instances.
 *
 * @see llvm::Function
 *
 * @{
 */

/**
 * Remove a function from its containing module and deletes it.
 *
 * @see llvm::Function::eraseFromParent()
 */
void LLVMDeleteFunction(LLVMValueRef Fn);

/**
 * Obtain the personality function attached to the function.
 *
 * @see llvm::Function::getPersonalityFn()
 */
LLVMValueRef LLVMGetPersonalityFn(LLVMValueRef Fn);

/**
 * Set the personality function attached to the function.
 *
 * @see llvm::Function::setPersonalityFn()
 */
void LLVMSetPersonalityFn(LLVMValueRef Fn, LLVMValueRef PersonalityFn);

/**
 * Obtain the ID number from a function instance.
 *
 * @see llvm::Function::getIntrinsicID()
 */
unsigned LLVMGetIntrinsicID(LLVMValueRef Fn);

/**
 * Obtain the calling function of a function.
 *
 * The returned value corresponds to the LLVMCallConv enumeration.
 *
 * @see llvm::Function::getCallingConv()
 */
unsigned LLVMGetFunctionCallConv(LLVMValueRef Fn);

/**
 * Set the calling convention of a function.
 *
 * @see llvm::Function::setCallingConv()
 *
 * @param Fn Function to operate on
 * @param CC LLVMCallConv to set calling convention to
 */
void LLVMSetFunctionCallConv(LLVMValueRef Fn, unsigned CC);

/**
 * Obtain the name of the garbage collector to use during code
 * generation.
 *
 * @see llvm::Function::getGC()
 */
const char *LLVMGetGC(LLVMValueRef Fn);

/**
 * Define the garbage collector to use during code generation.
 *
 * @see llvm::Function::setGC()
 */
void LLVMSetGC(LLVMValueRef Fn, const char *Name);

/**
 * Add an attribute to a function.
 *
 * @see llvm::Function::addAttribute()
 */
void LLVMAddFunctionAttr(LLVMValueRef Fn, LLVMAttribute PA);

/**
 * Add a target-dependent attribute to a function
 * @see llvm::AttrBuilder::addAttribute()
 */
void LLVMAddTargetDependentFunctionAttr(LLVMValueRef Fn, const char *A,
                                        const char *V);

/**
 * Obtain an attribute from a function.
 *
 * @see llvm::Function::getAttributes()
 */
LLVMAttribute LLVMGetFunctionAttr(LLVMValueRef Fn);

/**
 * Remove an attribute from a function.
 */
void LLVMRemoveFunctionAttr(LLVMValueRef Fn, LLVMAttribute PA);

/**
 * @defgroup LLVMCCoreValueFunctionParameters Function Parameters
 *
 * Functions in this group relate to arguments/parameters on functions.
 *
 * Functions in this group expect LLVMValueRef instances that correspond
 * to llvm::Function instances.
 *
 * @{
 */

/**
 * Obtain the number of parameters in a function.
 *
 * @see llvm::Function::arg_size()
 */
unsigned LLVMCountParams(LLVMValueRef Fn);

/**
 * Obtain the parameters in a function.
 *
 * The takes a pointer to a pre-allocated array of LLVMValueRef that is
 * at least LLVMCountParams() long. This array will be filled with
 * LLVMValueRef instances which correspond to the parameters the
 * function receives. Each LLVMValueRef corresponds to a llvm::Argument
 * instance.
 *
 * @see llvm::Function::arg_begin()
 */
void LLVMGetParams(LLVMValueRef Fn, LLVMValueRef *Params);

/**
 * Obtain the parameter at the specified index.
 *
 * Parameters are indexed from 0.
 *
 * @see llvm::Function::arg_begin()
 */
LLVMValueRef LLVMGetParam(LLVMValueRef Fn, unsigned Index);

/**
 * Obtain the function to which this argument belongs.
 *
 * Unlike other functions in this group, this one takes an LLVMValueRef
 * that corresponds to a llvm::Attribute.
 *
 * The returned LLVMValueRef is the llvm::Function to which this
 * argument belongs.
 */
LLVMValueRef LLVMGetParamParent(LLVMValueRef Inst);

/**
 * Obtain the first parameter to a function.
 *
 * @see llvm::Function::arg_begin()
 */
LLVMValueRef LLVMGetFirstParam(LLVMValueRef Fn);

/**
 * Obtain the last parameter to a function.
 *
 * @see llvm::Function::arg_end()
 */
LLVMValueRef LLVMGetLastParam(LLVMValueRef Fn);

/**
 * Obtain the next parameter to a function.
 *
 * This takes an LLVMValueRef obtained from LLVMGetFirstParam() (which is
 * actually a wrapped iterator) and obtains the next parameter from the
 * underlying iterator.
 */
LLVMValueRef LLVMGetNextParam(LLVMValueRef Arg);

/**
 * Obtain the previous parameter to a function.
 *
 * This is the opposite of LLVMGetNextParam().
 */
LLVMValueRef LLVMGetPreviousParam(LLVMValueRef Arg);

/**
 * Add an attribute to a function argument.
 *
 * @see llvm::Argument::addAttr()
 */
void LLVMAddAttribute(LLVMValueRef Arg, LLVMAttribute PA);

/**
 * Remove an attribute from a function argument.
 *
 * @see llvm::Argument::removeAttr()
 */
void LLVMRemoveAttribute(LLVMValueRef Arg, LLVMAttribute PA);

/**
 * Get an attribute from a function argument.
 */
LLVMAttribute LLVMGetAttribute(LLVMValueRef Arg);

/**
 * Set the alignment for a function parameter.
 *
 * @see llvm::Argument::addAttr()
 * @see llvm::AttrBuilder::addAlignmentAttr()
 */
void LLVMSetParamAlignment(LLVMValueRef Arg, unsigned align);

/**
 * @}
 */

/**
 * @}
 */

/**
 * @}
 */

/**
 * @}
 */

/**
 * @defgroup LLVMCCoreValueMetadata Metadata
 *
 * @{
 */

/**
 * Obtain a MDString value from a context.
 *
 * The returned instance corresponds to the llvm::MDString class.
 *
 * The instance is specified by string data of a specified length. The
 * string content is copied, so the backing memory can be freed after
 * this function returns.
 */
LLVMValueRef LLVMMDStringInContext(LLVMContextRef C, const char *Str,
                                   unsigned SLen);

/**
 * Obtain a MDString value from the global context.
 */
LLVMValueRef LLVMMDString(const char *Str, unsigned SLen);

/**
 * Obtain a MDNode value from a context.
 *
 * The returned value corresponds to the llvm::MDNode class.
 */
LLVMValueRef LLVMMDNodeInContext(LLVMContextRef C, LLVMValueRef *Vals,
                                 unsigned Count);

/**
 * Obtain a MDNode value from the global context.
 */
LLVMValueRef LLVMMDNode(LLVMValueRef *Vals, unsigned Count);

/**
 * Obtain the underlying string from a MDString value.
 *
 * @param V Instance to obtain string from.
 * @param Len Memory address which will hold length of returned string.
 * @return String data in MDString.
 */
const char  *LLVMGetMDString(LLVMValueRef V, unsigned* Len);

/**
 * Obtain the number of operands from an MDNode value.
 *
 * @param V MDNode to get number of operands from.
 * @return Number of operands of the MDNode.
 */
unsigned LLVMGetMDNodeNumOperands(LLVMValueRef V);

/**
 * Obtain the given MDNode's operands.
 *
 * The passed LLVMValueRef pointer should point to enough memory to hold all of
 * the operands of the given MDNode (see LLVMGetMDNodeNumOperands) as
 * LLVMValueRefs. This memory will be populated with the LLVMValueRefs of the
 * MDNode's operands.
 *
 * @param V MDNode to get the operands from.
 * @param Dest Destination array for operands.
 */
void LLVMGetMDNodeOperands(LLVMValueRef V, LLVMValueRef *Dest);

/**
 * @}
 */

/**
 * @defgroup LLVMCCoreValueBasicBlock Basic Block
 *
 * A basic block represents a single entry single exit section of code.
 * Basic blocks contain a list of instructions which form the body of
 * the block.
 *
 * Basic blocks belong to functions. They have the type of label.
 *
 * Basic blocks are themselves values. However, the C API models them as
 * LLVMBasicBlockRef.
 *
 * @see llvm::BasicBlock
 *
 * @{
 */

/**
 * Convert a basic block instance to a value type.
 */
LLVMValueRef LLVMBasicBlockAsValue(LLVMBasicBlockRef BB);

/**
 * Determine whether an LLVMValueRef is itself a basic block.
 */
LLVMBool LLVMValueIsBasicBlock(LLVMValueRef Val);

/**
 * Convert an LLVMValueRef to an LLVMBasicBlockRef instance.
 */
LLVMBasicBlockRef LLVMValueAsBasicBlock(LLVMValueRef Val);

/**
 * Obtain the function to which a basic block belongs.
 *
 * @see llvm::BasicBlock::getParent()
 */
LLVMValueRef LLVMGetBasicBlockParent(LLVMBasicBlockRef BB);

/**
 * Obtain the terminator instruction for a basic block.
 *
 * If the basic block does not have a terminator (it is not well-formed
 * if it doesn't), then NULL is returned.
 *
 * The returned LLVMValueRef corresponds to a llvm::TerminatorInst.
 *
 * @see llvm::BasicBlock::getTerminator()
 */
LLVMValueRef LLVMGetBasicBlockTerminator(LLVMBasicBlockRef BB);

/**
 * Obtain the number of basic blocks in a function.
 *
 * @param Fn Function value to operate on.
 */
unsigned LLVMCountBasicBlocks(LLVMValueRef Fn);

/**
 * Obtain all of the basic blocks in a function.
 *
 * This operates on a function value. The BasicBlocks parameter is a
 * pointer to a pre-allocated array of LLVMBasicBlockRef of at least
 * LLVMCountBasicBlocks() in length. This array is populated with
 * LLVMBasicBlockRef instances.
 */
void LLVMGetBasicBlocks(LLVMValueRef Fn, LLVMBasicBlockRef *BasicBlocks);

/**
 * Obtain the first basic block in a function.
 *
 * The returned basic block can be used as an iterator. You will likely
 * eventually call into LLVMGetNextBasicBlock() with it.
 *
 * @see llvm::Function::begin()
 */
LLVMBasicBlockRef LLVMGetFirstBasicBlock(LLVMValueRef Fn);

/**
 * Obtain the last basic block in a function.
 *
 * @see llvm::Function::end()
 */
LLVMBasicBlockRef LLVMGetLastBasicBlock(LLVMValueRef Fn);

/**
 * Advance a basic block iterator.
 */
LLVMBasicBlockRef LLVMGetNextBasicBlock(LLVMBasicBlockRef BB);

/**
 * Go backwards in a basic block iterator.
 */
LLVMBasicBlockRef LLVMGetPreviousBasicBlock(LLVMBasicBlockRef BB);

/**
 * Obtain the basic block that corresponds to the entry point of a
 * function.
 *
 * @see llvm::Function::getEntryBlock()
 */
LLVMBasicBlockRef LLVMGetEntryBasicBlock(LLVMValueRef Fn);

/**
 * Append a basic block to the end of a function.
 *
 * @see llvm::BasicBlock::Create()
 */
LLVMBasicBlockRef LLVMAppendBasicBlockInContext(LLVMContextRef C,
                                                LLVMValueRef Fn,
                                                const char *Name);

/**
 * Append a basic block to the end of a function using the global
 * context.
 *
 * @see llvm::BasicBlock::Create()
 */
LLVMBasicBlockRef LLVMAppendBasicBlock(LLVMValueRef Fn, const char *Name);

/**
 * Insert a basic block in a function before another basic block.
 *
 * The function to add to is determined by the function of the
 * passed basic block.
 *
 * @see llvm::BasicBlock::Create()
 */
LLVMBasicBlockRef LLVMInsertBasicBlockInContext(LLVMContextRef C,
                                                LLVMBasicBlockRef BB,
                                                const char *Name);

/**
 * Insert a basic block in a function using the global context.
 *
 * @see llvm::BasicBlock::Create()
 */
LLVMBasicBlockRef LLVMInsertBasicBlock(LLVMBasicBlockRef InsertBeforeBB,
                                       const char *Name);

/**
 * Remove a basic block from a function and delete it.
 *
 * This deletes the basic block from its containing function and deletes
 * the basic block itself.
 *
 * @see llvm::BasicBlock::eraseFromParent()
 */
void LLVMDeleteBasicBlock(LLVMBasicBlockRef BB);

/**
 * Remove a basic block from a function.
 *
 * This deletes the basic block from its containing function but keep
 * the basic block alive.
 *
 * @see llvm::BasicBlock::removeFromParent()
 */
void LLVMRemoveBasicBlockFromParent(LLVMBasicBlockRef BB);

/**
 * Move a basic block to before another one.
 *
 * @see llvm::BasicBlock::moveBefore()
 */
void LLVMMoveBasicBlockBefore(LLVMBasicBlockRef BB, LLVMBasicBlockRef MovePos);

/**
 * Move a basic block to after another one.
 *
 * @see llvm::BasicBlock::moveAfter()
 */
void LLVMMoveBasicBlockAfter(LLVMBasicBlockRef BB, LLVMBasicBlockRef MovePos);

/**
 * Obtain the first instruction in a basic block.
 *
 * The returned LLVMValueRef corresponds to a llvm::Instruction
 * instance.
 */
LLVMValueRef LLVMGetFirstInstruction(LLVMBasicBlockRef BB);

/**
 * Obtain the last instruction in a basic block.
 *
 * The returned LLVMValueRef corresponds to an LLVM:Instruction.
 */
LLVMValueRef LLVMGetLastInstruction(LLVMBasicBlockRef BB);

/**
 * @}
 */

/**
 * @defgroup LLVMCCoreValueInstruction Instructions
 *
 * Functions in this group relate to the inspection and manipulation of
 * individual instructions.
 *
 * In the C++ API, an instruction is modeled by llvm::Instruction. This
 * class has a large number of descendents. llvm::Instruction is a
 * llvm::Value and in the C API, instructions are modeled by
 * LLVMValueRef.
 *
 * This group also contains sub-groups which operate on specific
 * llvm::Instruction types, e.g. llvm::CallInst.
 *
 * @{
 */

/**
 * Determine whether an instruction has any metadata attached.
 */
int LLVMHasMetadata(LLVMValueRef Val);

/**
 * Return metadata associated with an instruction value.
 */
LLVMValueRef LLVMGetMetadata(LLVMValueRef Val, unsigned KindID);

/**
 * Set metadata associated with an instruction value.
 */
void LLVMSetMetadata(LLVMValueRef Val, unsigned KindID, LLVMValueRef Node);

/**
 * Obtain the basic block to which an instruction belongs.
 *
 * @see llvm::Instruction::getParent()
 */
LLVMBasicBlockRef LLVMGetInstructionParent(LLVMValueRef Inst);

/**
 * Obtain the instruction that occurs after the one specified.
 *
 * The next instruction will be from the same basic block.
 *
 * If this is the last instruction in a basic block, NULL will be
 * returned.
 */
LLVMValueRef LLVMGetNextInstruction(LLVMValueRef Inst);

/**
 * Obtain the instruction that occurred before this one.
 *
 * If the instruction is the first instruction in a basic block, NULL
 * will be returned.
 */
LLVMValueRef LLVMGetPreviousInstruction(LLVMValueRef Inst);

/**
 * Remove and delete an instruction.
 *
 * The instruction specified is removed from its containing building
 * block and then deleted.
 *
 * @see llvm::Instruction::eraseFromParent()
 */
void LLVMInstructionEraseFromParent(LLVMValueRef Inst);

/**
 * Obtain the code opcode for an individual instruction.
 *
 * @see llvm::Instruction::getOpCode()
 */
LLVMOpcode   LLVMGetInstructionOpcode(LLVMValueRef Inst);

/**
 * Obtain the predicate of an instruction.
 *
 * This is only valid for instructions that correspond to llvm::ICmpInst
 * or llvm::ConstantExpr whose opcode is llvm::Instruction::ICmp.
 *
 * @see llvm::ICmpInst::getPredicate()
 */
LLVMIntPredicate LLVMGetICmpPredicate(LLVMValueRef Inst);

/**
 * Obtain the float predicate of an instruction.
 *
 * This is only valid for instructions that correspond to llvm::FCmpInst
 * or llvm::ConstantExpr whose opcode is llvm::Instruction::FCmp.
 *
 * @see llvm::FCmpInst::getPredicate()
 */
LLVMRealPredicate LLVMGetFCmpPredicate(LLVMValueRef Inst);

/**
 * Create a copy of 'this' instruction that is identical in all ways
 * except the following:
 *   * The instruction has no parent
 *   * The instruction has no name
 *
 * @see llvm::Instruction::clone()
 */
LLVMValueRef LLVMInstructionClone(LLVMValueRef Inst);

/**
 * @defgroup LLVMCCoreValueInstructionCall Call Sites and Invocations
 *
 * Functions in this group apply to instructions that refer to call
 * sites and invocations. These correspond to C++ types in the
 * llvm::CallInst class tree.
 *
 * @{
 */

/**
 * Set the calling convention for a call instruction.
 *
 * This expects an LLVMValueRef that corresponds to a llvm::CallInst or
 * llvm::InvokeInst.
 *
 * @see llvm::CallInst::setCallingConv()
 * @see llvm::InvokeInst::setCallingConv()
 */
void LLVMSetInstructionCallConv(LLVMValueRef Instr, unsigned CC);

/**
 * Obtain the calling convention for a call instruction.
 *
 * This is the opposite of LLVMSetInstructionCallConv(). Reads its
 * usage.
 *
 * @see LLVMSetInstructionCallConv()
 */
unsigned LLVMGetInstructionCallConv(LLVMValueRef Instr);


void LLVMAddInstrAttribute(LLVMValueRef Instr, unsigned index, LLVMAttribute);
void LLVMRemoveInstrAttribute(LLVMValueRef Instr, unsigned index,
                              LLVMAttribute);
void LLVMSetInstrParamAlignment(LLVMValueRef Instr, unsigned index,
                                unsigned align);

/**
 * Obtain whether a call instruction is a tail call.
 *
 * This only works on llvm::CallInst instructions.
 *
 * @see llvm::CallInst::isTailCall()
 */
LLVMBool LLVMIsTailCall(LLVMValueRef CallInst);

/**
 * Set whether a call instruction is a tail call.
 *
 * This only works on llvm::CallInst instructions.
 *
 * @see llvm::CallInst::setTailCall()
 */
void LLVMSetTailCall(LLVMValueRef CallInst, LLVMBool IsTailCall);

/**
 * @}
 */

/**
 * @defgroup LLVMCCoreValueInstructionTerminator Terminators
 *
 * Functions in this group only apply to instructions that map to
 * llvm::TerminatorInst instances.
 *
 * @{
 */

/**
 * Return the number of successors that this terminator has.
 *
 * @see llvm::TerminatorInst::getNumSuccessors
 */
unsigned LLVMGetNumSuccessors(LLVMValueRef Term);

/**
 * Return the specified successor.
 *
 * @see llvm::TerminatorInst::getSuccessor
 */
LLVMBasicBlockRef LLVMGetSuccessor(LLVMValueRef Term, unsigned i);

/**
 * Update the specified successor to point at the provided block.
 *
 * @see llvm::TerminatorInst::setSuccessor
 */
void LLVMSetSuccessor(LLVMValueRef Term, unsigned i, LLVMBasicBlockRef block);

/**
 * Return if a branch is conditional.
 *
 * This only works on llvm::BranchInst instructions.
 *
 * @see llvm::BranchInst::isConditional
 */
LLVMBool LLVMIsConditional(LLVMValueRef Branch);

/**
 * Return the condition of a branch instruction.
 *
 * This only works on llvm::BranchInst instructions.
 *
 * @see llvm::BranchInst::getCondition
 */
LLVMValueRef LLVMGetCondition(LLVMValueRef Branch);

/**
 * Set the condition of a branch instruction.
 *
 * This only works on llvm::BranchInst instructions.
 *
 * @see llvm::BranchInst::setCondition
 */
void LLVMSetCondition(LLVMValueRef Branch, LLVMValueRef Cond);

/**
 * Obtain the default destination basic block of a switch instruction.
 *
 * This only works on llvm::SwitchInst instructions.
 *
 * @see llvm::SwitchInst::getDefaultDest()
 */
LLVMBasicBlockRef LLVMGetSwitchDefaultDest(LLVMValueRef SwitchInstr);

/**
 * @}
 */

/**
 * @defgroup LLVMCCoreValueInstructionPHINode PHI Nodes
 *
 * Functions in this group only apply to instructions that map to
 * llvm::PHINode instances.
 *
 * @{
 */

/**
 * Add an incoming value to the end of a PHI list.
 */
void LLVMAddIncoming(LLVMValueRef PhiNode, LLVMValueRef *IncomingValues,
                     LLVMBasicBlockRef *IncomingBlocks, unsigned Count);

/**
 * Obtain the number of incoming basic blocks to a PHI node.
 */
unsigned LLVMCountIncoming(LLVMValueRef PhiNode);

/**
 * Obtain an incoming value to a PHI node as an LLVMValueRef.
 */
LLVMValueRef LLVMGetIncomingValue(LLVMValueRef PhiNode, unsigned Index);

/**
 * Obtain an incoming value to a PHI node as an LLVMBasicBlockRef.
 */
LLVMBasicBlockRef LLVMGetIncomingBlock(LLVMValueRef PhiNode, unsigned Index);

/**
 * @}
 */

/**
 * @}
 */

/**
 * @}
 */

/**
 * @defgroup LLVMCCoreInstructionBuilder Instruction Builders
 *
 * An instruction builder represents a point within a basic block and is
 * the exclusive means of building instructions using the C interface.
 *
 * @{
 */

LLVMBuilderRef LLVMCreateBuilderInContext(LLVMContextRef C);
LLVMBuilderRef LLVMCreateBuilder(void);
void LLVMPositionBuilder(LLVMBuilderRef Builder, LLVMBasicBlockRef Block,
                         LLVMValueRef Instr);
void LLVMPositionBuilderBefore(LLVMBuilderRef Builder, LLVMValueRef Instr);
void LLVMPositionBuilderAtEnd(LLVMBuilderRef Builder, LLVMBasicBlockRef Block);
LLVMBasicBlockRef LLVMGetInsertBlock(LLVMBuilderRef Builder);
void LLVMClearInsertionPosition(LLVMBuilderRef Builder);
void LLVMInsertIntoBuilder(LLVMBuilderRef Builder, LLVMValueRef Instr);
void LLVMInsertIntoBuilderWithName(LLVMBuilderRef Builder, LLVMValueRef Instr,
                                   const char *Name);
void LLVMDisposeBuilder(LLVMBuilderRef Builder);

/* Metadata */
void LLVMSetCurrentDebugLocation(LLVMBuilderRef Builder, LLVMValueRef L);
LLVMValueRef LLVMGetCurrentDebugLocation(LLVMBuilderRef Builder);
void LLVMSetInstDebugLocation(LLVMBuilderRef Builder, LLVMValueRef Inst);

/* Terminators */
LLVMValueRef LLVMBuildRetVoid(LLVMBuilderRef);
LLVMValueRef LLVMBuildRet(LLVMBuilderRef, LLVMValueRef V);
LLVMValueRef LLVMBuildAggregateRet(LLVMBuilderRef, LLVMValueRef *RetVals,
                                   unsigned N);
LLVMValueRef LLVMBuildBr(LLVMBuilderRef, LLVMBasicBlockRef Dest);
LLVMValueRef LLVMBuildCondBr(LLVMBuilderRef, LLVMValueRef If,
                             LLVMBasicBlockRef Then, LLVMBasicBlockRef Else);
LLVMValueRef LLVMBuildSwitch(LLVMBuilderRef, LLVMValueRef V,
                             LLVMBasicBlockRef Else, unsigned NumCases);
LLVMValueRef LLVMBuildIndirectBr(LLVMBuilderRef B, LLVMValueRef Addr,
                                 unsigned NumDests);
LLVMValueRef LLVMBuildInvoke(LLVMBuilderRef, LLVMValueRef Fn,
                             LLVMValueRef *Args, unsigned NumArgs,
                             LLVMBasicBlockRef Then, LLVMBasicBlockRef Catch,
                             const char *Name);
LLVMValueRef LLVMBuildLandingPad(LLVMBuilderRef B, LLVMTypeRef Ty,
                                 LLVMValueRef PersFn, unsigned NumClauses,
                                 const char *Name);
LLVMValueRef LLVMBuildResume(LLVMBuilderRef B, LLVMValueRef Exn);
LLVMValueRef LLVMBuildUnreachable(LLVMBuilderRef);
LLVMValueRef LLVMBuildDetach(LLVMBuilderRef,
                             LLVMBasicBlockRef Child, LLVMBasicBlockRef Parent);
LLVMValueRef LLVMBuildReattach(LLVMBuilderRef);
LLVMValueRef LLVMBuildSync(LLVMBuilderRef, LLVMBasicBlockRef Continue);

/* Add a case to the switch instruction */
void LLVMAddCase(LLVMValueRef Switch, LLVMValueRef OnVal,
                 LLVMBasicBlockRef Dest);

/* Add a destination to the indirectbr instruction */
void LLVMAddDestination(LLVMValueRef IndirectBr, LLVMBasicBlockRef Dest);

/* Add a catch or filter clause to the landingpad instruction */
void LLVMAddClause(LLVMValueRef LandingPad, LLVMValueRef ClauseVal);

/* Set the 'cleanup' flag in the landingpad instruction */
void LLVMSetCleanup(LLVMValueRef LandingPad, LLVMBool Val);

/* Arithmetic */
LLVMValueRef LLVMBuildAdd(LLVMBuilderRef, LLVMValueRef LHS, LLVMValueRef RHS,
                          const char *Name);
LLVMValueRef LLVMBuildNSWAdd(LLVMBuilderRef, LLVMValueRef LHS, LLVMValueRef RHS,
                             const char *Name);
LLVMValueRef LLVMBuildNUWAdd(LLVMBuilderRef, LLVMValueRef LHS, LLVMValueRef RHS,
                             const char *Name);
LLVMValueRef LLVMBuildFAdd(LLVMBuilderRef, LLVMValueRef LHS, LLVMValueRef RHS,
                           const char *Name);
LLVMValueRef LLVMBuildSub(LLVMBuilderRef, LLVMValueRef LHS, LLVMValueRef RHS,
                          const char *Name);
LLVMValueRef LLVMBuildNSWSub(LLVMBuilderRef, LLVMValueRef LHS, LLVMValueRef RHS,
                             const char *Name);
LLVMValueRef LLVMBuildNUWSub(LLVMBuilderRef, LLVMValueRef LHS, LLVMValueRef RHS,
                             const char *Name);
LLVMValueRef LLVMBuildFSub(LLVMBuilderRef, LLVMValueRef LHS, LLVMValueRef RHS,
                           const char *Name);
LLVMValueRef LLVMBuildMul(LLVMBuilderRef, LLVMValueRef LHS, LLVMValueRef RHS,
                          const char *Name);
LLVMValueRef LLVMBuildNSWMul(LLVMBuilderRef, LLVMValueRef LHS, LLVMValueRef RHS,
                             const char *Name);
LLVMValueRef LLVMBuildNUWMul(LLVMBuilderRef, LLVMValueRef LHS, LLVMValueRef RHS,
                             const char *Name);
LLVMValueRef LLVMBuildFMul(LLVMBuilderRef, LLVMValueRef LHS, LLVMValueRef RHS,
                           const char *Name);
LLVMValueRef LLVMBuildUDiv(LLVMBuilderRef, LLVMValueRef LHS, LLVMValueRef RHS,
                           const char *Name);
LLVMValueRef LLVMBuildSDiv(LLVMBuilderRef, LLVMValueRef LHS, LLVMValueRef RHS,
                           const char *Name);
LLVMValueRef LLVMBuildExactSDiv(LLVMBuilderRef, LLVMValueRef LHS, LLVMValueRef RHS,
                                const char *Name);
LLVMValueRef LLVMBuildFDiv(LLVMBuilderRef, LLVMValueRef LHS, LLVMValueRef RHS,
                           const char *Name);
LLVMValueRef LLVMBuildURem(LLVMBuilderRef, LLVMValueRef LHS, LLVMValueRef RHS,
                           const char *Name);
LLVMValueRef LLVMBuildSRem(LLVMBuilderRef, LLVMValueRef LHS, LLVMValueRef RHS,
                           const char *Name);
LLVMValueRef LLVMBuildFRem(LLVMBuilderRef, LLVMValueRef LHS, LLVMValueRef RHS,
                           const char *Name);
LLVMValueRef LLVMBuildShl(LLVMBuilderRef, LLVMValueRef LHS, LLVMValueRef RHS,
                           const char *Name);
LLVMValueRef LLVMBuildLShr(LLVMBuilderRef, LLVMValueRef LHS, LLVMValueRef RHS,
                           const char *Name);
LLVMValueRef LLVMBuildAShr(LLVMBuilderRef, LLVMValueRef LHS, LLVMValueRef RHS,
                           const char *Name);
LLVMValueRef LLVMBuildAnd(LLVMBuilderRef, LLVMValueRef LHS, LLVMValueRef RHS,
                          const char *Name);
LLVMValueRef LLVMBuildOr(LLVMBuilderRef, LLVMValueRef LHS, LLVMValueRef RHS,
                          const char *Name);
LLVMValueRef LLVMBuildXor(LLVMBuilderRef, LLVMValueRef LHS, LLVMValueRef RHS,
                          const char *Name);
LLVMValueRef LLVMBuildBinOp(LLVMBuilderRef B, LLVMOpcode Op,
                            LLVMValueRef LHS, LLVMValueRef RHS,
                            const char *Name);
LLVMValueRef LLVMBuildNeg(LLVMBuilderRef, LLVMValueRef V, const char *Name);
LLVMValueRef LLVMBuildNSWNeg(LLVMBuilderRef B, LLVMValueRef V,
                             const char *Name);
LLVMValueRef LLVMBuildNUWNeg(LLVMBuilderRef B, LLVMValueRef V,
                             const char *Name);
LLVMValueRef LLVMBuildFNeg(LLVMBuilderRef, LLVMValueRef V, const char *Name);
LLVMValueRef LLVMBuildNot(LLVMBuilderRef, LLVMValueRef V, const char *Name);

/* Memory */
LLVMValueRef LLVMBuildMalloc(LLVMBuilderRef, LLVMTypeRef Ty, const char *Name);
LLVMValueRef LLVMBuildArrayMalloc(LLVMBuilderRef, LLVMTypeRef Ty,
                                  LLVMValueRef Val, const char *Name);
LLVMValueRef LLVMBuildAlloca(LLVMBuilderRef, LLVMTypeRef Ty, const char *Name);
LLVMValueRef LLVMBuildArrayAlloca(LLVMBuilderRef, LLVMTypeRef Ty,
                                  LLVMValueRef Val, const char *Name);
LLVMValueRef LLVMBuildFree(LLVMBuilderRef, LLVMValueRef PointerVal);
LLVMValueRef LLVMBuildLoad(LLVMBuilderRef, LLVMValueRef PointerVal,
                           const char *Name);
LLVMValueRef LLVMBuildStore(LLVMBuilderRef, LLVMValueRef Val, LLVMValueRef Ptr);
LLVMValueRef LLVMBuildGEP(LLVMBuilderRef B, LLVMValueRef Pointer,
                          LLVMValueRef *Indices, unsigned NumIndices,
                          const char *Name);
LLVMValueRef LLVMBuildInBoundsGEP(LLVMBuilderRef B, LLVMValueRef Pointer,
                                  LLVMValueRef *Indices, unsigned NumIndices,
                                  const char *Name);
LLVMValueRef LLVMBuildStructGEP(LLVMBuilderRef B, LLVMValueRef Pointer,
                                unsigned Idx, const char *Name);
LLVMValueRef LLVMBuildGlobalString(LLVMBuilderRef B, const char *Str,
                                   const char *Name);
LLVMValueRef LLVMBuildGlobalStringPtr(LLVMBuilderRef B, const char *Str,
                                      const char *Name);
LLVMBool LLVMGetVolatile(LLVMValueRef MemoryAccessInst);
void LLVMSetVolatile(LLVMValueRef MemoryAccessInst, LLVMBool IsVolatile);
LLVMAtomicOrdering LLVMGetOrdering(LLVMValueRef MemoryAccessInst);
void LLVMSetOrdering(LLVMValueRef MemoryAccessInst, LLVMAtomicOrdering Ordering);

/* Casts */
LLVMValueRef LLVMBuildTrunc(LLVMBuilderRef, LLVMValueRef Val,
                            LLVMTypeRef DestTy, const char *Name);
LLVMValueRef LLVMBuildZExt(LLVMBuilderRef, LLVMValueRef Val,
                           LLVMTypeRef DestTy, const char *Name);
LLVMValueRef LLVMBuildSExt(LLVMBuilderRef, LLVMValueRef Val,
                           LLVMTypeRef DestTy, const char *Name);
LLVMValueRef LLVMBuildFPToUI(LLVMBuilderRef, LLVMValueRef Val,
                             LLVMTypeRef DestTy, const char *Name);
LLVMValueRef LLVMBuildFPToSI(LLVMBuilderRef, LLVMValueRef Val,
                             LLVMTypeRef DestTy, const char *Name);
LLVMValueRef LLVMBuildUIToFP(LLVMBuilderRef, LLVMValueRef Val,
                             LLVMTypeRef DestTy, const char *Name);
LLVMValueRef LLVMBuildSIToFP(LLVMBuilderRef, LLVMValueRef Val,
                             LLVMTypeRef DestTy, const char *Name);
LLVMValueRef LLVMBuildFPTrunc(LLVMBuilderRef, LLVMValueRef Val,
                              LLVMTypeRef DestTy, const char *Name);
LLVMValueRef LLVMBuildFPExt(LLVMBuilderRef, LLVMValueRef Val,
                            LLVMTypeRef DestTy, const char *Name);
LLVMValueRef LLVMBuildPtrToInt(LLVMBuilderRef, LLVMValueRef Val,
                               LLVMTypeRef DestTy, const char *Name);
LLVMValueRef LLVMBuildIntToPtr(LLVMBuilderRef, LLVMValueRef Val,
                               LLVMTypeRef DestTy, const char *Name);
LLVMValueRef LLVMBuildBitCast(LLVMBuilderRef, LLVMValueRef Val,
                              LLVMTypeRef DestTy, const char *Name);
LLVMValueRef LLVMBuildAddrSpaceCast(LLVMBuilderRef, LLVMValueRef Val,
                                    LLVMTypeRef DestTy, const char *Name);
LLVMValueRef LLVMBuildZExtOrBitCast(LLVMBuilderRef, LLVMValueRef Val,
                                    LLVMTypeRef DestTy, const char *Name);
LLVMValueRef LLVMBuildSExtOrBitCast(LLVMBuilderRef, LLVMValueRef Val,
                                    LLVMTypeRef DestTy, const char *Name);
LLVMValueRef LLVMBuildTruncOrBitCast(LLVMBuilderRef, LLVMValueRef Val,
                                     LLVMTypeRef DestTy, const char *Name);
LLVMValueRef LLVMBuildCast(LLVMBuilderRef B, LLVMOpcode Op, LLVMValueRef Val,
                           LLVMTypeRef DestTy, const char *Name);
LLVMValueRef LLVMBuildPointerCast(LLVMBuilderRef, LLVMValueRef Val,
                                  LLVMTypeRef DestTy, const char *Name);
LLVMValueRef LLVMBuildIntCast(LLVMBuilderRef, LLVMValueRef Val, /*Signed cast!*/
                              LLVMTypeRef DestTy, const char *Name);
LLVMValueRef LLVMBuildFPCast(LLVMBuilderRef, LLVMValueRef Val,
                             LLVMTypeRef DestTy, const char *Name);

/* Comparisons */
LLVMValueRef LLVMBuildICmp(LLVMBuilderRef, LLVMIntPredicate Op,
                           LLVMValueRef LHS, LLVMValueRef RHS,
                           const char *Name);
LLVMValueRef LLVMBuildFCmp(LLVMBuilderRef, LLVMRealPredicate Op,
                           LLVMValueRef LHS, LLVMValueRef RHS,
                           const char *Name);

/* Miscellaneous instructions */
LLVMValueRef LLVMBuildPhi(LLVMBuilderRef, LLVMTypeRef Ty, const char *Name);
LLVMValueRef LLVMBuildCall(LLVMBuilderRef, LLVMValueRef Fn,
                           LLVMValueRef *Args, unsigned NumArgs,
                           const char *Name);
LLVMValueRef LLVMBuildSelect(LLVMBuilderRef, LLVMValueRef If,
                             LLVMValueRef Then, LLVMValueRef Else,
                             const char *Name);
LLVMValueRef LLVMBuildVAArg(LLVMBuilderRef, LLVMValueRef List, LLVMTypeRef Ty,
                            const char *Name);
LLVMValueRef LLVMBuildExtractElement(LLVMBuilderRef, LLVMValueRef VecVal,
                                     LLVMValueRef Index, const char *Name);
LLVMValueRef LLVMBuildInsertElement(LLVMBuilderRef, LLVMValueRef VecVal,
                                    LLVMValueRef EltVal, LLVMValueRef Index,
                                    const char *Name);
LLVMValueRef LLVMBuildShuffleVector(LLVMBuilderRef, LLVMValueRef V1,
                                    LLVMValueRef V2, LLVMValueRef Mask,
                                    const char *Name);
LLVMValueRef LLVMBuildExtractValue(LLVMBuilderRef, LLVMValueRef AggVal,
                                   unsigned Index, const char *Name);
LLVMValueRef LLVMBuildInsertValue(LLVMBuilderRef, LLVMValueRef AggVal,
                                  LLVMValueRef EltVal, unsigned Index,
                                  const char *Name);

LLVMValueRef LLVMBuildIsNull(LLVMBuilderRef, LLVMValueRef Val,
                             const char *Name);
LLVMValueRef LLVMBuildIsNotNull(LLVMBuilderRef, LLVMValueRef Val,
                                const char *Name);
LLVMValueRef LLVMBuildPtrDiff(LLVMBuilderRef, LLVMValueRef LHS,
                              LLVMValueRef RHS, const char *Name);
LLVMValueRef LLVMBuildFence(LLVMBuilderRef B, LLVMAtomicOrdering ordering,
                            LLVMBool singleThread, const char *Name);
LLVMValueRef LLVMBuildAtomicRMW(LLVMBuilderRef B, LLVMAtomicRMWBinOp op,
                                LLVMValueRef PTR, LLVMValueRef Val,
                                LLVMAtomicOrdering ordering,
                                LLVMBool singleThread);

/**
 * @}
 */

/**
 * @defgroup LLVMCCoreModuleProvider Module Providers
 *
 * @{
 */

/**
 * Changes the type of M so it can be passed to FunctionPassManagers and the
 * JIT.  They take ModuleProviders for historical reasons.
 */
LLVMModuleProviderRef
LLVMCreateModuleProviderForExistingModule(LLVMModuleRef M);

/**
 * Destroys the module M.
 */
void LLVMDisposeModuleProvider(LLVMModuleProviderRef M);

/**
 * @}
 */

/**
 * @defgroup LLVMCCoreMemoryBuffers Memory Buffers
 *
 * @{
 */

LLVMBool LLVMCreateMemoryBufferWithContentsOfFile(const char *Path,
                                                  LLVMMemoryBufferRef *OutMemBuf,
                                                  char **OutMessage);
LLVMBool LLVMCreateMemoryBufferWithSTDIN(LLVMMemoryBufferRef *OutMemBuf,
                                         char **OutMessage);
LLVMMemoryBufferRef LLVMCreateMemoryBufferWithMemoryRange(const char *InputData,
                                                          size_t InputDataLength,
                                                          const char *BufferName,
                                                          LLVMBool RequiresNullTerminator);
LLVMMemoryBufferRef LLVMCreateMemoryBufferWithMemoryRangeCopy(const char *InputData,
                                                              size_t InputDataLength,
                                                              const char *BufferName);
const char *LLVMGetBufferStart(LLVMMemoryBufferRef MemBuf);
size_t LLVMGetBufferSize(LLVMMemoryBufferRef MemBuf);
void LLVMDisposeMemoryBuffer(LLVMMemoryBufferRef MemBuf);

/**
 * @}
 */

/**
 * @defgroup LLVMCCorePassRegistry Pass Registry
 *
 * @{
 */

/** Return the global pass registry, for use with initialization functions.
    @see llvm::PassRegistry::getPassRegistry */
LLVMPassRegistryRef LLVMGetGlobalPassRegistry(void);

/**
 * @}
 */

/**
 * @defgroup LLVMCCorePassManagers Pass Managers
 *
 * @{
 */

/** Constructs a new whole-module pass pipeline. This type of pipeline is
    suitable for link-time optimization and whole-module transformations.
    @see llvm::PassManager::PassManager */
LLVMPassManagerRef LLVMCreatePassManager(void);

/** Constructs a new function-by-function pass pipeline over the module
    provider. It does not take ownership of the module provider. This type of
    pipeline is suitable for code generation and JIT compilation tasks.
    @see llvm::FunctionPassManager::FunctionPassManager */
LLVMPassManagerRef LLVMCreateFunctionPassManagerForModule(LLVMModuleRef M);

/** Deprecated: Use LLVMCreateFunctionPassManagerForModule instead. */
LLVMPassManagerRef LLVMCreateFunctionPassManager(LLVMModuleProviderRef MP);

/** Initializes, executes on the provided module, and finalizes all of the
    passes scheduled in the pass manager. Returns 1 if any of the passes
    modified the module, 0 otherwise.
    @see llvm::PassManager::run(Module&) */
LLVMBool LLVMRunPassManager(LLVMPassManagerRef PM, LLVMModuleRef M);

/** Initializes all of the function passes scheduled in the function pass
    manager. Returns 1 if any of the passes modified the module, 0 otherwise.
    @see llvm::FunctionPassManager::doInitialization */
LLVMBool LLVMInitializeFunctionPassManager(LLVMPassManagerRef FPM);

/** Executes all of the function passes scheduled in the function pass manager
    on the provided function. Returns 1 if any of the passes modified the
    function, false otherwise.
    @see llvm::FunctionPassManager::run(Function&) */
LLVMBool LLVMRunFunctionPassManager(LLVMPassManagerRef FPM, LLVMValueRef F);

/** Finalizes all of the function passes scheduled in in the function pass
    manager. Returns 1 if any of the passes modified the module, 0 otherwise.
    @see llvm::FunctionPassManager::doFinalization */
LLVMBool LLVMFinalizeFunctionPassManager(LLVMPassManagerRef FPM);

/** Frees the memory of a pass pipeline. For function pipelines, does not free
    the module provider.
    @see llvm::PassManagerBase::~PassManagerBase. */
void LLVMDisposePassManager(LLVMPassManagerRef PM);

/**
 * @}
 */

/**
 * @defgroup LLVMCCoreThreading Threading
 *
 * Handle the structures needed to make LLVM safe for multithreading.
 *
 * @{
 */

/** Deprecated: Multi-threading can only be enabled/disabled with the compile
    time define LLVM_ENABLE_THREADS.  This function always returns
    LLVMIsMultithreaded(). */
LLVMBool LLVMStartMultithreaded(void);

/** Deprecated: Multi-threading can only be enabled/disabled with the compile
    time define LLVM_ENABLE_THREADS. */
void LLVMStopMultithreaded(void);

/** Check whether LLVM is executing in thread-safe mode or not.
    @see llvm::llvm_is_multithreaded */
LLVMBool LLVMIsMultithreaded(void);

/**
 * @}
 */

/**
 * @}
 */

/**
 * @}
 */

#ifdef __cplusplus
}
#endif

#endif /* LLVM_C_CORE_H */<|MERGE_RESOLUTION|>--- conflicted
+++ resolved
@@ -251,24 +251,17 @@
   LLVMLandingPad     = 59,
   LLVMCleanupRet     = 61,
   LLVMCatchRet       = 62,
-<<<<<<< HEAD
-  LLVMCatchPad     = 63,
-  LLVMTerminatePad = 64,
-  LLVMCleanupPad   = 65,
-  LLVMCatchEndPad  = 66,
-
-  /* Parallel operators */
-  LLVMDetach         = 67,
-  LLVMReattach       = 68,
-  LLVMSync           = 69,
-
-=======
   LLVMCatchPad       = 63,
   LLVMTerminatePad   = 64,
   LLVMCleanupPad     = 65,
   LLVMCatchEndPad    = 66,
-  LLVMCleanupEndPad  = 67
->>>>>>> 88d51ce4
+  LLVMCleanupEndPad  = 67,
+
+  /* Parallel operators */
+  LLVMDetach         = 68,
+  LLVMReattach       = 69,
+  LLVMSync           = 70,
+
 } LLVMOpcode;
 
 typedef enum {
@@ -1238,19 +1231,13 @@
         macro(ResumeInst)                   \
         macro(CleanupReturnInst)            \
         macro(CatchReturnInst)              \
-<<<<<<< HEAD
-        macro(CatchPadInst)               \
-        macro(TerminatePadInst)           \
-        macro(CatchEndPadInst)            \
-        macro(DetachInst)                   \
-        macro(ReattachInst)                 \
-        macro(SyncInst)                     \
-=======
         macro(CatchPadInst)                 \
         macro(TerminatePadInst)             \
         macro(CatchEndPadInst)              \
         macro(CleanupEndPadInst)            \
->>>>>>> 88d51ce4
+        macro(DetachInst)                   \
+        macro(ReattachInst)                 \
+        macro(SyncInst)                     \
       macro(UnaryInstruction)               \
         macro(AllocaInst)                   \
         macro(CastInst)                     \
