//===- llvm/LinkAllPasses.h ------------ Reference All Passes ---*- C++ -*-===//
//
//                      The LLVM Compiler Infrastructure
//
// This file is distributed under the University of Illinois Open Source
// License. See LICENSE.TXT for details.
//
//===----------------------------------------------------------------------===//
//
// This header file pulls in all transformation and analysis passes for tools
// like opt and bugpoint that need this functionality.
//
//===----------------------------------------------------------------------===//

#ifndef LLVM_LINKALLPASSES_H
#define LLVM_LINKALLPASSES_H

#include "llvm/ADT/Statistic.h"
#include "llvm/Analysis/AliasSetTracker.h"
#include "llvm/Analysis/AliasAnalysisEvaluator.h"
#include "llvm/Analysis/BasicAliasAnalysis.h"
#include "llvm/Analysis/CFLAndersAliasAnalysis.h"
#include "llvm/Analysis/CFLSteensAliasAnalysis.h"
#include "llvm/Analysis/CallPrinter.h"
#include "llvm/Analysis/DomPrinter.h"
#include "llvm/Analysis/GlobalsModRef.h"
#include "llvm/Analysis/IntervalPartition.h"
#include "llvm/Analysis/Lint.h"
#include "llvm/Analysis/Passes.h"
#include "llvm/Analysis/PostDominators.h"
#include "llvm/Analysis/RegionPass.h"
#include "llvm/Analysis/RegionPrinter.h"
#include "llvm/Analysis/ScalarEvolution.h"
#include "llvm/Analysis/ScalarEvolutionAliasAnalysis.h"
#include "llvm/Analysis/ScopedNoAliasAA.h"
#include "llvm/Analysis/TargetLibraryInfo.h"
#include "llvm/Analysis/TypeBasedAliasAnalysis.h"
#include "llvm/CodeGen/Passes.h"
#include "llvm/IR/Function.h"
#include "llvm/IR/IRPrintingPasses.h"
#include "llvm/Transforms/IPO.h"
#include "llvm/Transforms/IPO/AlwaysInliner.h"
#include "llvm/Transforms/IPO/FunctionAttrs.h"
#include "llvm/Transforms/Instrumentation.h"
#include "llvm/Transforms/ObjCARC.h"
#include "llvm/Transforms/Scalar.h"
#include "llvm/Transforms/Scalar/GVN.h"
#include "llvm/Transforms/Tapir.h"
#include "llvm/Transforms/Utils/SymbolRewriter.h"
#include "llvm/Transforms/Utils/UnifyFunctionExitNodes.h"
#include "llvm/Transforms/Vectorize.h"
#include "llvm/Support/Valgrind.h"
#include <cstdlib>

namespace {
  struct ForcePassLinking {
    ForcePassLinking() {
      // We must reference the passes in such a way that compilers will not
      // delete it all as dead code, even with whole program optimization,
      // yet is effectively a NO-OP. As the compiler isn't smart enough
      // to know that getenv() never returns -1, this will do the job.
      if (std::getenv("bar") != (char*) -1)
        return;

      (void) llvm::createAAEvalPass();
      (void) llvm::createAggressiveDCEPass();
      (void) llvm::createBitTrackingDCEPass();
      (void) llvm::createArgumentPromotionPass();
      (void) llvm::createAlignmentFromAssumptionsPass();
      (void) llvm::createBasicAAWrapperPass();
      (void) llvm::createSCEVAAWrapperPass();
      (void) llvm::createTypeBasedAAWrapperPass();
      (void) llvm::createScopedNoAliasAAWrapperPass();
      (void) llvm::createBoundsCheckingPass();
      (void) llvm::createBreakCriticalEdgesPass();
      (void) llvm::createCallGraphDOTPrinterPass();
      (void) llvm::createCallGraphViewerPass();
      (void) llvm::createCFGSimplificationPass();
      (void) llvm::createLateCFGSimplificationPass();
      (void) llvm::createCFLAndersAAWrapperPass();
      (void) llvm::createCFLSteensAAWrapperPass();
      (void) llvm::createStructurizeCFGPass();
      (void) llvm::createLibCallsShrinkWrapPass();
      (void) llvm::createConstantMergePass();
      (void) llvm::createConstantPropagationPass();
      (void) llvm::createCostModelAnalysisPass();
      (void) llvm::createDeadArgEliminationPass();
      (void) llvm::createDeadCodeEliminationPass();
      (void) llvm::createDeadInstEliminationPass();
      (void) llvm::createDeadStoreEliminationPass();
      (void) llvm::createDependenceAnalysisWrapperPass();
      (void) llvm::createDivergenceAnalysisPass();
      (void) llvm::createDomOnlyPrinterPass();
      (void) llvm::createDomPrinterPass();
      (void) llvm::createDomOnlyViewerPass();
      (void) llvm::createDomViewerPass();
      (void) llvm::createGCOVProfilerPass();
      (void) llvm::createPGOInstrumentationGenLegacyPass();
      (void) llvm::createPGOInstrumentationUseLegacyPass();
      (void) llvm::createPGOIndirectCallPromotionLegacyPass();
      (void) llvm::createPGOMemOPSizeOptLegacyPass();
      (void) llvm::createInstrProfilingLegacyPass();
      (void) llvm::createFunctionImportPass();
      (void) llvm::createFunctionInliningPass();
      (void) llvm::createAlwaysInlinerLegacyPass();
      (void) llvm::createGlobalDCEPass();
      (void) llvm::createGlobalOptimizerPass();
      (void) llvm::createGlobalsAAWrapperPass();
      (void) llvm::createGuardWideningPass();
      (void) llvm::createIPConstantPropagationPass();
      (void) llvm::createIPSCCPPass();
      (void) llvm::createInductiveRangeCheckEliminationPass();
      (void) llvm::createIndVarSimplifyPass();
      (void) llvm::createInstructionCombiningPass();
      (void) llvm::createInternalizePass();
      (void) llvm::createLCSSAPass();
      (void) llvm::createLICMPass();
      (void) llvm::createLoopSinkPass();
      (void) llvm::createLazyValueInfoPass();
      (void) llvm::createLoopExtractorPass();
      (void) llvm::createLoopInterchangePass();
      (void) llvm::createLoopPredicationPass();
      (void) llvm::createLoopSimplifyPass();
      (void) llvm::createLoopSimplifyCFGPass();
      (void) llvm::createLoopSpawningPass();
      (void) llvm::createLoopStrengthReducePass();
      (void) llvm::createLoopRerollPass();
      (void) llvm::createLoopUnrollPass();
      (void) llvm::createLoopUnswitchPass();
      (void) llvm::createLoopVersioningLICMPass();
      (void) llvm::createLoopIdiomPass();
      (void) llvm::createLoopRotatePass();
      (void) llvm::createLowerExpectIntrinsicPass();
      (void) llvm::createLowerInvokePass();
      (void) llvm::createLowerSwitchPass();
      (void) llvm::createLowerTapirToCilkPass(false,false);
      (void) llvm::createNaryReassociatePass();
      (void) llvm::createObjCARCAAWrapperPass();
      (void) llvm::createObjCARCAPElimPass();
      (void) llvm::createObjCARCExpandPass();
      (void) llvm::createObjCARCContractPass();
      (void) llvm::createObjCARCOptPass();
      (void) llvm::createPAEvalPass();
      (void) llvm::createPromoteMemoryToRegisterPass();
      (void) llvm::createDemoteRegisterToMemoryPass();
      (void) llvm::createPruneEHPass();
      (void) llvm::createPostDomOnlyPrinterPass();
      (void) llvm::createPostDomPrinterPass();
      (void) llvm::createPostDomOnlyViewerPass();
      (void) llvm::createPostDomViewerPass();
      (void) llvm::createReassociatePass();
      (void) llvm::createRegionInfoPass();
      (void) llvm::createRegionOnlyPrinterPass();
      (void) llvm::createRegionOnlyViewerPass();
      (void) llvm::createRegionPrinterPass();
      (void) llvm::createRegionViewerPass();
      (void) llvm::createSCCPPass();
      (void) llvm::createSafeStackPass();
      (void) llvm::createSROAPass();
      (void) llvm::createSingleLoopExtractorPass();
      (void) llvm::createStripSymbolsPass();
      (void) llvm::createStripNonDebugSymbolsPass();
      (void) llvm::createStripDeadDebugInfoPass();
      (void) llvm::createStripDeadPrototypesPass();
      (void) llvm::createTailCallEliminationPass();
      (void) llvm::createJumpThreadingPass();
      (void) llvm::createUnifyFunctionExitNodesPass();
      (void) llvm::createInstCountPass();
      (void) llvm::createConstantHoistingPass();
      (void) llvm::createCodeGenPreparePass();
      (void) llvm::createCountingFunctionInserterPass();
      (void) llvm::createEarlyCSEPass();
      (void) llvm::createGVNHoistPass();
      (void) llvm::createMergedLoadStoreMotionPass();
      (void) llvm::createGVNPass();
      (void) llvm::createNewGVNPass();
      (void) llvm::createMemCpyOptPass();
      (void) llvm::createLoopDeletionPass();
      (void) llvm::createPostDomTree();
      (void) llvm::createInstructionNamerPass();
      (void) llvm::createMetaRenamerPass();
      (void) llvm::createPostOrderFunctionAttrsLegacyPass();
      (void) llvm::createReversePostOrderFunctionAttrsPass();
      (void) llvm::createMergeFunctionsPass();
      std::string buf;
      llvm::raw_string_ostream os(buf);
      (void) llvm::createPrintModulePass(os);
      (void) llvm::createPrintFunctionPass(os);
      (void) llvm::createPrintBasicBlockPass(os);
      (void) llvm::createModuleDebugInfoPrinterPass();
      (void) llvm::createPartialInliningPass();
      (void) llvm::createLintPass();
      (void) llvm::createSinkingPass();
      (void) llvm::createLowerAtomicPass();
      (void) llvm::createCorrelatedValuePropagationPass();
      (void) llvm::createMemDepPrinter();
      (void) llvm::createInstructionSimplifierPass();
      (void) llvm::createLoopVectorizePass();
      (void) llvm::createSLPVectorizerPass();
      (void) llvm::createLoadStoreVectorizerPass();
      (void) llvm::createBBVectorizePass();
      (void) llvm::createPartiallyInlineLibCallsPass();
      (void) llvm::createScalarizerPass();
      (void) llvm::createSeparateConstOffsetFromGEPPass();
      (void) llvm::createSpeculativeExecutionPass();
      (void) llvm::createSpeculativeExecutionIfHasBranchDivergencePass();
      (void) llvm::createRewriteSymbolsPass();
      (void) llvm::createStraightLineStrengthReducePass();
      (void) llvm::createMemDerefPrinter();
      (void) llvm::createFloat2IntPass();
      (void) llvm::createEliminateAvailableExternallyPass();
<<<<<<< HEAD
      (void) llvm::createSmallBlockPass();
      (void) llvm::createRedundantSpawnPass();
      (void) llvm::createSpawnRestructurePass();
      (void) llvm::createSyncEliminationPass();
      (void) llvm::createSpawnUnswitchPass();
=======
      (void) llvm::createScalarizeMaskedMemIntrinPass();
>>>>>>> 0559b4fa

      (void)new llvm::IntervalPartition();
      (void)new llvm::ScalarEvolutionWrapperPass();
      llvm::Function::Create(nullptr, llvm::GlobalValue::ExternalLinkage)->viewCFGOnly();
      llvm::RGPassManager RGM;
      llvm::TargetLibraryInfoImpl TLII;
      llvm::TargetLibraryInfo TLI(TLII);
      llvm::AliasAnalysis AA(TLI);
      llvm::AliasSetTracker X(AA);
      X.add(nullptr, 0, llvm::AAMDNodes()); // for -print-alias-sets
      (void) llvm::AreStatisticsEnabled();
      (void) llvm::sys::RunningOnValgrind();
    }
  } ForcePassLinking; // Force link by creating a global definition.
}

#endif<|MERGE_RESOLUTION|>--- conflicted
+++ resolved
@@ -209,15 +209,12 @@
       (void) llvm::createMemDerefPrinter();
       (void) llvm::createFloat2IntPass();
       (void) llvm::createEliminateAvailableExternallyPass();
-<<<<<<< HEAD
+      (void) llvm::createScalarizeMaskedMemIntrinPass();
       (void) llvm::createSmallBlockPass();
       (void) llvm::createRedundantSpawnPass();
       (void) llvm::createSpawnRestructurePass();
       (void) llvm::createSyncEliminationPass();
       (void) llvm::createSpawnUnswitchPass();
-=======
-      (void) llvm::createScalarizeMaskedMemIntrinPass();
->>>>>>> 0559b4fa
 
       (void)new llvm::IntervalPartition();
       (void)new llvm::ScalarEvolutionWrapperPass();
