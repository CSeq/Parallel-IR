//===- llvm/IR/DiagnosticInfo.h - Diagnostic Declaration --------*- C++ -*-===//
//
//                     The LLVM Compiler Infrastructure
//
// This file is distributed under the University of Illinois Open Source
// License. See LICENSE.TXT for details.
//
//===----------------------------------------------------------------------===//
//
// This file declares the different classes involved in low level diagnostics.
//
// Diagnostics reporting is still done as part of the LLVMContext.
//===----------------------------------------------------------------------===//

#ifndef LLVM_IR_DIAGNOSTICINFO_H
#define LLVM_IR_DIAGNOSTICINFO_H

#include "llvm/ADT/None.h"
#include "llvm/ADT/Optional.h"
#include "llvm/ADT/SmallVector.h"
#include "llvm/ADT/StringRef.h"
#include "llvm/ADT/Twine.h"
#include "llvm/IR/DebugLoc.h"
#include "llvm/Support/CBindingWrapping.h"
#include "llvm/Support/YAMLTraits.h"
#include "llvm-c/Types.h"
#include <functional>
#include <algorithm>
#include <cstdint>
#include <iterator>
#include <string>

namespace llvm {

// Forward declarations.
class DiagnosticPrinter;
class Function;
class Instruction;
class LLVMContext;
class Module;
class SMDiagnostic;

/// \brief Defines the different supported severity of a diagnostic.
enum DiagnosticSeverity : char {
  DS_Error,
  DS_Warning,
  DS_Remark,
  // A note attaches additional information to one of the previous diagnostic
  // types.
  DS_Note
};

/// \brief Defines the different supported kind of a diagnostic.
/// This enum should be extended with a new ID for each added concrete subclass.
enum DiagnosticKind {
  DK_InlineAsm,
  DK_ResourceLimit,
  DK_StackSize,
  DK_Linker,
  DK_DebugMetadataVersion,
  DK_DebugMetadataInvalid,
  DK_ISelFallback,
  DK_SampleProfile,
  DK_OptimizationRemark,
  DK_OptimizationRemarkMissed,
  DK_OptimizationRemarkAnalysis,
  DK_OptimizationRemarkAnalysisFPCommute,
  DK_OptimizationRemarkAnalysisAliasing,
  DK_OptimizationFailure,
  DK_FirstRemark = DK_OptimizationRemark,
  DK_LastRemark = DK_OptimizationFailure,
  DK_MachineOptimizationRemark,
  DK_MachineOptimizationRemarkMissed,
  DK_MachineOptimizationRemarkAnalysis,
  DK_FirstMachineRemark = DK_MachineOptimizationRemark,
  DK_LastMachineRemark = DK_MachineOptimizationRemarkAnalysis,
  DK_MIRParser,
  DK_PGOProfile,
  DK_Unsupported,
  DK_FirstPluginKind
};

/// \brief Get the next available kind ID for a plugin diagnostic.
/// Each time this function is called, it returns a different number.
/// Therefore, a plugin that wants to "identify" its own classes
/// with a dynamic identifier, just have to use this method to get a new ID
/// and assign it to each of its classes.
/// The returned ID will be greater than or equal to DK_FirstPluginKind.
/// Thus, the plugin identifiers will not conflict with the
/// DiagnosticKind values.
int getNextAvailablePluginDiagnosticKind();

/// \brief This is the base abstract class for diagnostic reporting in
/// the backend.
/// The print method must be overloaded by the subclasses to print a
/// user-friendly message in the client of the backend (let us call it a
/// frontend).
class DiagnosticInfo {
private:
  /// Kind defines the kind of report this is about.
  const /* DiagnosticKind */ int Kind;
  /// Severity gives the severity of the diagnostic.
  const DiagnosticSeverity Severity;

public:
  DiagnosticInfo(/* DiagnosticKind */ int Kind, DiagnosticSeverity Severity)
      : Kind(Kind), Severity(Severity) {}

  virtual ~DiagnosticInfo() = default;

  /* DiagnosticKind */ int getKind() const { return Kind; }
  DiagnosticSeverity getSeverity() const { return Severity; }

  /// Print using the given \p DP a user-friendly message.
  /// This is the default message that will be printed to the user.
  /// It is used when the frontend does not directly take advantage
  /// of the information contained in fields of the subclasses.
  /// The printed message must not end with '.' nor start with a severity
  /// keyword.
  virtual void print(DiagnosticPrinter &DP) const = 0;
};

typedef std::function<void(const DiagnosticInfo &)> DiagnosticHandlerFunction;

/// Diagnostic information for inline asm reporting.
/// This is basically a message and an optional location.
class DiagnosticInfoInlineAsm : public DiagnosticInfo {
private:
  /// Optional line information. 0 if not set.
  unsigned LocCookie;
  /// Message to be reported.
  const Twine &MsgStr;
  /// Optional origin of the problem.
  const Instruction *Instr;

public:
  /// \p MsgStr is the message to be reported to the frontend.
  /// This class does not copy \p MsgStr, therefore the reference must be valid
  /// for the whole life time of the Diagnostic.
  DiagnosticInfoInlineAsm(const Twine &MsgStr,
                          DiagnosticSeverity Severity = DS_Error)
      : DiagnosticInfo(DK_InlineAsm, Severity), LocCookie(0), MsgStr(MsgStr),
        Instr(nullptr) {}

  /// \p LocCookie if non-zero gives the line number for this report.
  /// \p MsgStr gives the message.
  /// This class does not copy \p MsgStr, therefore the reference must be valid
  /// for the whole life time of the Diagnostic.
  DiagnosticInfoInlineAsm(unsigned LocCookie, const Twine &MsgStr,
                          DiagnosticSeverity Severity = DS_Error)
      : DiagnosticInfo(DK_InlineAsm, Severity), LocCookie(LocCookie),
        MsgStr(MsgStr), Instr(nullptr) {}

  /// \p Instr gives the original instruction that triggered the diagnostic.
  /// \p MsgStr gives the message.
  /// This class does not copy \p MsgStr, therefore the reference must be valid
  /// for the whole life time of the Diagnostic.
  /// Same for \p I.
  DiagnosticInfoInlineAsm(const Instruction &I, const Twine &MsgStr,
                          DiagnosticSeverity Severity = DS_Error);

  unsigned getLocCookie() const { return LocCookie; }
  const Twine &getMsgStr() const { return MsgStr; }
  const Instruction *getInstruction() const { return Instr; }

  /// \see DiagnosticInfo::print.
  void print(DiagnosticPrinter &DP) const override;

  static bool classof(const DiagnosticInfo *DI) {
    return DI->getKind() == DK_InlineAsm;
  }
};

/// Diagnostic information for stack size etc. reporting.
/// This is basically a function and a size.
class DiagnosticInfoResourceLimit : public DiagnosticInfo {
private:
  /// The function that is concerned by this resource limit diagnostic.
  const Function &Fn;

  /// Description of the resource type (e.g. stack size)
  const char *ResourceName;

  /// The computed size usage
  uint64_t ResourceSize;

  // Threshould passed
  uint64_t ResourceLimit;

public:
  /// \p The function that is concerned by this stack size diagnostic.
  /// \p The computed stack size.
  DiagnosticInfoResourceLimit(const Function &Fn,
                              const char *ResourceName,
                              uint64_t ResourceSize,
                              DiagnosticSeverity Severity = DS_Warning,
                              DiagnosticKind Kind = DK_ResourceLimit,
                              uint64_t ResourceLimit = 0)
      : DiagnosticInfo(Kind, Severity),
        Fn(Fn),
        ResourceName(ResourceName),
        ResourceSize(ResourceSize),
        ResourceLimit(ResourceLimit) {}

  const Function &getFunction() const { return Fn; }
  const char *getResourceName() const { return ResourceName; }
  uint64_t getResourceSize() const { return ResourceSize; }
  uint64_t getResourceLimit() const { return ResourceLimit; }

  /// \see DiagnosticInfo::print.
  void print(DiagnosticPrinter &DP) const override;

  static bool classof(const DiagnosticInfo *DI) {
    return DI->getKind() == DK_ResourceLimit ||
           DI->getKind() == DK_StackSize;
  }
};

class DiagnosticInfoStackSize : public DiagnosticInfoResourceLimit {
public:
  DiagnosticInfoStackSize(const Function &Fn,
                          uint64_t StackSize,
                          DiagnosticSeverity Severity = DS_Warning,
                          uint64_t StackLimit = 0)
    : DiagnosticInfoResourceLimit(Fn, "stack size", StackSize,
                                  Severity, DK_StackSize, StackLimit) {}

  uint64_t getStackSize() const { return getResourceSize(); }
  uint64_t getStackLimit() const { return getResourceLimit(); }

  static bool classof(const DiagnosticInfo *DI) {
    return DI->getKind() == DK_StackSize;
  }
};

/// Diagnostic information for debug metadata version reporting.
/// This is basically a module and a version.
class DiagnosticInfoDebugMetadataVersion : public DiagnosticInfo {
private:
  /// The module that is concerned by this debug metadata version diagnostic.
  const Module &M;
  /// The actual metadata version.
  unsigned MetadataVersion;

public:
  /// \p The module that is concerned by this debug metadata version diagnostic.
  /// \p The actual metadata version.
  DiagnosticInfoDebugMetadataVersion(const Module &M, unsigned MetadataVersion,
                          DiagnosticSeverity Severity = DS_Warning)
      : DiagnosticInfo(DK_DebugMetadataVersion, Severity), M(M),
        MetadataVersion(MetadataVersion) {}

  const Module &getModule() const { return M; }
  unsigned getMetadataVersion() const { return MetadataVersion; }

  /// \see DiagnosticInfo::print.
  void print(DiagnosticPrinter &DP) const override;

  static bool classof(const DiagnosticInfo *DI) {
    return DI->getKind() == DK_DebugMetadataVersion;
  }
};

/// Diagnostic information for stripping invalid debug metadata.
class DiagnosticInfoIgnoringInvalidDebugMetadata : public DiagnosticInfo {
private:
  /// The module that is concerned by this debug metadata version diagnostic.
  const Module &M;

public:
  /// \p The module that is concerned by this debug metadata version diagnostic.
  DiagnosticInfoIgnoringInvalidDebugMetadata(
      const Module &M, DiagnosticSeverity Severity = DS_Warning)
      : DiagnosticInfo(DK_DebugMetadataVersion, Severity), M(M) {}

  const Module &getModule() const { return M; }

  /// \see DiagnosticInfo::print.
  void print(DiagnosticPrinter &DP) const override;

  static bool classof(const DiagnosticInfo *DI) {
    return DI->getKind() == DK_DebugMetadataInvalid;
  }
};

/// Diagnostic information for the sample profiler.
class DiagnosticInfoSampleProfile : public DiagnosticInfo {
public:
  DiagnosticInfoSampleProfile(StringRef FileName, unsigned LineNum,
                              const Twine &Msg,
                              DiagnosticSeverity Severity = DS_Error)
      : DiagnosticInfo(DK_SampleProfile, Severity), FileName(FileName),
        LineNum(LineNum), Msg(Msg) {}
  DiagnosticInfoSampleProfile(StringRef FileName, const Twine &Msg,
                              DiagnosticSeverity Severity = DS_Error)
      : DiagnosticInfo(DK_SampleProfile, Severity), FileName(FileName),
        LineNum(0), Msg(Msg) {}
  DiagnosticInfoSampleProfile(const Twine &Msg,
                              DiagnosticSeverity Severity = DS_Error)
      : DiagnosticInfo(DK_SampleProfile, Severity), LineNum(0), Msg(Msg) {}

  /// \see DiagnosticInfo::print.
  void print(DiagnosticPrinter &DP) const override;

  static bool classof(const DiagnosticInfo *DI) {
    return DI->getKind() == DK_SampleProfile;
  }

  StringRef getFileName() const { return FileName; }
  unsigned getLineNum() const { return LineNum; }
  const Twine &getMsg() const { return Msg; }

private:
  /// Name of the input file associated with this diagnostic.
  StringRef FileName;

  /// Line number where the diagnostic occurred. If 0, no line number will
  /// be emitted in the message.
  unsigned LineNum;

  /// Message to report.
  const Twine &Msg;
};

/// Diagnostic information for the PGO profiler.
class DiagnosticInfoPGOProfile : public DiagnosticInfo {
public:
  DiagnosticInfoPGOProfile(const char *FileName, const Twine &Msg,
                           DiagnosticSeverity Severity = DS_Error)
      : DiagnosticInfo(DK_PGOProfile, Severity), FileName(FileName), Msg(Msg) {}

  /// \see DiagnosticInfo::print.
  void print(DiagnosticPrinter &DP) const override;

  static bool classof(const DiagnosticInfo *DI) {
    return DI->getKind() == DK_PGOProfile;
  }

  const char *getFileName() const { return FileName; }
  const Twine &getMsg() const { return Msg; }

private:
  /// Name of the input file associated with this diagnostic.
  const char *FileName;

  /// Message to report.
  const Twine &Msg;
};

class DiagnosticLocation {
  StringRef Filename;
  unsigned Line = 0;
  unsigned Column = 0;
public:
  DiagnosticLocation() {}
  DiagnosticLocation(const DebugLoc &DL);
  DiagnosticLocation(const DISubprogram *SP);

  bool isValid() const { return !Filename.empty(); }
  StringRef getFilename() const { return Filename; }
  unsigned getLine() const { return Line; }
  unsigned getColumn() const { return Column; }
};

/// Common features for diagnostics with an associated location.
class DiagnosticInfoWithLocationBase : public DiagnosticInfo {
public:
  /// \p Fn is the function where the diagnostic is being emitted. \p Loc is
  /// the location information to use in the diagnostic.
  DiagnosticInfoWithLocationBase(enum DiagnosticKind Kind,
                                 enum DiagnosticSeverity Severity,
                                 const Function &Fn,
                                 const DiagnosticLocation &Loc)
      : DiagnosticInfo(Kind, Severity), Fn(Fn), Loc(Loc) {}

  /// Return true if location information is available for this diagnostic.
  bool isLocationAvailable() const { return Loc.isValid(); }

  /// Return a string with the location information for this diagnostic
  /// in the format "file:line:col". If location information is not available,
  /// it returns "<unknown>:0:0".
  const std::string getLocationStr() const;

  /// Return location information for this diagnostic in three parts:
  /// the source file name, line number and column.
  void getLocation(StringRef *Filename, unsigned *Line, unsigned *Column) const;

  const Function &getFunction() const { return Fn; }
  DiagnosticLocation getLocation() const { return Loc; }

private:
  /// Function where this diagnostic is triggered.
  const Function &Fn;

  /// Debug location where this diagnostic is triggered.
  DiagnosticLocation Loc;
};

/// \brief Common features for diagnostics dealing with optimization remarks
/// that are used by both IR and MIR passes.
class DiagnosticInfoOptimizationBase : public DiagnosticInfoWithLocationBase {
public:
  /// \brief Used to set IsVerbose via the stream interface.
  struct setIsVerbose {};

  /// \brief When an instance of this is inserted into the stream, the arguments
  /// following will not appear in the remark printed in the compiler output
  /// (-Rpass) but only in the optimization record file
  /// (-fsave-optimization-record).
  struct setExtraArgs {};

  /// \brief Used in the streaming interface as the general argument type.  It
  /// internally converts everything into a key-value pair.
  struct Argument {
    StringRef Key;
    std::string Val;
    // If set, the debug location corresponding to the value.
    DiagnosticLocation Loc;

    explicit Argument(StringRef Str = "") : Key("String"), Val(Str) {}
    Argument(StringRef Key, const Value *V);
    Argument(StringRef Key, const Type *T);
    Argument(StringRef Key, int N);
    Argument(StringRef Key, unsigned N);
    Argument(StringRef Key, bool B) : Key(Key), Val(B ? "true" : "false") {}
  };

  /// \p PassName is the name of the pass emitting this diagnostic. \p
  /// RemarkName is a textual identifier for the remark.  \p Fn is the function
  /// where the diagnostic is being emitted. \p Loc is the location information
  /// to use in the diagnostic. If line table information is available, the
  /// diagnostic will include the source code location.
  DiagnosticInfoOptimizationBase(enum DiagnosticKind Kind,
                                 enum DiagnosticSeverity Severity,
                                 const char *PassName, StringRef RemarkName,
                                 const Function &Fn,
                                 const DiagnosticLocation &Loc)
      : DiagnosticInfoWithLocationBase(Kind, Severity, Fn, Loc),
        PassName(PassName), RemarkName(RemarkName) {}

  DiagnosticInfoOptimizationBase &operator<<(StringRef S);
  DiagnosticInfoOptimizationBase &operator<<(Argument A);
  DiagnosticInfoOptimizationBase &operator<<(setIsVerbose V);
  DiagnosticInfoOptimizationBase &operator<<(setExtraArgs EA);

  /// \see DiagnosticInfo::print.
  void print(DiagnosticPrinter &DP) const override;

  /// Return true if this optimization remark is enabled by one of
  /// of the LLVM command line flags (-pass-remarks, -pass-remarks-missed,
  /// or -pass-remarks-analysis). Note that this only handles the LLVM
  /// flags. We cannot access Clang flags from here (they are handled
  /// in BackendConsumer::OptimizationRemarkHandler).
  virtual bool isEnabled() const = 0;

  StringRef getPassName() const { return PassName; }
  std::string getMsg() const;
  Optional<uint64_t> getHotness() const { return Hotness; }
  void setHotness(Optional<uint64_t> H) { Hotness = H; }

  bool isVerbose() const { return IsVerbose; }

  static bool classof(const DiagnosticInfo *DI) {
    return (DI->getKind() >= DK_FirstRemark &&
            DI->getKind() <= DK_LastRemark) ||
           (DI->getKind() >= DK_FirstMachineRemark &&
            DI->getKind() <= DK_LastMachineRemark);
  }

  bool isPassed() const {
    return (getKind() == DK_OptimizationRemark ||
            getKind() == DK_MachineOptimizationRemark);
  }

  bool isMissed() const {
    return (getKind() == DK_OptimizationRemarkMissed ||
            getKind() == DK_MachineOptimizationRemarkMissed);
  }

  bool isAnalysis() const {
    return (getKind() == DK_OptimizationRemarkAnalysis ||
            getKind() == DK_MachineOptimizationRemarkAnalysis);
  }

protected:
  /// Name of the pass that triggers this report. If this matches the
  /// regular expression given in -Rpass=regexp, then the remark will
  /// be emitted.
  const char *PassName;

  /// Textual identifier for the remark.  Can be used by external tools reading
  /// the YAML output file for optimization remarks to identify the remark.
  StringRef RemarkName;

  /// If profile information is available, this is the number of times the
  /// corresponding code was executed in a profile instrumentation run.
  Optional<uint64_t> Hotness;

  /// Arguments collected via the streaming interface.
  SmallVector<Argument, 4> Args;

  /// The remark is expected to be noisy.
  bool IsVerbose = false;

  /// \brief If positive, the index of the first argument that only appear in
  /// the optimization records and not in the remark printed in the compiler
  /// output.
  int FirstExtraArgIndex = -1;

  friend struct yaml::MappingTraits<DiagnosticInfoOptimizationBase *>;
};

/// \brief Common features for diagnostics dealing with optimization remarks
/// that are used by IR passes.
class DiagnosticInfoIROptimization : public DiagnosticInfoOptimizationBase {
public:
  /// \p PassName is the name of the pass emitting this diagnostic. \p
  /// RemarkName is a textual identifier for the remark.  \p Fn is the function
  /// where the diagnostic is being emitted. \p Loc is the location information
  /// to use in the diagnostic. If line table information is available, the
  /// diagnostic will include the source code location. \p CodeRegion is IR
  /// value (currently basic block) that the optimization operates on.  This is
  /// currently used to provide run-time hotness information with PGO.
  DiagnosticInfoIROptimization(enum DiagnosticKind Kind,
                               enum DiagnosticSeverity Severity,
                               const char *PassName, StringRef RemarkName,
                               const Function &Fn,
                               const DiagnosticLocation &Loc,
                               Value *CodeRegion = nullptr)
      : DiagnosticInfoOptimizationBase(Kind, Severity, PassName, RemarkName, Fn,
                                       Loc),
        CodeRegion(CodeRegion) {}

  /// \brief This is ctor variant allows a pass to build an optimization remark
  /// from an existing remark.
  ///
  /// This is useful when a transformation pass (e.g LV) wants to emit a remark
  /// (\p Orig) generated by one of its analyses (e.g. LAA) as its own analysis
  /// remark.  The string \p Prepend will be emitted before the original
  /// message.
  DiagnosticInfoIROptimization(const char *PassName, StringRef Prepend,
                               const DiagnosticInfoIROptimization &Orig)
      : DiagnosticInfoOptimizationBase(
            (DiagnosticKind)Orig.getKind(), Orig.getSeverity(), PassName,
            Orig.RemarkName, Orig.getFunction(), Orig.getLocation()),
        CodeRegion(Orig.getCodeRegion()) {
    *this << Prepend;
    std::copy(Orig.Args.begin(), Orig.Args.end(), std::back_inserter(Args));
  }

  /// Legacy interface.
  /// \p PassName is the name of the pass emitting this diagnostic.
  /// \p Fn is the function where the diagnostic is being emitted. \p Loc is
  /// the location information to use in the diagnostic. If line table
  /// information is available, the diagnostic will include the source code
  /// location. \p Msg is the message to show. Note that this class does not
  /// copy this message, so this reference must be valid for the whole life time
  /// of the diagnostic.
  DiagnosticInfoIROptimization(enum DiagnosticKind Kind,
                               enum DiagnosticSeverity Severity,
                               const char *PassName, const Function &Fn,
                               const DiagnosticLocation &Loc, const Twine &Msg,
                               Optional<uint64_t> Hotness = None)
      : DiagnosticInfoOptimizationBase(Kind, Severity, PassName, "", Fn, Loc) {
    setHotness(Hotness);
    *this << Msg.str();
  }

  Value *getCodeRegion() const { return CodeRegion; }

  static bool classof(const DiagnosticInfo *DI) {
    return DI->getKind() >= DK_FirstRemark && DI->getKind() <= DK_LastRemark;
  }

private:
  /// The IR value (currently basic block) that the optimization operates on.
  /// This is currently used to provide run-time hotness information with PGO.
  Value *CodeRegion;
};

/// Diagnostic information for applied optimization remarks.
class OptimizationRemark : public DiagnosticInfoIROptimization {
public:
  /// \p PassName is the name of the pass emitting this diagnostic. If
  /// this name matches the regular expression given in -Rpass=, then the
  /// diagnostic will be emitted. \p Fn is the function where the diagnostic
  /// is being emitted. \p Loc is the location information to use in the
  /// diagnostic. If line table information is available, the diagnostic
  /// will include the source code location. \p Msg is the message to show.
  /// Note that this class does not copy this message, so this reference
  /// must be valid for the whole life time of the diagnostic.
  OptimizationRemark(const char *PassName, const Function &Fn,
                     const DiagnosticLocation &Loc, const Twine &Msg,
                     Optional<uint64_t> Hotness = None)
      : DiagnosticInfoIROptimization(DK_OptimizationRemark, DS_Remark, PassName,
                                     Fn, Loc, Msg, Hotness) {}

  /// \p PassName is the name of the pass emitting this diagnostic. If this name
  /// matches the regular expression given in -Rpass=, then the diagnostic will
  /// be emitted.  \p RemarkName is a textual identifier for the remark.  \p
  /// Loc is the debug location and \p CodeRegion is the region that the
  /// optimization operates on (currently on block is supported).
  OptimizationRemark(const char *PassName, StringRef RemarkName,
                     const DiagnosticLocation &Loc, Value *CodeRegion);

  /// Same as above but the debug location and code region is derived from \p
  /// Instr.
  OptimizationRemark(const char *PassName, StringRef RemarkName,
                     Instruction *Inst);

  static bool classof(const DiagnosticInfo *DI) {
    return DI->getKind() == DK_OptimizationRemark;
  }

  static bool isEnabled(StringRef PassName);

  /// \see DiagnosticInfoOptimizationBase::isEnabled.
  bool isEnabled() const override { return isEnabled(getPassName()); }
};

/// Diagnostic information for missed-optimization remarks.
class OptimizationRemarkMissed : public DiagnosticInfoIROptimization {
public:
  /// \p PassName is the name of the pass emitting this diagnostic. If
  /// this name matches the regular expression given in -Rpass-missed=, then the
  /// diagnostic will be emitted. \p Fn is the function where the diagnostic
  /// is being emitted. \p Loc is the location information to use in the
  /// diagnostic. If line table information is available, the diagnostic
  /// will include the source code location. \p Msg is the message to show.
  /// Note that this class does not copy this message, so this reference
  /// must be valid for the whole life time of the diagnostic.
  OptimizationRemarkMissed(const char *PassName, const Function &Fn,
                           const DiagnosticLocation &Loc, const Twine &Msg,
                           Optional<uint64_t> Hotness = None)
      : DiagnosticInfoIROptimization(DK_OptimizationRemarkMissed, DS_Remark,
                                     PassName, Fn, Loc, Msg, Hotness) {}

  /// \p PassName is the name of the pass emitting this diagnostic. If this name
  /// matches the regular expression given in -Rpass-missed=, then the
  /// diagnostic will be emitted.  \p RemarkName is a textual identifier for the
  /// remark.  \p Loc is the debug location and \p CodeRegion is the region
  /// that the optimization operates on (currently on block is supported).
  OptimizationRemarkMissed(const char *PassName, StringRef RemarkName,
                           const DiagnosticLocation &Loc, Value *CodeRegion);

  /// \brief Same as above but \p Inst is used to derive code region and debug
  /// location.
  OptimizationRemarkMissed(const char *PassName, StringRef RemarkName,
                           Instruction *Inst);

  static bool classof(const DiagnosticInfo *DI) {
    return DI->getKind() == DK_OptimizationRemarkMissed;
  }

  static bool isEnabled(StringRef PassName);

  /// \see DiagnosticInfoOptimizationBase::isEnabled.
  bool isEnabled() const override { return isEnabled(getPassName()); }
};

/// Diagnostic information for optimization analysis remarks.
class OptimizationRemarkAnalysis : public DiagnosticInfoIROptimization {
public:
  /// \p PassName is the name of the pass emitting this diagnostic. If
  /// this name matches the regular expression given in -Rpass-analysis=, then
  /// the diagnostic will be emitted. \p Fn is the function where the diagnostic
  /// is being emitted. \p Loc is the location information to use in the
  /// diagnostic. If line table information is available, the diagnostic will
  /// include the source code location. \p Msg is the message to show. Note that
  /// this class does not copy this message, so this reference must be valid for
  /// the whole life time of the diagnostic.
  OptimizationRemarkAnalysis(const char *PassName, const Function &Fn,
                             const DiagnosticLocation &Loc, const Twine &Msg,
                             Optional<uint64_t> Hotness = None)
      : DiagnosticInfoIROptimization(DK_OptimizationRemarkAnalysis, DS_Remark,
                                     PassName, Fn, Loc, Msg, Hotness) {}

  /// \p PassName is the name of the pass emitting this diagnostic. If this name
  /// matches the regular expression given in -Rpass-analysis=, then the
  /// diagnostic will be emitted.  \p RemarkName is a textual identifier for the
  /// remark.  \p Loc is the debug location and \p CodeRegion is the region
  /// that the optimization operates on (currently on block is supported).
  OptimizationRemarkAnalysis(const char *PassName, StringRef RemarkName,
                             const DiagnosticLocation &Loc, Value *CodeRegion);

  /// \brief This is ctor variant allows a pass to build an optimization remark
  /// from an existing remark.
  ///
  /// This is useful when a transformation pass (e.g LV) wants to emit a remark
  /// (\p Orig) generated by one of its analyses (e.g. LAA) as its own analysis
  /// remark.  The string \p Prepend will be emitted before the original
  /// message.
  OptimizationRemarkAnalysis(const char *PassName, StringRef Prepend,
                             const OptimizationRemarkAnalysis &Orig)
      : DiagnosticInfoIROptimization(PassName, Prepend, Orig) {}

  /// \brief Same as above but \p Inst is used to derive code region and debug
  /// location.
  OptimizationRemarkAnalysis(const char *PassName, StringRef RemarkName,
                             Instruction *Inst);

  static bool classof(const DiagnosticInfo *DI) {
    return DI->getKind() == DK_OptimizationRemarkAnalysis;
  }

  static bool isEnabled(StringRef PassName);

  /// \see DiagnosticInfoOptimizationBase::isEnabled.
  bool isEnabled() const override {
    return shouldAlwaysPrint() || isEnabled(getPassName());
  }

  static const char *AlwaysPrint;

  bool shouldAlwaysPrint() const { return getPassName() == AlwaysPrint; }

protected:
  OptimizationRemarkAnalysis(enum DiagnosticKind Kind, const char *PassName,
                             const Function &Fn, const DiagnosticLocation &Loc,
                             const Twine &Msg, Optional<uint64_t> Hotness)
      : DiagnosticInfoIROptimization(Kind, DS_Remark, PassName, Fn, Loc, Msg,
                                     Hotness) {}

  OptimizationRemarkAnalysis(enum DiagnosticKind Kind, const char *PassName,
                             StringRef RemarkName,
                             const DiagnosticLocation &Loc, Value *CodeRegion);
};

/// Diagnostic information for optimization analysis remarks related to
/// floating-point non-commutativity.
class OptimizationRemarkAnalysisFPCommute : public OptimizationRemarkAnalysis {
public:
  /// \p PassName is the name of the pass emitting this diagnostic. If
  /// this name matches the regular expression given in -Rpass-analysis=, then
  /// the diagnostic will be emitted. \p Fn is the function where the diagnostic
  /// is being emitted. \p Loc is the location information to use in the
  /// diagnostic. If line table information is available, the diagnostic will
  /// include the source code location. \p Msg is the message to show. The
  /// front-end will append its own message related to options that address
  /// floating-point non-commutativity. Note that this class does not copy this
  /// message, so this reference must be valid for the whole life time of the
  /// diagnostic.
  OptimizationRemarkAnalysisFPCommute(const char *PassName, const Function &Fn,
                                      const DiagnosticLocation &Loc,
                                      const Twine &Msg,
                                      Optional<uint64_t> Hotness = None)
      : OptimizationRemarkAnalysis(DK_OptimizationRemarkAnalysisFPCommute,
                                   PassName, Fn, Loc, Msg, Hotness) {}

  /// \p PassName is the name of the pass emitting this diagnostic. If this name
  /// matches the regular expression given in -Rpass-analysis=, then the
  /// diagnostic will be emitted.  \p RemarkName is a textual identifier for the
  /// remark.  \p Loc is the debug location and \p CodeRegion is the region
  /// that the optimization operates on (currently on block is supported). The
  /// front-end will append its own message related to options that address
  /// floating-point non-commutativity.
  OptimizationRemarkAnalysisFPCommute(const char *PassName,
                                      StringRef RemarkName,
                                      const DiagnosticLocation &Loc,
                                      Value *CodeRegion)
      : OptimizationRemarkAnalysis(DK_OptimizationRemarkAnalysisFPCommute,
                                   PassName, RemarkName, Loc, CodeRegion) {}

  static bool classof(const DiagnosticInfo *DI) {
    return DI->getKind() == DK_OptimizationRemarkAnalysisFPCommute;
  }
};

/// Diagnostic information for optimization analysis remarks related to
/// pointer aliasing.
class OptimizationRemarkAnalysisAliasing : public OptimizationRemarkAnalysis {
public:
  /// \p PassName is the name of the pass emitting this diagnostic. If
  /// this name matches the regular expression given in -Rpass-analysis=, then
  /// the diagnostic will be emitted. \p Fn is the function where the diagnostic
  /// is being emitted. \p Loc is the location information to use in the
  /// diagnostic. If line table information is available, the diagnostic will
  /// include the source code location. \p Msg is the message to show. The
  /// front-end will append its own message related to options that address
  /// pointer aliasing legality. Note that this class does not copy this
  /// message, so this reference must be valid for the whole life time of the
  /// diagnostic.
  OptimizationRemarkAnalysisAliasing(const char *PassName, const Function &Fn,
                                     const DiagnosticLocation &Loc,
                                     const Twine &Msg,
                                     Optional<uint64_t> Hotness = None)
      : OptimizationRemarkAnalysis(DK_OptimizationRemarkAnalysisAliasing,
                                   PassName, Fn, Loc, Msg, Hotness) {}

  /// \p PassName is the name of the pass emitting this diagnostic. If this name
  /// matches the regular expression given in -Rpass-analysis=, then the
  /// diagnostic will be emitted.  \p RemarkName is a textual identifier for the
  /// remark.  \p Loc is the debug location and \p CodeRegion is the region
  /// that the optimization operates on (currently on block is supported). The
  /// front-end will append its own message related to options that address
  /// pointer aliasing legality.
  OptimizationRemarkAnalysisAliasing(const char *PassName, StringRef RemarkName,
                                     const DiagnosticLocation &Loc,
                                     Value *CodeRegion)
      : OptimizationRemarkAnalysis(DK_OptimizationRemarkAnalysisAliasing,
                                   PassName, RemarkName, Loc, CodeRegion) {}

  static bool classof(const DiagnosticInfo *DI) {
    return DI->getKind() == DK_OptimizationRemarkAnalysisAliasing;
  }
};

/// Diagnostic information for machine IR parser.
class DiagnosticInfoMIRParser : public DiagnosticInfo {
  const SMDiagnostic &Diagnostic;

public:
  DiagnosticInfoMIRParser(DiagnosticSeverity Severity,
                          const SMDiagnostic &Diagnostic)
      : DiagnosticInfo(DK_MIRParser, Severity), Diagnostic(Diagnostic) {}

  const SMDiagnostic &getDiagnostic() const { return Diagnostic; }

  void print(DiagnosticPrinter &DP) const override;

  static bool classof(const DiagnosticInfo *DI) {
    return DI->getKind() == DK_MIRParser;
  }
};

/// Diagnostic information for ISel fallback path.
class DiagnosticInfoISelFallback : public DiagnosticInfo {
  /// The function that is concerned by this diagnostic.
  const Function &Fn;

public:
  DiagnosticInfoISelFallback(const Function &Fn,
                             DiagnosticSeverity Severity = DS_Warning)
      : DiagnosticInfo(DK_ISelFallback, Severity), Fn(Fn) {}

  const Function &getFunction() const { return Fn; }

  void print(DiagnosticPrinter &DP) const override;

  static bool classof(const DiagnosticInfo *DI) {
    return DI->getKind() == DK_ISelFallback;
  }
};

// Create wrappers for C Binding types (see CBindingWrapping.h).
DEFINE_SIMPLE_CONVERSION_FUNCTIONS(DiagnosticInfo, LLVMDiagnosticInfoRef)

/// Emit an optimization-applied message. \p PassName is the name of the pass
/// emitting the message. If -Rpass= is given and \p PassName matches the
/// regular expression in -Rpass, then the remark will be emitted. \p Fn is
/// the function triggering the remark, \p Loc is the debug location where
/// the diagnostic is generated. \p Msg is the message string to use.
void emitOptimizationRemark(LLVMContext &Ctx, const char *PassName,
                            const Function &Fn, const DiagnosticLocation &Loc,
                            const Twine &Msg);

/// Emit an optimization-missed message. \p PassName is the name of the
/// pass emitting the message. If -Rpass-missed= is given and \p PassName
/// matches the regular expression in -Rpass, then the remark will be
/// emitted. \p Fn is the function triggering the remark, \p Loc is the
/// debug location where the diagnostic is generated. \p Msg is the
/// message string to use.
void emitOptimizationRemarkMissed(LLVMContext &Ctx, const char *PassName,
                                  const Function &Fn,
                                  const DiagnosticLocation &Loc,
                                  const Twine &Msg);

/// Emit an optimization analysis remark message. \p PassName is the name of
/// the pass emitting the message. If -Rpass-analysis= is given and \p
/// PassName matches the regular expression in -Rpass, then the remark will be
/// emitted. \p Fn is the function triggering the remark, \p Loc is the debug
/// location where the diagnostic is generated. \p Msg is the message string
/// to use.
void emitOptimizationRemarkAnalysis(LLVMContext &Ctx, const char *PassName,
                                    const Function &Fn,
                                    const DiagnosticLocation &Loc,
                                    const Twine &Msg);

/// Emit an optimization analysis remark related to messages about
/// floating-point non-commutativity. \p PassName is the name of the pass
/// emitting the message. If -Rpass-analysis= is given and \p PassName matches
/// the regular expression in -Rpass, then the remark will be emitted. \p Fn is
/// the function triggering the remark, \p Loc is the debug location where the
/// diagnostic is generated. \p Msg is the message string to use.
void emitOptimizationRemarkAnalysisFPCommute(LLVMContext &Ctx,
                                             const char *PassName,
                                             const Function &Fn,
                                             const DiagnosticLocation &Loc,
                                             const Twine &Msg);

/// Emit an optimization analysis remark related to messages about
/// pointer aliasing. \p PassName is the name of the pass emitting the message.
/// If -Rpass-analysis= is given and \p PassName matches the regular expression
/// in -Rpass, then the remark will be emitted. \p Fn is the function triggering
/// the remark, \p Loc is the debug location where the diagnostic is generated.
/// \p Msg is the message string to use.
void emitOptimizationRemarkAnalysisAliasing(LLVMContext &Ctx,
                                            const char *PassName,
                                            const Function &Fn,
                                            const DiagnosticLocation &Loc,
                                            const Twine &Msg);

/// Diagnostic information for optimization failures.
class DiagnosticInfoOptimizationFailure : public DiagnosticInfoIROptimization {
public:
  /// \p Fn is the function where the diagnostic is being emitted. \p Loc is
  /// the location information to use in the diagnostic. If line table
  /// information is available, the diagnostic will include the source code
  /// location. \p Msg is the message to show. Note that this class does not
  /// copy this message, so this reference must be valid for the whole life time
  /// of the diagnostic.
  DiagnosticInfoOptimizationFailure(const Function &Fn,
                                    const DiagnosticLocation &Loc,
                                    const Twine &Msg)
      : DiagnosticInfoIROptimization(DK_OptimizationFailure, DS_Warning,
                                     nullptr, Fn, Loc, Msg) {}

  /// \p PassName is the name of the pass emitting this diagnostic.  \p
  /// RemarkName is a textual identifier for the remark (single-word,
  /// camel-case).  \p Loc is the debug location and \p CodeRegion is the
  /// region that the optimization operates on (currently basic block is
  /// supported).
  DiagnosticInfoOptimizationFailure(const char *PassName, StringRef RemarkName,
                                    const DiagnosticLocation &Loc,
                                    Value *CodeRegion);

  static bool classof(const DiagnosticInfo *DI) {
    return DI->getKind() == DK_OptimizationFailure;
  }

  /// \see DiagnosticInfoOptimizationBase::isEnabled.
  bool isEnabled() const override;
};

/// Diagnostic information for unsupported feature in backend.
class DiagnosticInfoUnsupported : public DiagnosticInfoWithLocationBase {
private:
  Twine Msg;

public:
  /// \p Fn is the function where the diagnostic is being emitted. \p Loc is
  /// the location information to use in the diagnostic. If line table
  /// information is available, the diagnostic will include the source code
  /// location. \p Msg is the message to show. Note that this class does not
  /// copy this message, so this reference must be valid for the whole life time
  /// of the diagnostic.
  DiagnosticInfoUnsupported(
      const Function &Fn, const Twine &Msg,
      const DiagnosticLocation &Loc = DiagnosticLocation(),
      DiagnosticSeverity Severity = DS_Error)
      : DiagnosticInfoWithLocationBase(DK_Unsupported, Severity, Fn, Loc),
        Msg(Msg) {}

  static bool classof(const DiagnosticInfo *DI) {
    return DI->getKind() == DK_Unsupported;
  }

  const Twine &getMessage() const { return Msg; }

  void print(DiagnosticPrinter &DP) const override;
};
<<<<<<< HEAD

/// Emit a warning when loop vectorization is specified but fails. \p Fn is the
/// function triggering the warning, \p DLoc is the debug location where the
/// diagnostic is generated. \p Msg is the message string to use.
void emitLoopVectorizeWarning(LLVMContext &Ctx, const Function &Fn,
                              const DebugLoc &DLoc, const Twine &Msg);

/// Emit a warning when loop interleaving is specified but fails. \p Fn is the
/// function triggering the warning, \p DLoc is the debug location where the
/// diagnostic is generated. \p Msg is the message string to use.
void emitLoopInterleaveWarning(LLVMContext &Ctx, const Function &Fn,
                               const DebugLoc &DLoc, const Twine &Msg);

/// Emit a warning when a loop-iteration-spawning strategy is specified but
/// fails.  \p Fn is the function triggering the warning, \p DLoc is the debug
/// location where the diagnostic is generated. \p Msg is the message string to
/// use.
void emitLoopSpawningWarning(LLVMContext &Ctx, const Function &Fn,
                             const DebugLoc &DLoc, const Twine &Msg);
=======
>>>>>>> 2d562fe7
} // end namespace llvm

#endif // LLVM_IR_DIAGNOSTICINFO_H<|MERGE_RESOLUTION|>--- conflicted
+++ resolved
@@ -959,28 +959,6 @@
 
   void print(DiagnosticPrinter &DP) const override;
 };
-<<<<<<< HEAD
-
-/// Emit a warning when loop vectorization is specified but fails. \p Fn is the
-/// function triggering the warning, \p DLoc is the debug location where the
-/// diagnostic is generated. \p Msg is the message string to use.
-void emitLoopVectorizeWarning(LLVMContext &Ctx, const Function &Fn,
-                              const DebugLoc &DLoc, const Twine &Msg);
-
-/// Emit a warning when loop interleaving is specified but fails. \p Fn is the
-/// function triggering the warning, \p DLoc is the debug location where the
-/// diagnostic is generated. \p Msg is the message string to use.
-void emitLoopInterleaveWarning(LLVMContext &Ctx, const Function &Fn,
-                               const DebugLoc &DLoc, const Twine &Msg);
-
-/// Emit a warning when a loop-iteration-spawning strategy is specified but
-/// fails.  \p Fn is the function triggering the warning, \p DLoc is the debug
-/// location where the diagnostic is generated. \p Msg is the message string to
-/// use.
-void emitLoopSpawningWarning(LLVMContext &Ctx, const Function &Fn,
-                             const DebugLoc &DLoc, const Twine &Msg);
-=======
->>>>>>> 2d562fe7
 } // end namespace llvm
 
 #endif // LLVM_IR_DIAGNOSTICINFO_H