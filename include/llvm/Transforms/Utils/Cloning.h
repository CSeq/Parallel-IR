--- conflicted
+++ resolved
@@ -112,12 +112,7 @@
 BasicBlock *CloneBasicBlock(const BasicBlock *BB, ValueToValueMapTy &VMap,
                             const Twine &NameSuffix = "", Function *F = nullptr,
                             ClonedCodeInfo *CodeInfo = nullptr,
-<<<<<<< HEAD
-                            DenseMap<const MDNode *, MDNode *>
-                            *DbgCache = nullptr);
-=======
                             DebugInfoFinder *DIFinder = nullptr);
->>>>>>> eece7bcb
 
 /// CloneFunction - Return a copy of the specified function and add it to that
 /// function's module.  Also, any references specified in the VMap are changed
