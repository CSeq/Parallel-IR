--- conflicted
+++ resolved
@@ -554,12 +554,8 @@
 
       /*implicit*/ ExitLimit(const SCEV *E) : Exact(E), Max(E) {}
 
-<<<<<<< HEAD
-      ExitLimit(const SCEV *E, const SCEV *M) : Exact(E), Max(M) {
-=======
       ExitLimit(const SCEV *E, const SCEV *M, SCEVUnionPredicate &P)
           : Exact(E), Max(M), Pred(P) {
->>>>>>> 7177ff55
         assert((isa<SCEVCouldNotCompute>(Exact) ||
                 !isa<SCEVCouldNotCompute>(Max)) &&
                "Exact is not allowed to be less precise than Max");
