; RUN: llc < %s -mtriple=armv7-apple-ios -disable-post-ra -o - | FileCheck %s --check-prefix=CHECK-IOS --check-prefix=CHECK
; RUN: llc < %s -mtriple=thumbv7m-none-macho -disable-post-ra -o - | FileCheck %s --check-prefix=CHECK-DARWIN --check-prefix=CHECK
; RUN: llc < %s -mtriple=arm-none-eabi -disable-post-ra -o - | FileCheck %s --check-prefix=CHECK-EABI --check-prefix=CHECK
; RUN: llc < %s -mtriple=arm-none-eabihf -disable-post-ra -o - | FileCheck %s --check-prefix=CHECK-EABI --check-prefix=CHECK
; RUN: llc < %s -mtriple=arm-none-androideabi -disable-post-ra -o - | FileCheck %s --check-prefix=CHECK-EABI --check-prefix=CHECK
; RUN: llc < %s -mtriple=arm-none-gnueabi -disable-post-ra -o - | FileCheck %s --check-prefix=CHECK-GNUEABI --check-prefix=CHECK
; RUN: llc < %s -mtriple=arm-none-gnueabihf -disable-post-ra -o - | FileCheck %s --check-prefix=CHECK-GNUEABI --check-prefix=CHECK
<<<<<<< HEAD
=======
; RUN: llc < %s -mtriple=arm-none-musleabi -disable-post-ra -o - | FileCheck %s --check-prefix=CHECK-GNUEABI --check-prefix=CHECK
; RUN: llc < %s -mtriple=arm-none-musleabihf -disable-post-ra -o - | FileCheck %s --check-prefix=CHECK-GNUEABI --check-prefix=CHECK
>>>>>>> 7177ff55

define void @f1(i8* %dest, i8* %src) {
entry:
  ; CHECK-LABEL: f1

  ; CHECK-IOS: bl _memmove
  ; CHECK-DARWIN: bl _memmove
  ; CHECK-EABI: bl __aeabi_memmove
  ; CHECK-GNUEABI: bl memmove
  call void @llvm.memmove.p0i8.p0i8.i32(i8* %dest, i8* %src, i32 500, i32 0, i1 false)

  ; CHECK-IOS: bl _memcpy
  ; CHECK-DARWIN: bl _memcpy
  ; CHECK-EABI: bl __aeabi_memcpy
  ; CHECK-GNUEABI: bl memcpy
  call void @llvm.memcpy.p0i8.p0i8.i32(i8* %dest, i8* %src, i32 500, i32 0, i1 false)

  ; EABI memset swaps arguments
  ; CHECK-IOS: mov r1, #1
  ; CHECK-IOS: bl _memset
  ; CHECK-DARWIN: movs r1, #1
  ; CHECK-DARWIN: bl _memset
  ; CHECK-EABI: mov r2, #1
  ; CHECK-EABI: bl __aeabi_memset
  ; CHECK-GNUEABI: mov r1, #1
  ; CHECK-GNUEABI: bl memset
  call void @llvm.memset.p0i8.i32(i8* %dest, i8 1, i32 500, i32 0, i1 false)

  ; EABI uses memclr if value set to 0
  ; CHECK-IOS: mov r1, #0
  ; CHECK-IOS: bl _memset
  ; CHECK-DARWIN: movs r1, #0
  ; CHECK-DARWIN: bl _memset
  ; CHECK-EABI: bl __aeabi_memclr
  ; CHECK-GNUEABI: bl memset
  call void @llvm.memset.p0i8.i32(i8* %dest, i8 0, i32 500, i32 0, i1 false)

  ; EABI uses aligned function variants if possible

  ; CHECK-IOS: bl _memmove
  ; CHECK-DARWIN: bl _memmove
  ; CHECK-EABI: bl __aeabi_memmove4
  ; CHECK-GNUEABI: bl memmove
  call void @llvm.memmove.p0i8.p0i8.i32(i8* %dest, i8* %src, i32 500, i32 4, i1 false)

  ; CHECK-IOS: bl _memcpy
  ; CHECK-DARWIN: bl _memcpy
  ; CHECK-EABI: bl __aeabi_memcpy4
  ; CHECK-GNUEABI: bl memcpy
  call void @llvm.memcpy.p0i8.p0i8.i32(i8* %dest, i8* %src, i32 500, i32 4, i1 false)

  ; CHECK-IOS: bl _memset
  ; CHECK-DARWIN: bl _memset
  ; CHECK-EABI: bl __aeabi_memset4
  ; CHECK-GNUEABI: bl memset
  call void @llvm.memset.p0i8.i32(i8* %dest, i8 1, i32 500, i32 4, i1 false)

  ; CHECK-IOS: bl _memset
  ; CHECK-DARWIN: bl _memset
  ; CHECK-EABI: bl __aeabi_memclr4
  ; CHECK-GNUEABI: bl memset
  call void @llvm.memset.p0i8.i32(i8* %dest, i8 0, i32 500, i32 4, i1 false)

  ; CHECK-IOS: bl _memmove
  ; CHECK-DARWIN: bl _memmove
  ; CHECK-EABI: bl __aeabi_memmove8
  ; CHECK-GNUEABI: bl memmove
  call void @llvm.memmove.p0i8.p0i8.i32(i8* %dest, i8* %src, i32 500, i32 8, i1 false)

  ; CHECK-IOS: bl _memcpy
  ; CHECK-DARWIN: bl _memcpy
  ; CHECK-EABI: bl __aeabi_memcpy8
  ; CHECK-GNUEABI: bl memcpy
  call void @llvm.memcpy.p0i8.p0i8.i32(i8* %dest, i8* %src, i32 500, i32 8, i1 false)

  ; CHECK-IOS: bl _memset
  ; CHECK-DARWIN: bl _memset
  ; CHECK-EABI: bl __aeabi_memset8
  ; CHECK-GNUEABI: bl memset
  call void @llvm.memset.p0i8.i32(i8* %dest, i8 1, i32 500, i32 8, i1 false)

  ; CHECK-IOS: bl _memset
  ; CHECK-DARWIN: bl _memset
  ; CHECK-EABI: bl __aeabi_memclr8
  ; CHECK-GNUEABI: bl memset
  call void @llvm.memset.p0i8.i32(i8* %dest, i8 0, i32 500, i32 8, i1 false)

  unreachable
}

; Check that alloca arguments to memory intrinsics are automatically aligned if at least 8 bytes in size
define void @f2(i8* %dest, i32 %n) {
entry:
  ; CHECK-LABEL: f2

  ; IOS (ARMv7) should 8-byte align, others should 4-byte align
  ; CHECK-IOS: add r1, sp, #32
  ; CHECK-IOS: bl _memmove
  ; CHECK-DARWIN: add r1, sp, #28
  ; CHECK-DARWIN: bl _memmove
  ; CHECK-EABI: add r1, sp, #28
  ; CHECK-EABI: bl __aeabi_memmove
  ; CHECK-GNUEABI: add r1, sp, #28
  ; CHECK-GNUEABI: bl memmove
  %arr0 = alloca [9 x i8], align 1
  %0 = bitcast [9 x i8]* %arr0 to i8*
  call void @llvm.memmove.p0i8.p0i8.i32(i8* %dest, i8* %0, i32 %n, i32 0, i1 false)

  ; CHECK: add r1, sp, #16
  ; CHECK-IOS: bl _memcpy
  ; CHECK-DARWIN: bl _memcpy
  ; CHECK-EABI: bl __aeabi_memcpy
  ; CHECK-GNUEABI: bl memcpy
  %arr1 = alloca [9 x i8], align 1
  %1 = bitcast [9 x i8]* %arr1 to i8*
  call void @llvm.memcpy.p0i8.p0i8.i32(i8* %dest, i8* %1, i32 %n, i32 0, i1 false)

  ; CHECK-IOS: mov r0, sp
  ; CHECK-IOS: mov r1, #1
  ; CHECK-IOS: bl _memset
  ; CHECK-DARWIN: add r0, sp, #4
  ; CHECK-DARWIN: movs r1, #1
  ; CHECK-DARWIN: bl _memset
  ; CHECK-EABI: add r0, sp, #4
  ; CHECK-EABI: mov r2, #1
  ; CHECK-EABI: bl __aeabi_memset
  ; CHECK-GNUEABI: add r0, sp, #4
  ; CHECK-GNUEABI: mov r1, #1
  ; CHECK-GNUEABI: bl memset
  %arr2 = alloca [9 x i8], align 1
  %2 = bitcast [9 x i8]* %arr2 to i8*
  call void @llvm.memset.p0i8.i32(i8* %2, i8 1, i32 %n, i32 0, i1 false)

  unreachable
}

; Check that alloca arguments are not aligned if less than 8 bytes in size
define void @f3(i8* %dest, i32 %n) {
entry:
  ; CHECK-LABEL: f3

  ; CHECK: {{add(.w)? r1, sp, #17|sub(.w)? r1, r7, #15}}
  ; CHECK-IOS: bl _memmove
  ; CHECK-DARWIN: bl _memmove
  ; CHECK-EABI: bl __aeabi_memmove
  ; CHECK-GNUEABI: bl memmove
  %arr0 = alloca [7 x i8], align 1
  %0 = bitcast [7 x i8]* %arr0 to i8*
  call void @llvm.memmove.p0i8.p0i8.i32(i8* %dest, i8* %0, i32 %n, i32 0, i1 false)

  ; CHECK: {{add(.w)? r1, sp, #10}}
  ; CHECK-IOS: bl _memcpy
  ; CHECK-DARWIN: bl _memcpy
  ; CHECK-EABI: bl __aeabi_memcpy
  ; CHECK-GNUEABI: bl memcpy
  %arr1 = alloca [7 x i8], align 1
  %1 = bitcast [7 x i8]* %arr1 to i8*
  call void @llvm.memcpy.p0i8.p0i8.i32(i8* %dest, i8* %1, i32 %n, i32 0, i1 false)

  ; CHECK: {{add(.w)? r0, sp, #3}}
  ; CHECK-IOS: mov r1, #1
  ; CHECK-IOS: bl _memset
  ; CHECK-DARWIN: movs r1, #1
  ; CHECK-DARWIN: bl _memset
  ; CHECK-EABI: mov r2, #1
  ; CHECK-EABI: bl __aeabi_memset
  ; CHECK-GNUEABI: mov r1, #1
  ; CHECK-GNUEABI: bl memset
  %arr2 = alloca [7 x i8], align 1
  %2 = bitcast [7 x i8]* %arr2 to i8*
  call void @llvm.memset.p0i8.i32(i8* %2, i8 1, i32 %n, i32 0, i1 false)

  unreachable
}

; Check that alloca arguments are not aligned if size+offset is less than 8 bytes
define void @f4(i8* %dest, i32 %n) {
entry:
  ; CHECK-LABEL: f4

  ; CHECK: {{add(.w)? r., sp, #23|sub(.w)? r., r7, #17}}
  ; CHECK-IOS: bl _memmove
  ; CHECK-DARWIN: bl _memmove
  ; CHECK-EABI: bl __aeabi_memmove
  ; CHECK-GNUEABI: bl memmove
  %arr0 = alloca [9 x i8], align 1
  %0 = getelementptr inbounds [9 x i8], [9 x i8]* %arr0, i32 0, i32 4
  call void @llvm.memmove.p0i8.p0i8.i32(i8* %dest, i8* %0, i32 %n, i32 0, i1 false)

  ; CHECK: {{add(.w)? r., sp, #(10|14)}}
  ; CHECK-IOS: bl _memcpy
  ; CHECK-DARWIN: bl _memcpy
  ; CHECK-EABI: bl __aeabi_memcpy
  ; CHECK-GNUEABI: bl memcpy
  %arr1 = alloca [9 x i8], align 1
  %1 = getelementptr inbounds [9 x i8], [9 x i8]* %arr1, i32 0, i32 4
  call void @llvm.memcpy.p0i8.p0i8.i32(i8* %dest, i8* %1, i32 %n, i32 0, i1 false)

  ; CHECK: {{add(.w)? r., sp, #(1|5)}}
  ; CHECK-IOS: mov r1, #1
  ; CHECK-IOS: bl _memset
  ; CHECK-DARWIN: movs r1, #1
  ; CHECK-DARWIN: bl _memset
  ; CHECK-EABI: mov r2, #1
  ; CHECK-EABI: bl __aeabi_memset
  ; CHECK-GNUEABI: mov r1, #1
  ; CHECK-GNUEABI: bl memset
  %arr2 = alloca [9 x i8], align 1
  %2 = getelementptr inbounds [9 x i8], [9 x i8]* %arr2, i32 0, i32 4
  call void @llvm.memset.p0i8.i32(i8* %2, i8 1, i32 %n, i32 0, i1 false)

  unreachable
}

; Check that alloca arguments are not aligned if the offset is not a multiple of 4
define void @f5(i8* %dest, i32 %n) {
entry:
  ; CHECK-LABEL: f5

  ; CHECK: {{add(.w)? r., sp, #27|sub(.w)? r., r7, #21}}
  ; CHECK-IOS: bl _memmove
  ; CHECK-DARWIN: bl _memmove
  ; CHECK-EABI: bl __aeabi_memmove
  ; CHECK-GNUEABI: bl memmove
  %arr0 = alloca [13 x i8], align 1
  %0 = getelementptr inbounds [13 x i8], [13 x i8]* %arr0, i32 0, i32 1
  call void @llvm.memmove.p0i8.p0i8.i32(i8* %dest, i8* %0, i32 %n, i32 0, i1 false)

  ; CHECK: {{add(.w)? r., sp, #(10|14)}}
  ; CHECK-IOS: bl _memcpy
  ; CHECK-DARWIN: bl _memcpy
  ; CHECK-EABI: bl __aeabi_memcpy
  ; CHECK-GNUEABI: bl memcpy
  %arr1 = alloca [13 x i8], align 1
  %1 = getelementptr inbounds [13 x i8], [13 x i8]* %arr1, i32 0, i32 1
  call void @llvm.memcpy.p0i8.p0i8.i32(i8* %dest, i8* %1, i32 %n, i32 0, i1 false)

  ; CHECK: {{add(.w)? r., sp, #(1|5)}}
  ; CHECK-IOS: mov r1, #1
  ; CHECK-IOS: bl _memset
  ; CHECK-DARWIN: movs r1, #1
  ; CHECK-DARWIN: bl _memset
  ; CHECK-EABI: mov r2, #1
  ; CHECK-EABI: bl __aeabi_memset
  ; CHECK-GNUEABI: mov r1, #1
  ; CHECK-GNUEABI: bl memset
  %arr2 = alloca [13 x i8], align 1
  %2 = getelementptr inbounds [13 x i8], [13 x i8]* %arr2, i32 0, i32 1
  call void @llvm.memset.p0i8.i32(i8* %2, i8 1, i32 %n, i32 0, i1 false)

  unreachable
}

; Check that alloca arguments are not aligned if the offset is unknown
define void @f6(i8* %dest, i32 %n, i32 %i) {
entry:
  ; CHECK-LABEL: f6

  ; CHECK: {{add(.w)? r., sp, #27|sub(.w)? r., r7, #25}}
  ; CHECK-IOS: bl _memmove
  ; CHECK-DARWIN: bl _memmove
  ; CHECK-EABI: bl __aeabi_memmove
  ; CHECK-GNUEABI: bl memmove
  %arr0 = alloca [13 x i8], align 1
  %0 = getelementptr inbounds [13 x i8], [13 x i8]* %arr0, i32 0, i32 %i
  call void @llvm.memmove.p0i8.p0i8.i32(i8* %dest, i8* %0, i32 %n, i32 0, i1 false)

  ; CHECK: {{add(.w)? r., sp, #(10|14)}}
  ; CHECK-IOS: bl _memcpy
  ; CHECK-DARWIN: bl _memcpy
  ; CHECK-EABI: bl __aeabi_memcpy
  ; CHECK-GNUEABI: bl memcpy
  %arr1 = alloca [13 x i8], align 1
  %1 = getelementptr inbounds [13 x i8], [13 x i8]* %arr1, i32 0, i32 %i
  call void @llvm.memcpy.p0i8.p0i8.i32(i8* %dest, i8* %1, i32 %n, i32 0, i1 false)

  ; CHECK: {{add(.w)? r., sp, #(1|5)}}
  ; CHECK-IOS: mov r1, #1
  ; CHECK-IOS: bl _memset
  ; CHECK-DARWIN: movs r1, #1
  ; CHECK-DARWIN: bl _memset
  ; CHECK-EABI: mov r2, #1
  ; CHECK-EABI: bl __aeabi_memset
  ; CHECK-GNUEABI: mov r1, #1
  ; CHECK-GNUEABI: bl memset
  %arr2 = alloca [13 x i8], align 1
  %2 = getelementptr inbounds [13 x i8], [13 x i8]* %arr2, i32 0, i32 %i
  call void @llvm.memset.p0i8.i32(i8* %2, i8 1, i32 %n, i32 0, i1 false)

  unreachable
}

; Check that alloca arguments are not aligned if the GEP is not inbounds
define void @f7(i8* %dest, i32 %n) {
entry:
  ; CHECK-LABEL: f7

  ; CHECK: {{add(.w)? r., sp, #27|sub(.w)? r., r7, #21}}
  ; CHECK-IOS: bl _memmove
  ; CHECK-DARWIN: bl _memmove
  ; CHECK-EABI: bl __aeabi_memmove
  ; CHECK-GNUEABI: bl memmove
  %arr0 = alloca [13 x i8], align 1
  %0 = getelementptr [13 x i8], [13 x i8]* %arr0, i32 0, i32 4
  call void @llvm.memmove.p0i8.p0i8.i32(i8* %dest, i8* %0, i32 %n, i32 0, i1 false)

  ; CHECK: {{add(.w)? r., sp, #(10|14)}}
  ; CHECK-IOS: bl _memcpy
  ; CHECK-DARWIN: bl _memcpy
  ; CHECK-EABI: bl __aeabi_memcpy
  ; CHECK-GNUEABI: bl memcpy
  %arr1 = alloca [13 x i8], align 1
  %1 = getelementptr [13 x i8], [13 x i8]* %arr1, i32 0, i32 4
  call void @llvm.memcpy.p0i8.p0i8.i32(i8* %dest, i8* %1, i32 %n, i32 0, i1 false)

  ; CHECK: {{add(.w)? r., sp, #(1|5)}}
  ; CHECK-IOS: mov r1, #1
  ; CHECK-IOS: bl _memset
  ; CHECK-DARWIN: movs r1, #1
  ; CHECK-DARWIN: bl _memset
  ; CHECK-EABI: mov r2, #1
  ; CHECK-EABI: bl __aeabi_memset
  ; CHECK-GNUEABI: mov r1, #1
  ; CHECK-GNUEABI: bl memset
  %arr2 = alloca [13 x i8], align 1
  %2 = getelementptr [13 x i8], [13 x i8]* %arr2, i32 0, i32 4
  call void @llvm.memset.p0i8.i32(i8* %2, i8 1, i32 %n, i32 0, i1 false)

  unreachable
}

; Check that alloca arguments are not aligned when the offset is past the end of the allocation
define void @f8(i8* %dest, i32 %n) {
entry:
  ; CHECK-LABEL: f8

  ; CHECK: {{add(.w)? r., sp, #27|sub(.w)? r., r7, #21}}
  ; CHECK-IOS: bl _memmove
  ; CHECK-DARWIN: bl _memmove
  ; CHECK-EABI: bl __aeabi_memmove
  ; CHECK-GNUEABI: bl memmove
  %arr0 = alloca [13 x i8], align 1
  %0 = getelementptr inbounds [13 x i8], [13 x i8]* %arr0, i32 0, i32 16
  call void @llvm.memmove.p0i8.p0i8.i32(i8* %dest, i8* %0, i32 %n, i32 0, i1 false)

  ; CHECK: {{add(.w)? r., sp, #(10|14)}}
  ; CHECK-IOS: bl _memcpy
  ; CHECK-DARWIN: bl _memcpy
  ; CHECK-EABI: bl __aeabi_memcpy
  ; CHECK-GNUEABI: bl memcpy
  %arr1 = alloca [13 x i8], align 1
  %1 = getelementptr inbounds [13 x i8], [13 x i8]* %arr1, i32 0, i32 16
  call void @llvm.memcpy.p0i8.p0i8.i32(i8* %dest, i8* %1, i32 %n, i32 0, i1 false)

  ; CHECK: {{add(.w)? r., sp, #(1|5)}}
  ; CHECK-IOS: mov r1, #1
  ; CHECK-IOS: bl _memset
  ; CHECK-DARWIN: movs r1, #1
  ; CHECK-DARWIN: bl _memset
  ; CHECK-EABI: mov r2, #1
  ; CHECK-EABI: bl __aeabi_memset
  ; CHECK-GNUEABI: mov r1, #1
  ; CHECK-GNUEABI: bl memset
  %arr2 = alloca [13 x i8], align 1
  %2 = getelementptr inbounds [13 x i8], [13 x i8]* %arr2, i32 0, i32 16
  call void @llvm.memset.p0i8.i32(i8* %2, i8 1, i32 %n, i32 0, i1 false)

  unreachable
}

; Check that global variables are aligned if they are large enough, but only if
; they are defined in this object and don't have an explicit section.
@arr1 = global [7 x i8] c"\01\02\03\04\05\06\07", align 1
@arr2 = global [8 x i8] c"\01\02\03\04\05\06\07\08", align 1
@arr3 = global [7 x i8] c"\01\02\03\04\05\06\07", section "foo,bar", align 1
@arr4 = global [8 x i8] c"\01\02\03\04\05\06\07\08", section "foo,bar", align 1
@arr5 = weak global [7 x i8] c"\01\02\03\04\05\06\07", align 1
@arr6 = weak_odr global [7 x i8] c"\01\02\03\04\05\06\07", align 1
@arr7 = external global [7 x i8], align 1
@arr8 = internal global [128 x i8] undef
@arr9 = weak_odr global [128 x i8] undef
define void @f9(i8* %dest, i32 %n) {
entry:
  call void @llvm.memcpy.p0i8.p0i8.i32(i8* %dest, i8* getelementptr inbounds ([7 x i8], [7 x i8]* @arr1, i32 0, i32 0), i32 %n, i32 1, i1 false)
  call void @llvm.memcpy.p0i8.p0i8.i32(i8* %dest, i8* getelementptr inbounds ([8 x i8], [8 x i8]* @arr2, i32 0, i32 0), i32 %n, i32 1, i1 false)
  call void @llvm.memcpy.p0i8.p0i8.i32(i8* %dest, i8* getelementptr inbounds ([7 x i8], [7 x i8]* @arr3, i32 0, i32 0), i32 %n, i32 1, i1 false)
  call void @llvm.memcpy.p0i8.p0i8.i32(i8* %dest, i8* getelementptr inbounds ([8 x i8], [8 x i8]* @arr4, i32 0, i32 0), i32 %n, i32 1, i1 false)
  call void @llvm.memcpy.p0i8.p0i8.i32(i8* %dest, i8* getelementptr inbounds ([7 x i8], [7 x i8]* @arr5, i32 0, i32 0), i32 %n, i32 1, i1 false)
  call void @llvm.memcpy.p0i8.p0i8.i32(i8* %dest, i8* getelementptr inbounds ([7 x i8], [7 x i8]* @arr6, i32 0, i32 0), i32 %n, i32 1, i1 false)
  call void @llvm.memcpy.p0i8.p0i8.i32(i8* %dest, i8* getelementptr inbounds ([7 x i8], [7 x i8]* @arr7, i32 0, i32 0), i32 %n, i32 1, i1 false)
  call void @llvm.memcpy.p0i8.p0i8.i32(i8* %dest, i8* getelementptr inbounds ([128 x i8], [128 x i8]* @arr8, i32 0, i32 0), i32 %n, i32 1, i1 false)
  call void @llvm.memcpy.p0i8.p0i8.i32(i8* %dest, i8* getelementptr inbounds ([128 x i8], [128 x i8]* @arr9, i32 0, i32 0), i32 %n, i32 1, i1 false)

  unreachable
}

; CHECK: {{\.data|\.section.+data}}
; CHECK-NOT: .p2align
; CHECK: arr1:
<<<<<<< HEAD
; CHECK-IOS: .align 3
; CHECK-DARWIN: .align 2
; CHECK-EABI-NOT: .align
; CHECK-GNUEABI-NOT: .align
=======
; CHECK-IOS: .p2align 3
; CHECK-DARWIN: .p2align 2
; CHECK-EABI-NOT: .p2align
; CHECK-GNUEABI-NOT: .p2align
>>>>>>> 7177ff55
; CHECK: arr2:
; CHECK: {{\.section.+foo,bar}}
; CHECK-NOT: .p2align
; CHECK: arr3:
; CHECK-NOT: .p2align
; CHECK: arr4:
; CHECK: {{\.data|\.section.+data}}
; CHECK-NOT: .p2align
; CHECK: arr5:
; CHECK-NOT: .p2align
; CHECK: arr6:
; CHECK: .p2align 4
; CHECK: arr8:
; CHECK: .p2align 4
; CHECK: arr9:

; CHECK-NOT: arr7:

declare void @llvm.memmove.p0i8.p0i8.i32(i8* nocapture, i8* nocapture, i32, i32, i1) nounwind
declare void @llvm.memcpy.p0i8.p0i8.i32(i8* nocapture, i8* nocapture, i32, i32, i1) nounwind
declare void @llvm.memset.p0i8.i32(i8* nocapture, i8, i32, i32, i1) nounwind<|MERGE_RESOLUTION|>--- conflicted
+++ resolved
@@ -5,11 +5,8 @@
 ; RUN: llc < %s -mtriple=arm-none-androideabi -disable-post-ra -o - | FileCheck %s --check-prefix=CHECK-EABI --check-prefix=CHECK
 ; RUN: llc < %s -mtriple=arm-none-gnueabi -disable-post-ra -o - | FileCheck %s --check-prefix=CHECK-GNUEABI --check-prefix=CHECK
 ; RUN: llc < %s -mtriple=arm-none-gnueabihf -disable-post-ra -o - | FileCheck %s --check-prefix=CHECK-GNUEABI --check-prefix=CHECK
-<<<<<<< HEAD
-=======
 ; RUN: llc < %s -mtriple=arm-none-musleabi -disable-post-ra -o - | FileCheck %s --check-prefix=CHECK-GNUEABI --check-prefix=CHECK
 ; RUN: llc < %s -mtriple=arm-none-musleabihf -disable-post-ra -o - | FileCheck %s --check-prefix=CHECK-GNUEABI --check-prefix=CHECK
->>>>>>> 7177ff55
 
 define void @f1(i8* %dest, i8* %src) {
 entry:
@@ -409,17 +406,10 @@
 ; CHECK: {{\.data|\.section.+data}}
 ; CHECK-NOT: .p2align
 ; CHECK: arr1:
-<<<<<<< HEAD
-; CHECK-IOS: .align 3
-; CHECK-DARWIN: .align 2
-; CHECK-EABI-NOT: .align
-; CHECK-GNUEABI-NOT: .align
-=======
 ; CHECK-IOS: .p2align 3
 ; CHECK-DARWIN: .p2align 2
 ; CHECK-EABI-NOT: .p2align
 ; CHECK-GNUEABI-NOT: .p2align
->>>>>>> 7177ff55
 ; CHECK: arr2:
 ; CHECK: {{\.section.+foo,bar}}
 ; CHECK-NOT: .p2align
