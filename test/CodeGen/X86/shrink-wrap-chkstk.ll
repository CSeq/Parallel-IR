--- conflicted
+++ resolved
@@ -64,15 +64,9 @@
 ; CHECK: cmpl %edx, %eax
 ; CHECK: jge LBB1_2
 ; CHECK: pushl %eax
-<<<<<<< HEAD
-; CHECK: movl $4100, %eax
-; CHECK: calll __chkstk
-; CHECK: movl 4100(%esp), %eax
-=======
 ; CHECK: movl $4092, %eax
 ; CHECK: calll __chkstk
 ; CHECK: movl 4092(%esp), %eax
->>>>>>> 7177ff55
 ; CHECK: calll _doSomething
 ; CHECK: LBB1_2:
 ; CHECK: retl