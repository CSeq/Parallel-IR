--- conflicted
+++ resolved
@@ -1,11 +1,7 @@
 ; RUN: %lli -remote-mcjit -disable-lazy-compilation=false -mcjit-remote-process=lli-child-target%exeext %s
 ; XFAIL: mingw32,win32
-<<<<<<< HEAD
-; This test should fail until remote symbol resolution is supported.
-=======
 ; UNSUPPORTED: powerpc64-unknown-linux-gnu
 ; Remove UNSUPPORTED for powerpc64-unknown-linux-gnu if problem caused by r266663 is fixed
->>>>>>> 7177ff55
 
 define i32 @main() nounwind {
 entry:
