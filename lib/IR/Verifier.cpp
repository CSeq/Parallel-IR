--- conflicted
+++ resolved
@@ -325,17 +325,14 @@
         BB.printAsOperand(*OS, true, MST);
         *OS << "\n";
       }
-<<<<<<< HEAD
       /*
       if (const DetachInst* det = dyn_cast<DetachInst>(&I->back())) {
         if (!llvm::cilk::verifyDetachedCFG(*det)) {
           OS << "Invalid end to detached CFG\n";
-          return false;
+          return true;
         }
       }*/
-=======
       return false;
->>>>>>> 7177ff55
     }
 
     Broken = false;
@@ -1180,9 +1177,9 @@
 
 void Verifier::visitModuleIdents(const Module &M) {
   const NamedMDNode *Idents = M.getNamedMetadata("llvm.ident");
-  if (!Idents) 
+  if (!Idents)
     return;
-  
+
   // llvm.ident takes a list of metadata entry. Each entry has only one string.
   // Scan each llvm.ident entry and make sure that this requirement is met.
   for (const MDNode *N : Idents->operands()) {
@@ -1192,7 +1189,7 @@
            ("invalid value for llvm.ident metadata entry operand"
             "(the operand should be a string)"),
            N->getOperand(0));
-  } 
+  }
 }
 
 void Verifier::visitModuleFlags(const Module &M) {
@@ -1340,14 +1337,8 @@
         I->getKindAsEnum() == Attribute::ArgMemOnly ||
         I->getKindAsEnum() == Attribute::NoRecurse ||
         I->getKindAsEnum() == Attribute::InaccessibleMemOnly ||
-<<<<<<< HEAD
-        I->getKindAsEnum() == Attribute::DisableOpts ||
-        I->getKindAsEnum() == Attribute::RepeatLoopOpts ||
-        I->getKindAsEnum() == Attribute::InaccessibleMemOrArgMemOnly) {
-=======
         I->getKindAsEnum() == Attribute::InaccessibleMemOrArgMemOnly ||
         I->getKindAsEnum() == Attribute::AllocSize) {
->>>>>>> 7177ff55
       if (!isFunction) {
         CheckFailed("Attribute '" + I->getAsString() +
                     "' only applies to functions!", V);
@@ -1567,13 +1558,13 @@
 
   Assert(
       !(Attrs.hasAttribute(AttributeSet::FunctionIndex, Attribute::ReadNone) &&
-        Attrs.hasAttribute(AttributeSet::FunctionIndex, 
+        Attrs.hasAttribute(AttributeSet::FunctionIndex,
                            Attribute::InaccessibleMemOrArgMemOnly)),
       "Attributes 'readnone and inaccessiblemem_or_argmemonly' are incompatible!", V);
 
   Assert(
       !(Attrs.hasAttribute(AttributeSet::FunctionIndex, Attribute::ReadNone) &&
-        Attrs.hasAttribute(AttributeSet::FunctionIndex, 
+        Attrs.hasAttribute(AttributeSet::FunctionIndex,
                            Attribute::InaccessibleMemOnly)),
       "Attributes 'readnone and inaccessiblememonly' are incompatible!", V);
 
@@ -1583,7 +1574,7 @@
                            Attribute::AlwaysInline)),
       "Attributes 'noinline and alwaysinline' are incompatible!", V);
 
-  if (Attrs.hasAttribute(AttributeSet::FunctionIndex, 
+  if (Attrs.hasAttribute(AttributeSet::FunctionIndex,
                          Attribute::OptimizeNone)) {
     Assert(Attrs.hasAttribute(AttributeSet::FunctionIndex, Attribute::NoInline),
            "Attribute 'optnone' requires 'noinline'!", V);
@@ -1831,7 +1822,7 @@
   Assert(ExpectedNumArgs <= (int)CS.arg_size(),
          "gc.statepoint too few arguments according to length fields", &CI);
 
-  // Check that the only uses of this gc.statepoint are gc.result or 
+  // Check that the only uses of this gc.statepoint are gc.result or
   // gc.relocate calls which are tied to this statepoint and thus part
   // of the same statepoint sequence
   for (const User *U : CI.users()) {
@@ -3882,7 +3873,7 @@
 
   // If the intrinsic takes MDNode arguments, verify that they are either global
   // or are local to *this* function.
-  for (Value *V : CS.args()) 
+  for (Value *V : CS.args())
     if (auto *MD = dyn_cast<MetadataAsValue>(V))
       visitMetadataAsValue(*MD, CS.getCaller());
 
@@ -4160,7 +4151,7 @@
   }
   case Intrinsic::masked_load: {
     Assert(CS.getType()->isVectorTy(), "masked_load: must return a vector", CS);
-    
+
     Value *Ptr = CS.getArgOperand(0);
     //Value *Alignment = CS.getArgOperand(1);
     Value *Mask = CS.getArgOperand(2);
@@ -4170,12 +4161,12 @@
 
     // DataTy is the overloaded type
     Type *DataTy = cast<PointerType>(Ptr->getType())->getElementType();
-    Assert(DataTy == CS.getType(), 
+    Assert(DataTy == CS.getType(),
            "masked_load: return must match pointer type", CS);
     Assert(PassThru->getType() == DataTy,
            "masked_load: pass through and data type must match", CS);
     Assert(Mask->getType()->getVectorNumElements() ==
-           DataTy->getVectorNumElements(), 
+           DataTy->getVectorNumElements(),
            "masked_load: vector mask must be same length as data", CS);
     break;
   }
@@ -4189,10 +4180,10 @@
 
     // DataTy is the overloaded type
     Type *DataTy = cast<PointerType>(Ptr->getType())->getElementType();
-    Assert(DataTy == Val->getType(), 
+    Assert(DataTy == Val->getType(),
            "masked_store: storee must match pointer type", CS);
     Assert(Mask->getType()->getVectorNumElements() ==
-           DataTy->getVectorNumElements(), 
+           DataTy->getVectorNumElements(),
            "masked_store: vector mask must be same length as data", CS);
     break;
   }
