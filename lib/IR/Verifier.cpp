--- conflicted
+++ resolved
@@ -1602,29 +1602,6 @@
            Attrs.hasFnAttribute(Attribute::WriteOnly)),
          "Attributes 'readonly and writeonly' are incompatible!", V);
 
-<<<<<<< HEAD
-  Assert(
-      !(Attrs.hasAttribute(AttributeSet::FunctionIndex, Attribute::ReadNone) &&
-        Attrs.hasAttribute(AttributeSet::FunctionIndex,
-                           Attribute::InaccessibleMemOrArgMemOnly)),
-      "Attributes 'readnone and inaccessiblemem_or_argmemonly' are incompatible!", V);
-
-  Assert(
-      !(Attrs.hasAttribute(AttributeSet::FunctionIndex, Attribute::ReadNone) &&
-        Attrs.hasAttribute(AttributeSet::FunctionIndex,
-                           Attribute::InaccessibleMemOnly)),
-      "Attributes 'readnone and inaccessiblememonly' are incompatible!", V);
-
-  Assert(
-      !(Attrs.hasAttribute(AttributeSet::FunctionIndex, Attribute::NoInline) &&
-        Attrs.hasAttribute(AttributeSet::FunctionIndex,
-                           Attribute::AlwaysInline)),
-      "Attributes 'noinline and alwaysinline' are incompatible!", V);
-
-  if (Attrs.hasAttribute(AttributeSet::FunctionIndex,
-                         Attribute::OptimizeNone)) {
-    Assert(Attrs.hasAttribute(AttributeSet::FunctionIndex, Attribute::NoInline),
-=======
   Assert(!(Attrs.hasFnAttribute(Attribute::ReadNone) &&
            Attrs.hasFnAttribute(Attribute::InaccessibleMemOrArgMemOnly)),
          "Attributes 'readnone and inaccessiblemem_or_argmemonly' are "
@@ -1641,7 +1618,6 @@
 
   if (Attrs.hasFnAttribute(Attribute::OptimizeNone)) {
     Assert(Attrs.hasFnAttribute(Attribute::NoInline),
->>>>>>> 0559b4fa
            "Attribute 'optnone' requires 'noinline'!", V);
 
     Assert(!Attrs.hasFnAttribute(Attribute::OptimizeForSize),
