--- conflicted
+++ resolved
@@ -1415,33 +1415,6 @@
          DerefBytes == B.DerefBytes;
 }
 
-<<<<<<< HEAD
-AttrBuilder &AttrBuilder::addRawValue(uint64_t Val) {
-  // FIXME: Remove this in 4.0.
-  if (!Val) return *this;
-
-  for (Attribute::AttrKind I = Attribute::None; I != Attribute::EndAttrKinds;
-       I = Attribute::AttrKind(I + 1)) {
-    if (I == Attribute::Dereferenceable ||
-        I == Attribute::DereferenceableOrNull ||
-        I == Attribute::ArgMemOnly ||
-        I == Attribute::AllocSize)
-      continue;
-    if (uint64_t A = (Val & AttributeImpl::getAttrMask(I))) {
-      Attrs[I] = true;
-
-      if (I == Attribute::Alignment)
-        Alignment = 1ULL << ((A >> 16) - 1);
-      else if (I == Attribute::StackAlignment)
-        StackAlignment = 1ULL << ((A >> 26)-1);
-    }
-  }
-
-  return *this;
-}
-
-=======
->>>>>>> c3bdfe57
 //===----------------------------------------------------------------------===//
 // AttributeFuncs Function Defintions
 //===----------------------------------------------------------------------===//
