--- conflicted
+++ resolved
@@ -1494,28 +1494,10 @@
           return P.isFragment();
         }) && "all values are expected to be fragments");
     assert(std::is_sorted(Values.begin(), Values.end()) &&
-<<<<<<< HEAD
-           "pieces are expected to be sorted");
-
-    unsigned Offset = 0;
-    for (auto Piece : Values) {
-      const DIExpression *Expr = Piece.getExpression();
-      unsigned PieceOffset = Expr->getBitPieceOffset();
-      unsigned PieceSize = Expr->getBitPieceSize();
-      assert(Offset <= PieceOffset && "overlapping or duplicate pieces");
-      if (Offset < PieceOffset) {
-        // The DWARF spec seriously mandates pieces with no locations for gaps.
-        DebugLocDwarfExpression Expr(AP.getDwarfVersion(), Streamer);
-        Expr.AddOpPiece(PieceOffset-Offset, 0);
-        Offset += PieceOffset-Offset;
-      }
-      Offset += PieceSize;
-=======
            "fragments are expected to be sorted");
 
     for (auto Fragment : Values)
       emitDebugLocValue(AP, BT, Streamer, Fragment, DwarfExpr);
->>>>>>> eaf3712d
 
   } else {
     assert(Values.size() == 1 && "only fragments may have >1 value");
