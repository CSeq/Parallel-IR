--- conflicted
+++ resolved
@@ -738,18 +738,15 @@
   void visitSwitch(const SwitchInst &I);
   void visitIndirectBr(const IndirectBrInst &I);
   void visitUnreachable(const UnreachableInst &I);
-<<<<<<< HEAD
-  void visitDetach(const DetachInst& I);
-  void visitReattach(const ReattachInst& I);
-  void visitSync(const SyncInst& I);
-=======
   void visitCleanupRet(const CleanupReturnInst &I);
   void visitCatchEndPad(const CatchEndPadInst &I);
   void visitCatchRet(const CatchReturnInst &I);
   void visitCatchPad(const CatchPadInst &I);
   void visitTerminatePad(const TerminatePadInst &TPI);
   void visitCleanupPad(const CleanupPadInst &CPI);
->>>>>>> a639e155
+  void visitDetach(const DetachInst& I);
+  void visitReattach(const ReattachInst& I);
+  void visitSync(const SyncInst& I);
 
   uint32_t getEdgeWeight(const MachineBasicBlock *Src,
                          const MachineBasicBlock *Dst) const;
