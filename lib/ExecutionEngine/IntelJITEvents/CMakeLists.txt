--- conflicted
+++ resolved
@@ -3,15 +3,9 @@
 if( HAVE_LIBDL )
     set(LLVM_INTEL_JIT_LIBS ${CMAKE_DL_LIBS})
 endif()
-<<<<<<< HEAD
-if( HAVE_LIBPTHREAD )
-    set(LLVM_INTEL_JIT_LIBS pthread ${LLVM_INTEL_JIT_LIBS})
-endif()
-=======
 
 set(LLVM_INTEL_JIT_LIBS ${PTHREAD_LIB} ${LLVM_INTEL_JIT_LIBS})
 
->>>>>>> 7177ff55
 
 add_llvm_library(LLVMIntelJITEvents
   IntelJITEventListener.cpp
