--- conflicted
+++ resolved
@@ -11,12 +11,7 @@
 //
 //===----------------------------------------------------------------------===//
 
-<<<<<<< HEAD
-#include "llvm/Transforms/Scalar.h"
-#include "llvm/Transforms/Utils/LoopUtils.h"
-=======
 #include "llvm/Transforms/Scalar/LoopRotation.h"
->>>>>>> 7177ff55
 #include "llvm/ADT/Statistic.h"
 #include "llvm/Analysis/AliasAnalysis.h"
 #include "llvm/Analysis/BasicAliasAnalysis.h"
@@ -44,9 +39,6 @@
 #include "llvm/Transforms/Utils/LoopUtils.h"
 #include "llvm/Transforms/Utils/SSAUpdater.h"
 #include "llvm/Transforms/Utils/ValueMapper.h"
-
-#include "llvm/IR/Verifier.h"
-
 using namespace llvm;
 
 #define DEBUG_TYPE "loop-rotate"
@@ -259,6 +251,7 @@
     OrigPreheader->getTerminator()->eraseFromParent();
     OrigPreheader = NewPreheader;
   }
+
   // Anything ScalarEvolution may know about this loop or the PHI nodes
   // in its header will soon be invalidated.
   if (SE)
@@ -610,70 +603,24 @@
   return true;
 }
 
-<<<<<<< HEAD
-/// Rotate \c L as many times as possible. Return true if the loop is rotated
-/// at least once.
-static bool iterativelyRotateLoop(Loop *L, unsigned MaxHeaderSize, LoopInfo *LI,
-                                  const TargetTransformInfo *TTI,
-                                  AssumptionCache *AC, DominatorTree *DT,
-                                  ScalarEvolution *SE) {
-
-	assert( !llvm::verifyFunction(*L->getHeader()->getParent(), &llvm::errs()) );
-=======
 /// Rotate \c L, and return true if any modification was made.
 bool LoopRotate::processLoop(Loop *L) {
->>>>>>> 7177ff55
   // Save the loop metadata.
   MDNode *LoopMD = L->getLoopID();
 
   // Simplify the loop latch before attempting to rotate the header
   // upward. Rotation may not be needed if the loop tail can be folded into the
   // loop exit.
-<<<<<<< HEAD
-
-    assert(L->isLCSSAForm(*DT) && "Loop is not in LCSSA form.");
-    assert((!L->getParentLoop() || L->getParentLoop()->isLCSSAForm(*DT)) &&
-         "Parent loop not left in LCSSA form after Loop-rotation!");
-
-  bool SimplifiedLatch = simplifyLoopLatch(L, LI, DT);
-
-    assert(L->isLCSSAForm(*DT) && "Loop is not in LCSSA form.");
-    assert((!L->getParentLoop() || L->getParentLoop()->isLCSSAForm(*DT)) &&
-         "Parent loop not left in LCSSA form after Loop-rotation!");
-
-
-	assert( !llvm::verifyFunction(*L->getHeader()->getParent(), &llvm::errs()) );
-
-  // One loop can be rotated multiple times.
-  bool MadeChange = false;
-  while (rotateLoop(L, MaxHeaderSize, LI, TTI, AC, DT, SE, SimplifiedLatch)) {
-    MadeChange = true;
-    SimplifiedLatch = false;
-
-	assert( !llvm::verifyFunction(*L->getHeader()->getParent(), &llvm::errs()) );
-    if (L && !L->isLCSSAForm(*DT)) llvm::formLCSSARecursively(*L,*DT, LI, SE);
-    if (L->getParentLoop() && !L->getParentLoop()->isLCSSAForm(*DT)) llvm::formLCSSARecursively(*L->getParentLoop(),*DT, LI, SE);
-    assert(L->isLCSSAForm(*DT) && "Loop is not in LCSSA form.");
-    assert((!L->getParentLoop() || L->getParentLoop()->isLCSSAForm(*DT)) &&
-         "Parent loop not left in LCSSA form after Loop-rotation!");
-
-  }
-=======
   bool SimplifiedLatch = simplifyLoopLatch(L);
 
   bool MadeChange = rotateLoop(L, SimplifiedLatch);
   assert((!MadeChange || L->isLoopExiting(L->getLoopLatch())) &&
          "Loop latch should be exiting after loop-rotate.");
->>>>>>> 7177ff55
 
   // Restore the loop metadata.
   // NB! We presume LoopRotation DOESN'T ADD its own metadata.
   if ((MadeChange || SimplifiedLatch) && LoopMD)
     L->setLoopID(LoopMD);
-
-    assert(L->isLCSSAForm(*DT) && "Loop is not in LCSSA form.");
-    assert((!L->getParentLoop() || L->getParentLoop()->isLCSSAForm(*DT)) &&
-         "Parent loop not left in LCSSA form after Loop-rotation!");
 
   return MadeChange;
 }
@@ -718,18 +665,6 @@
   // LCSSA form makes instruction renaming easier.
   void getAnalysisUsage(AnalysisUsage &AU) const override {
     AU.addRequired<AssumptionCacheTracker>();
-<<<<<<< HEAD
-    AU.addPreserved<DominatorTreeWrapperPass>();
-    AU.addRequired<LoopInfoWrapperPass>();
-    AU.addPreserved<LoopInfoWrapperPass>();
-    AU.addRequiredID(LoopSimplifyID);
-    AU.addPreservedID(LoopSimplifyID);
-    AU.addRequiredID(LCSSAID);
-    //AU.addPreservedID(LCSSAID);
-    AU.addPreserved<ScalarEvolutionWrapperPass>();
-    AU.addPreserved<SCEVAAWrapperPass>();
-=======
->>>>>>> 7177ff55
     AU.addRequired<TargetTransformInfoWrapperPass>();
     getLoopAnalysisUsage(AU);
   }
@@ -737,9 +672,6 @@
   bool runOnLoop(Loop *L, LPPassManager &LPM) override {
     if (skipLoop(L))
       return false;
-
-  	assert( !llvm::verifyFunction(*L->getHeader()->getParent(), &llvm::errs()) );
-
     Function &F = *L->getHeader()->getParent();
 
     auto *LI = &getAnalysis<LoopInfoWrapperPass>().getLoopInfo();
@@ -749,25 +681,8 @@
     auto *DT = DTWP ? &DTWP->getDomTree() : nullptr;
     auto *SEWP = getAnalysisIfAvailable<ScalarEvolutionWrapperPass>();
     auto *SE = SEWP ? &SEWP->getSE() : nullptr;
-<<<<<<< HEAD
-
-    assert(L->isLCSSAForm(*DT) && "Loop is not in LCSSA form.");
-    assert((!L->getParentLoop() || L->getParentLoop()->isLCSSAForm(*DT)) &&
-         "Parent loop not left in LCSSA form before Loop-rotation!");
-
-    bool ret = iterativelyRotateLoop(L, MaxHeaderSize, LI, TTI, AC, DT, SE);
-
-    assert(L->isLCSSAForm(*DT) && "Loop is not in LCSSA form.");
-    assert((!L->getParentLoop() || L->getParentLoop()->isLCSSAForm(*DT)) &&
-         "Parent loop not left in LCSSA form after Loop-rotation!");
-
-  	assert( !llvm::verifyFunction(*L->getHeader()->getParent(), &llvm::errs()) );
-
-    return ret;
-=======
     LoopRotate LR(MaxHeaderSize, LI, TTI, AC, DT, SE);
     return LR.processLoop(L);
->>>>>>> 7177ff55
   }
 };
 }
