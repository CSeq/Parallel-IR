//===- SimplifyCFGPass.cpp - CFG Simplification Pass ----------------------===//
//
//                     The LLVM Compiler Infrastructure
//
// This file is distributed under the University of Illinois Open Source
// License. See LICENSE.TXT for details.
//
//===----------------------------------------------------------------------===//
//
// This file implements dead code elimination and basic block merging, along
// with a collection of other peephole control flow optimizations.  For example:
//
//   * Removes basic blocks with no predecessors.
//   * Merges a basic block into its predecessor if there is only one and the
//     predecessor only has one successor.
//   * Eliminates PHI nodes for basic blocks with a single predecessor.
//   * Eliminates a basic block that only contains an unconditional branch.
//   * Changes invoke instructions to nounwind functions to be calls.
//   * Change things like "if (x) if (y)" into "if (x&y)".
//   * etc..
//
//===----------------------------------------------------------------------===//

#include "llvm/ADT/SmallPtrSet.h"
#include "llvm/ADT/SmallVector.h"
#include "llvm/ADT/Statistic.h"
#include "llvm/Analysis/AssumptionCache.h"
#include "llvm/Analysis/CFG.h"
#include "llvm/Analysis/GlobalsModRef.h"
#include "llvm/Analysis/TargetTransformInfo.h"
#include "llvm/IR/Attributes.h"
#include "llvm/IR/CFG.h"
#include "llvm/IR/Constants.h"
#include "llvm/IR/DataLayout.h"
#include "llvm/IR/Instructions.h"
#include "llvm/IR/IntrinsicInst.h"
#include "llvm/IR/Module.h"
#include "llvm/Pass.h"
#include "llvm/Support/CommandLine.h"
#include "llvm/Transforms/Utils/Local.h"
#include "llvm/Transforms/Utils/BasicBlockUtils.h"
#include "llvm/Transforms/Scalar.h"
#include "llvm/Transforms/Scalar/SimplifyCFG.h"
#include "llvm/Transforms/Utils/Local.h"
#include <utility>
using namespace llvm;

#define DEBUG_TYPE "simplifycfg"

static cl::opt<unsigned>
UserBonusInstThreshold("bonus-inst-threshold", cl::Hidden, cl::init(1),
   cl::desc("Control the number of bonus instructions (default = 1)"));

STATISTIC(NumSimpl, "Number of blocks simplified");

/// If we have more than one empty (other than phi node) return blocks,
/// merge them together to promote recursive block merging.
static bool mergeEmptyReturnBlocks(Function &F) {
  bool Changed = false;

  BasicBlock *RetBlock = nullptr;

  // Scan all the blocks in the function, looking for empty return blocks.
  for (Function::iterator BBI = F.begin(), E = F.end(); BBI != E; ) {
    BasicBlock &BB = *BBI++;

    // Only look at return blocks.
    ReturnInst *Ret = dyn_cast<ReturnInst>(BB.getTerminator());
    if (!Ret) continue;

    // Only look at the block if it is empty or the only other thing in it is a
    // single PHI node that is the operand to the return.
    if (Ret != &BB.front()) {
      // Check for something else in the block.
      BasicBlock::iterator I(Ret);
      --I;
      // Skip over debug info.
      while (isa<DbgInfoIntrinsic>(I) && I != BB.begin())
        --I;
      if (!isa<DbgInfoIntrinsic>(I) &&
          (!isa<PHINode>(I) || I != BB.begin() || Ret->getNumOperands() == 0 ||
           Ret->getOperand(0) != &*I))
        continue;
    }

    // If this is the first returning block, remember it and keep going.
    if (!RetBlock) {
      RetBlock = &BB;
      continue;
    }

    // Otherwise, we found a duplicate return block.  Merge the two.
    Changed = true;

    // Case when there is no input to the return or when the returned values
    // agree is trivial.  Note that they can't agree if there are phis in the
    // blocks.
    if (Ret->getNumOperands() == 0 ||
        Ret->getOperand(0) ==
          cast<ReturnInst>(RetBlock->getTerminator())->getOperand(0)) {
      BB.replaceAllUsesWith(RetBlock);
      BB.eraseFromParent();
      continue;
    }

    // If the canonical return block has no PHI node, create one now.
    PHINode *RetBlockPHI = dyn_cast<PHINode>(RetBlock->begin());
    if (!RetBlockPHI) {
      Value *InVal = cast<ReturnInst>(RetBlock->getTerminator())->getOperand(0);
      pred_iterator PB = pred_begin(RetBlock), PE = pred_end(RetBlock);
      RetBlockPHI = PHINode::Create(Ret->getOperand(0)->getType(),
                                    std::distance(PB, PE), "merge",
                                    &RetBlock->front());

      for (pred_iterator PI = PB; PI != PE; ++PI)
        RetBlockPHI->addIncoming(InVal, *PI);
      RetBlock->getTerminator()->setOperand(0, RetBlockPHI);
    }

    // Turn BB into a block that just unconditionally branches to the return
    // block.  This handles the case when the two return blocks have a common
    // predecessor but that return different things.
    RetBlockPHI->addIncoming(Ret->getOperand(0), &BB);
    BB.getTerminator()->eraseFromParent();
    BranchInst::Create(RetBlock, &BB);
  }

  return Changed;
}

static bool removeUselessSyncs(Function &F) {
  bool Changed = false;
  // Scan all the blocks in the function
 check:
  for (Function::iterator BBI = F.begin(), E = F.end(); BBI != E; ) {
    BasicBlock *BB = &*BBI++;
    if (SyncInst *Sync = dyn_cast<SyncInst>(BB->getTerminator())) {
      // Walk the CFG backwards to try to find a reaching detach instruction.
      bool ReachingDetach = false;
      SmallPtrSet<BasicBlock *, 32> Visited;
      SmallVector<BasicBlock *, 32> WorkList;
      WorkList.push_back(BB);
      while (!WorkList.empty()) {
        BasicBlock *PBB = WorkList.pop_back_val();
        if (!Visited.insert(PBB).second)
          continue;

        for (pred_iterator PI = pred_begin(PBB), PE = pred_end(PBB);
             PI != PE; ++PI) {
          BasicBlock *Pred = *PI;
          TerminatorInst *PT = Pred->getTerminator();
          // Stop the traversal at the entry block of a detached CFG.
          if (isa<DetachInst>(PT)) {
            if (PT->getSuccessor(0) == Pred)
              continue;
            else // PT->getSuccessor(1) == Pred
              // This detach reaches the sync through the continuation edge.
              ReachingDetach = true;
          }
          if (ReachingDetach)
            break;

          // Ignore predecessors via a reattach, which belong to child detached
          // contexts.  Also ignore sync instructions, which sync detached
          // contexts before Sync executes.
          if (isa<ReattachInst>(PT) || isa<SyncInst>(PT))
            continue;

          WorkList.push_back(Pred);
        }
      }

      // If no detach reaches this sync, then this sync can be removed.
      if (!ReachingDetach) {
        BasicBlock* Succ = Sync->getSuccessor(0);
        ReplaceInstWithInst(Sync, BranchInst::Create(Succ));
        Changed = true;
        if (MergeBlockIntoPredecessor(Succ)) goto check;
      }
    }
  }
  return Changed;
}

/// Call SimplifyCFG on all the blocks in the function,
/// iterating until no more changes are made.
static bool iterativelySimplifyCFG(Function &F, const TargetTransformInfo &TTI,
                                   AssumptionCache *AC,
                                   unsigned BonusInstThreshold,
                                   bool LateSimplifyCFG) {
  bool Changed = false;
  bool LocalChange = true;

  SmallVector<std::pair<const BasicBlock *, const BasicBlock *>, 32> Edges;
  FindFunctionBackedges(F, Edges);
  SmallPtrSet<BasicBlock *, 16> LoopHeaders;
  for (unsigned i = 0, e = Edges.size(); i != e; ++i)
    LoopHeaders.insert(const_cast<BasicBlock *>(Edges[i].second));

  while (LocalChange) {
    LocalChange = false;

    // Loop over all of the basic blocks and remove them if they are unneeded.
    for (Function::iterator BBIt = F.begin(); BBIt != F.end(); ) {
      if (SimplifyCFG(&*BBIt++, TTI, BonusInstThreshold, AC, &LoopHeaders, LateSimplifyCFG)) {
        LocalChange = true;
        ++NumSimpl;
      }
    }
    Changed |= LocalChange;
  }
  return Changed;
}

static bool simplifyFunctionCFG(Function &F, const TargetTransformInfo &TTI,
                                AssumptionCache *AC, int BonusInstThreshold,
                                bool LateSimplifyCFG) {
  bool EverChanged = removeUnreachableBlocks(F);
  EverChanged |= mergeEmptyReturnBlocks(F);
<<<<<<< HEAD
  EverChanged |= iterativelySimplifyCFG(F, TTI, AC, BonusInstThreshold);
  EverChanged |= removeUselessSyncs(F);
=======
  EverChanged |= iterativelySimplifyCFG(F, TTI, AC, BonusInstThreshold,
                                        LateSimplifyCFG);
>>>>>>> 0559b4fa

  // If neither pass changed anything, we're done.
  if (!EverChanged) return false;

  // iterativelySimplifyCFG can (rarely) make some loops dead.  If this happens,
  // removeUnreachableBlocks is needed to nuke them, which means we should
  // iterate between the two optimizations.  We structure the code like this to
  // avoid rerunning iterativelySimplifyCFG if the second pass of
  // removeUnreachableBlocks doesn't do anything.
  if (!removeUnreachableBlocks(F))
    return true;

  do {
    EverChanged = iterativelySimplifyCFG(F, TTI, AC, BonusInstThreshold,
                                         LateSimplifyCFG);
    EverChanged |= removeUnreachableBlocks(F);
    EverChanged |= removeUselessSyncs(F);
  } while (EverChanged);

  return true;
}

SimplifyCFGPass::SimplifyCFGPass()
    : BonusInstThreshold(UserBonusInstThreshold),
      LateSimplifyCFG(true) {}

SimplifyCFGPass::SimplifyCFGPass(int BonusInstThreshold, bool LateSimplifyCFG)
    : BonusInstThreshold(BonusInstThreshold),
      LateSimplifyCFG(LateSimplifyCFG) {}

PreservedAnalyses SimplifyCFGPass::run(Function &F,
                                       FunctionAnalysisManager &AM) {
  auto &TTI = AM.getResult<TargetIRAnalysis>(F);
  auto &AC = AM.getResult<AssumptionAnalysis>(F);

  if (!simplifyFunctionCFG(F, TTI, &AC, BonusInstThreshold, LateSimplifyCFG))
    return PreservedAnalyses::all();
  PreservedAnalyses PA;
  PA.preserve<GlobalsAA>();
  return PA;
}

namespace {
struct BaseCFGSimplifyPass : public FunctionPass {
  unsigned BonusInstThreshold;
  std::function<bool(const Function &)> PredicateFtor;
  bool LateSimplifyCFG;

  BaseCFGSimplifyPass(int T, bool LateSimplifyCFG,
                      std::function<bool(const Function &)> Ftor,
                      char &ID)
      : FunctionPass(ID), PredicateFtor(std::move(Ftor)),
        LateSimplifyCFG(LateSimplifyCFG) {
    BonusInstThreshold = (T == -1) ? UserBonusInstThreshold : unsigned(T);
  }
  bool runOnFunction(Function &F) override {
    if (skipFunction(F) || (PredicateFtor && !PredicateFtor(F)))
      return false;

    AssumptionCache *AC =
        &getAnalysis<AssumptionCacheTracker>().getAssumptionCache(F);
    const TargetTransformInfo &TTI =
        getAnalysis<TargetTransformInfoWrapperPass>().getTTI(F);
    return simplifyFunctionCFG(F, TTI, AC, BonusInstThreshold, LateSimplifyCFG);
  }

  void getAnalysisUsage(AnalysisUsage &AU) const override {
    AU.addRequired<AssumptionCacheTracker>();
    AU.addRequired<TargetTransformInfoWrapperPass>();
    AU.addPreserved<GlobalsAAWrapperPass>();
  }
};

struct CFGSimplifyPass : public BaseCFGSimplifyPass {
  static char ID; // Pass identification, replacement for typeid

  CFGSimplifyPass(int T = -1,
                  std::function<bool(const Function &)> Ftor = nullptr)
                  : BaseCFGSimplifyPass(T, false, Ftor, ID) {
    initializeCFGSimplifyPassPass(*PassRegistry::getPassRegistry());
  }
};

struct LateCFGSimplifyPass : public BaseCFGSimplifyPass {
  static char ID; // Pass identification, replacement for typeid

  LateCFGSimplifyPass(int T = -1,
                      std::function<bool(const Function &)> Ftor = nullptr)
                      : BaseCFGSimplifyPass(T, true, Ftor, ID) {
    initializeLateCFGSimplifyPassPass(*PassRegistry::getPassRegistry());
  }
};
}

char CFGSimplifyPass::ID = 0;
INITIALIZE_PASS_BEGIN(CFGSimplifyPass, "simplifycfg", "Simplify the CFG", false,
                      false)
INITIALIZE_PASS_DEPENDENCY(TargetTransformInfoWrapperPass)
INITIALIZE_PASS_DEPENDENCY(AssumptionCacheTracker)
INITIALIZE_PASS_END(CFGSimplifyPass, "simplifycfg", "Simplify the CFG", false,
                    false)

char LateCFGSimplifyPass::ID = 0;
INITIALIZE_PASS_BEGIN(LateCFGSimplifyPass, "latesimplifycfg",
                      "Simplify the CFG more aggressively", false, false)
INITIALIZE_PASS_DEPENDENCY(TargetTransformInfoWrapperPass)
INITIALIZE_PASS_DEPENDENCY(AssumptionCacheTracker)
INITIALIZE_PASS_END(LateCFGSimplifyPass, "latesimplifycfg",
                    "Simplify the CFG more aggressively", false, false)

// Public interface to the CFGSimplification pass
FunctionPass *
llvm::createCFGSimplificationPass(int Threshold,
    std::function<bool(const Function &)> Ftor) {
  return new CFGSimplifyPass(Threshold, std::move(Ftor));
}

// Public interface to the LateCFGSimplification pass
FunctionPass *
llvm::createLateCFGSimplificationPass(int Threshold, 
                                  std::function<bool(const Function &)> Ftor) {
  return new LateCFGSimplifyPass(Threshold, std::move(Ftor));
}<|MERGE_RESOLUTION|>--- conflicted
+++ resolved
@@ -217,13 +217,9 @@
                                 bool LateSimplifyCFG) {
   bool EverChanged = removeUnreachableBlocks(F);
   EverChanged |= mergeEmptyReturnBlocks(F);
-<<<<<<< HEAD
-  EverChanged |= iterativelySimplifyCFG(F, TTI, AC, BonusInstThreshold);
-  EverChanged |= removeUselessSyncs(F);
-=======
   EverChanged |= iterativelySimplifyCFG(F, TTI, AC, BonusInstThreshold,
                                         LateSimplifyCFG);
->>>>>>> 0559b4fa
+  EverChanged |= removeUselessSyncs(F);
 
   // If neither pass changed anything, we're done.
   if (!EverChanged) return false;
