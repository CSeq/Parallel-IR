//===-- LICM.cpp - Loop Invariant Code Motion Pass ------------------------===//
//
//                     The LLVM Compiler Infrastructure
//
// This file is distributed under the University of Illinois Open Source
// License. See LICENSE.TXT for details.
//
//===----------------------------------------------------------------------===//
//
// This pass performs loop invariant code motion, attempting to remove as much
// code from the body of a loop as possible.  It does this by either hoisting
// code into the preheader block, or by sinking code to the exit blocks if it is
// safe.  This pass also promotes must-aliased memory locations in the loop to
// live in registers, thus hoisting and sinking "invariant" loads and stores.
//
// This pass uses alias analysis for two purposes:
//
//  1. Moving loop invariant loads and calls out of loops.  If we can determine
//     that a load or call inside of a loop never aliases anything stored to,
//     we can hoist it or sink it like any other instruction.
//  2. Scalar Promotion of Memory - If there is a store instruction inside of
//     the loop, we try to move the store to happen AFTER the loop instead of
//     inside of the loop.  This can only happen if a few conditions are true:
//       A. The pointer stored through is loop invariant
//       B. There are no stores or loads in the loop which _may_ alias the
//          pointer.  There are no calls in the loop which mod/ref the pointer.
//     If these conditions are true, we can promote the loads and stores in the
//     loop of the pointer to use a temporary alloca'd variable.  We then use
//     the SSAUpdater to construct the appropriate SSA form for the value.
//
//===----------------------------------------------------------------------===//

#include "llvm/Transforms/Scalar/LICM.h"
#include "llvm/ADT/Statistic.h"
#include "llvm/Analysis/AliasAnalysis.h"
#include "llvm/Analysis/AliasSetTracker.h"
#include "llvm/Analysis/BasicAliasAnalysis.h"
#include "llvm/Analysis/CaptureTracking.h"
#include "llvm/Analysis/ConstantFolding.h"
#include "llvm/Analysis/GlobalsModRef.h"
#include "llvm/Analysis/Loads.h"
#include "llvm/Analysis/LoopInfo.h"
#include "llvm/Analysis/LoopPass.h"
#include "llvm/Analysis/LoopPassManager.h"
#include "llvm/Analysis/MemoryBuiltins.h"
#include "llvm/Analysis/ScalarEvolution.h"
#include "llvm/Analysis/ScalarEvolutionAliasAnalysis.h"
#include "llvm/Analysis/TargetLibraryInfo.h"
#include "llvm/Analysis/ValueTracking.h"
#include "llvm/IR/CFG.h"
#include "llvm/IR/Constants.h"
#include "llvm/IR/DataLayout.h"
#include "llvm/IR/DerivedTypes.h"
#include "llvm/IR/Dominators.h"
#include "llvm/IR/Instructions.h"
#include "llvm/IR/IntrinsicInst.h"
#include "llvm/IR/LLVMContext.h"
#include "llvm/IR/Metadata.h"
#include "llvm/IR/PredIteratorCache.h"
#include "llvm/Support/CommandLine.h"
#include "llvm/Support/Debug.h"
#include "llvm/Support/raw_ostream.h"
#include "llvm/Transforms/Scalar.h"
#include "llvm/Transforms/Utils/Local.h"
#include "llvm/Transforms/Utils/LoopUtils.h"
#include "llvm/Transforms/Utils/SSAUpdater.h"
#include <algorithm>
#include <utility>
using namespace llvm;

#define DEBUG_TYPE "licm"

STATISTIC(NumSunk, "Number of instructions sunk out of loop");
STATISTIC(NumHoisted, "Number of instructions hoisted out of loop");
STATISTIC(NumMovedLoads, "Number of load insts hoisted or sunk");
STATISTIC(NumMovedCalls, "Number of call insts hoisted or sunk");
STATISTIC(NumPromoted, "Number of memory locations promoted to registers");

static cl::opt<bool>
    DisablePromotion("disable-licm-promotion", cl::Hidden,
                     cl::desc("Disable memory promotion in LICM pass"));

static bool inSubLoop(BasicBlock *BB, Loop *CurLoop, LoopInfo *LI);
static bool isNotUsedInLoop(const Instruction &I, const Loop *CurLoop,
                            const LoopSafetyInfo *SafetyInfo);
static bool hoist(Instruction &I, const DominatorTree *DT, const Loop *CurLoop,
                  const LoopSafetyInfo *SafetyInfo);
static bool sink(Instruction &I, const LoopInfo *LI, const DominatorTree *DT,
                 const Loop *CurLoop, AliasSetTracker *CurAST,
                 const LoopSafetyInfo *SafetyInfo);
static bool isSafeToExecuteUnconditionally(const Instruction &Inst,
                                           const DominatorTree *DT,
                                           const Loop *CurLoop,
                                           const LoopSafetyInfo *SafetyInfo,
                                           const Instruction *CtxI = nullptr);
static bool pointerInvalidatedByLoop(Value *V, uint64_t Size,
                                     const AAMDNodes &AAInfo,
                                     AliasSetTracker *CurAST);
static Instruction *
CloneInstructionInExitBlock(Instruction &I, BasicBlock &ExitBlock, PHINode &PN,
                            const LoopInfo *LI,
                            const LoopSafetyInfo *SafetyInfo);

namespace {
struct LoopInvariantCodeMotion {
  bool runOnLoop(Loop *L, AliasAnalysis *AA, LoopInfo *LI, DominatorTree *DT,
                 TargetLibraryInfo *TLI, ScalarEvolution *SE, bool DeleteAST);

  DenseMap<Loop *, AliasSetTracker *> &getLoopToAliasSetMap() {
    return LoopToAliasSetMap;
  }

private:
  DenseMap<Loop *, AliasSetTracker *> LoopToAliasSetMap;

  AliasSetTracker *collectAliasInfoForLoop(Loop *L, LoopInfo *LI,
                                           AliasAnalysis *AA);
};

struct LegacyLICMPass : public LoopPass {
  static char ID; // Pass identification, replacement for typeid
  LegacyLICMPass() : LoopPass(ID) {
    initializeLegacyLICMPassPass(*PassRegistry::getPassRegistry());
  }

  bool runOnLoop(Loop *L, LPPassManager &LPM) override {
    if (skipLoop(L)) {
      // If we have run LICM on a previous loop but now we are skipping
      // (because we've hit the opt-bisect limit), we need to clear the
      // loop alias information.
      for (auto &LTAS : LICM.getLoopToAliasSetMap())
        delete LTAS.second;
      LICM.getLoopToAliasSetMap().clear();
      return false;
    }

    auto *SE = getAnalysisIfAvailable<ScalarEvolutionWrapperPass>();
    return LICM.runOnLoop(L,
                          &getAnalysis<AAResultsWrapperPass>().getAAResults(),
                          &getAnalysis<LoopInfoWrapperPass>().getLoopInfo(),
                          &getAnalysis<DominatorTreeWrapperPass>().getDomTree(),
                          &getAnalysis<TargetLibraryInfoWrapperPass>().getTLI(),
                          SE ? &SE->getSE() : nullptr, false);
  }

  /// This transformation requires natural loop information & requires that
  /// loop preheaders be inserted into the CFG...
  ///
  void getAnalysisUsage(AnalysisUsage &AU) const override {
    AU.setPreservesCFG();
    AU.addRequired<TargetLibraryInfoWrapperPass>();
    getLoopAnalysisUsage(AU);
  }

  using llvm::Pass::doFinalization;

  bool doFinalization() override {
    assert(LICM.getLoopToAliasSetMap().empty() &&
           "Didn't free loop alias sets");
    return false;
  }

private:
  LoopInvariantCodeMotion LICM;

  /// cloneBasicBlockAnalysis - Simple Analysis hook. Clone alias set info.
  void cloneBasicBlockAnalysis(BasicBlock *From, BasicBlock *To,
                               Loop *L) override;

  /// deleteAnalysisValue - Simple Analysis hook. Delete value V from alias
  /// set.
  void deleteAnalysisValue(Value *V, Loop *L) override;

  /// Simple Analysis hook. Delete loop L from alias set map.
  void deleteAnalysisLoop(Loop *L) override;
};
}

PreservedAnalyses LICMPass::run(Loop &L, LoopAnalysisManager &AM) {
  const auto &FAM =
      AM.getResult<FunctionAnalysisManagerLoopProxy>(L).getManager();
  Function *F = L.getHeader()->getParent();

  auto *AA = FAM.getCachedResult<AAManager>(*F);
  auto *LI = FAM.getCachedResult<LoopAnalysis>(*F);
  auto *DT = FAM.getCachedResult<DominatorTreeAnalysis>(*F);
  auto *TLI = FAM.getCachedResult<TargetLibraryAnalysis>(*F);
  auto *SE = FAM.getCachedResult<ScalarEvolutionAnalysis>(*F);
  assert((AA && LI && DT && TLI && SE) && "Analyses for LICM not available");

  LoopInvariantCodeMotion LICM;

  if (!LICM.runOnLoop(&L, AA, LI, DT, TLI, SE, true))
    return PreservedAnalyses::all();

  // FIXME: There is no setPreservesCFG in the new PM. When that becomes
  // available, it should be used here.
  return getLoopPassPreservedAnalyses();
}

char LegacyLICMPass::ID = 0;
INITIALIZE_PASS_BEGIN(LegacyLICMPass, "licm", "Loop Invariant Code Motion",
                      false, false)
INITIALIZE_PASS_DEPENDENCY(LoopPass)
INITIALIZE_PASS_DEPENDENCY(TargetLibraryInfoWrapperPass)
INITIALIZE_PASS_END(LegacyLICMPass, "licm", "Loop Invariant Code Motion", false,
                    false)

Pass *llvm::createLICMPass() { return new LegacyLICMPass(); }

/// Hoist expressions out of the specified loop. Note, alias info for inner
/// loop is not preserved so it is not a good idea to run LICM multiple
/// times on one loop.
/// We should delete AST for inner loops in the new pass manager to avoid
/// memory leak.
///
bool LoopInvariantCodeMotion::runOnLoop(Loop *L, AliasAnalysis *AA,
                                        LoopInfo *LI, DominatorTree *DT,
                                        TargetLibraryInfo *TLI,
                                        ScalarEvolution *SE, bool DeleteAST) {
  bool Changed = false;

  assert(L->isLCSSAForm(*DT) && "Loop is not in LCSSA form.");

  AliasSetTracker *CurAST = collectAliasInfoForLoop(L, LI, AA);

  // Get the preheader block to move instructions into...
  BasicBlock *Preheader = L->getLoopPreheader();

  // Compute loop safety information.
  LoopSafetyInfo SafetyInfo;
  computeLoopSafetyInfo(&SafetyInfo, L);

  // We want to visit all of the instructions in this loop... that are not parts
  // of our subloops (they have already had their invariants hoisted out of
  // their loop, into this loop, so there is no need to process the BODIES of
  // the subloops).
  //
  // Traverse the body of the loop in depth first order on the dominator tree so
  // that we are guaranteed to see definitions before we see uses.  This allows
  // us to sink instructions in one pass, without iteration.  After sinking
  // instructions, we perform another pass to hoist them out of the loop.
  //
  if (L->hasDedicatedExits())
    Changed |= sinkRegion(DT->getNode(L->getHeader()), AA, LI, DT, TLI, L,
                          CurAST, &SafetyInfo);
  if (Preheader)
    Changed |= hoistRegion(DT->getNode(L->getHeader()), AA, LI, DT, TLI, L,
                           CurAST, &SafetyInfo);

  // Now that all loop invariants have been removed from the loop, promote any
  // memory references to scalars that we can.
  // Don't sink stores from loops without dedicated block exits. Exits
  // containing indirect branches are not transformed by loop simplify,
  // make sure we catch that. An additional load may be generated in the
  // preheader for SSA updater, so also avoid sinking when no preheader
  // is available.
  if (!DisablePromotion && Preheader && L->hasDedicatedExits()) {
    // Figure out the loop exits and their insertion points
    SmallVector<BasicBlock *, 8> ExitBlocks;
    L->getUniqueExitBlocks(ExitBlocks);

    // We can't insert into a catchswitch.
    bool HasCatchSwitch = llvm::any_of(ExitBlocks, [](BasicBlock *Exit) {
      return isa<CatchSwitchInst>(Exit->getTerminator());
    });

    if (!HasCatchSwitch) {
      SmallVector<Instruction *, 8> InsertPts;
      InsertPts.reserve(ExitBlocks.size());
      for (BasicBlock *ExitBlock : ExitBlocks)
        InsertPts.push_back(&*ExitBlock->getFirstInsertionPt());

      PredIteratorCache PIC;

      bool Promoted = false;

      // Loop over all of the alias sets in the tracker object.
      for (AliasSet &AS : *CurAST)
        Promoted |=
            promoteLoopAccessesToScalars(AS, ExitBlocks, InsertPts, PIC, LI, DT,
                                         TLI, L, CurAST, &SafetyInfo);

      // Once we have promoted values across the loop body we have to
      // recursively reform LCSSA as any nested loop may now have values defined
      // within the loop used in the outer loop.
      // FIXME: This is really heavy handed. It would be a bit better to use an
      // SSAUpdater strategy during promotion that was LCSSA aware and reformed
      // it as it went.
      if (Promoted)
        formLCSSARecursively(*L, *DT, LI, SE);

      Changed |= Promoted;
    }
  }

  // Check that neither this loop nor its parent have had LCSSA broken. LICM is
  // specifically moving instructions across the loop boundary and so it is
  // especially in need of sanity checking here.
  assert(L->isLCSSAForm(*DT) && "Loop not left in LCSSA form after LICM!");
  assert((!L->getParentLoop() || L->getParentLoop()->isLCSSAForm(*DT)) &&
         "Parent loop not left in LCSSA form after LICM!");

  // If this loop is nested inside of another one, save the alias information
  // for when we process the outer loop.
  if (L->getParentLoop() && !DeleteAST)
    LoopToAliasSetMap[L] = CurAST;
  else
    delete CurAST;

  if (Changed && SE)
    SE->forgetLoopDispositions(L);
  return Changed;
}

/// Walk the specified region of the CFG (defined by all blocks dominated by
/// the specified block, and that are in the current loop) in reverse depth
/// first order w.r.t the DominatorTree.  This allows us to visit uses before
/// definitions, allowing us to sink a loop body in one pass without iteration.
///
bool llvm::sinkRegion(DomTreeNode *N, AliasAnalysis *AA, LoopInfo *LI,
                      DominatorTree *DT, TargetLibraryInfo *TLI, Loop *CurLoop,
                      AliasSetTracker *CurAST, LoopSafetyInfo *SafetyInfo) {

  // Verify inputs.
  assert(N != nullptr && AA != nullptr && LI != nullptr && DT != nullptr &&
         CurLoop != nullptr && CurAST != nullptr && SafetyInfo != nullptr &&
         "Unexpected input to sinkRegion");

  BasicBlock *BB = N->getBlock();
  // If this subregion is not in the top level loop at all, exit.
  if (!CurLoop->contains(BB))
    return false;

  // We are processing blocks in reverse dfo, so process children first.
  bool Changed = false;
  const std::vector<DomTreeNode *> &Children = N->getChildren();
  for (DomTreeNode *Child : Children)
    Changed |= sinkRegion(Child, AA, LI, DT, TLI, CurLoop, CurAST, SafetyInfo);

  // Only need to process the contents of this block if it is not part of a
  // subloop (which would already have been processed).
  if (inSubLoop(BB, CurLoop, LI))
    return Changed;

  for (BasicBlock::iterator II = BB->end(); II != BB->begin();) {
    Instruction &I = *--II;

    // If the instruction is dead, we would try to sink it because it isn't used
    // in the loop, instead, just delete it.
    if (isInstructionTriviallyDead(&I, TLI)) {
      DEBUG(dbgs() << "LICM deleting dead inst: " << I << '\n');
      ++II;
      CurAST->deleteValue(&I);
      I.eraseFromParent();
      Changed = true;
      continue;
    }

    // Check to see if we can sink this instruction to the exit blocks
    // of the loop.  We can do this if the all users of the instruction are
    // outside of the loop.  In this case, it doesn't even matter if the
    // operands of the instruction are loop invariant.
    //
    if (isNotUsedInLoop(I, CurLoop, SafetyInfo) &&
        canSinkOrHoistInst(I, AA, DT, CurLoop, CurAST, SafetyInfo)) {
      ++II;
      Changed |= sink(I, LI, DT, CurLoop, CurAST, SafetyInfo);
    }
  }
  return Changed;
}

/// Walk the specified region of the CFG (defined by all blocks dominated by
/// the specified block, and that are in the current loop) in depth first
/// order w.r.t the DominatorTree.  This allows us to visit definitions before
/// uses, allowing us to hoist a loop body in one pass without iteration.
///
bool llvm::hoistRegion(DomTreeNode *N, AliasAnalysis *AA, LoopInfo *LI,
                       DominatorTree *DT, TargetLibraryInfo *TLI, Loop *CurLoop,
                       AliasSetTracker *CurAST, LoopSafetyInfo *SafetyInfo) {
  // Verify inputs.
  assert(N != nullptr && AA != nullptr && LI != nullptr && DT != nullptr &&
         CurLoop != nullptr && CurAST != nullptr && SafetyInfo != nullptr &&
         "Unexpected input to hoistRegion");

  BasicBlock *BB = N->getBlock();

  // If this subregion is not in the top level loop at all, exit.
  if (!CurLoop->contains(BB))
    return false;

  // Only need to process the contents of this block if it is not part of a
  // subloop (which would already have been processed).
  bool Changed = false;
  if (!inSubLoop(BB, CurLoop, LI))
    for (BasicBlock::iterator II = BB->begin(), E = BB->end(); II != E;) {
      Instruction &I = *II++;
      // Try constant folding this instruction.  If all the operands are
      // constants, it is technically hoistable, but it would be better to just
      // fold it.
      if (Constant *C = ConstantFoldInstruction(
              &I, I.getModule()->getDataLayout(), TLI)) {
        DEBUG(dbgs() << "LICM folding inst: " << I << "  --> " << *C << '\n');
        CurAST->copyValue(&I, C);
        I.replaceAllUsesWith(C);
        if (isInstructionTriviallyDead(&I, TLI)) {
          CurAST->deleteValue(&I);
          I.eraseFromParent();
        }
        continue;
      }

      // Try hoisting the instruction out to the preheader.  We can only do this
      // if all of the operands of the instruction are loop invariant and if it
      // is safe to hoist the instruction.
      //
      if (CurLoop->hasLoopInvariantOperands(&I) &&
          canSinkOrHoistInst(I, AA, DT, CurLoop, CurAST, SafetyInfo) &&
          isSafeToExecuteUnconditionally(
              I, DT, CurLoop, SafetyInfo,
              CurLoop->getLoopPreheader()->getTerminator()))
        Changed |= hoist(I, DT, CurLoop, SafetyInfo);
    }

  const std::vector<DomTreeNode *> &Children = N->getChildren();
  for (DomTreeNode *Child : Children)
    Changed |= hoistRegion(Child, AA, LI, DT, TLI, CurLoop, CurAST, SafetyInfo);
  return Changed;
}

/// Computes loop safety information, checks loop body & header
/// for the possibility of may throw exception.
///
void llvm::computeLoopSafetyInfo(LoopSafetyInfo *SafetyInfo, Loop *CurLoop) {
  assert(CurLoop != nullptr && "CurLoop cant be null");
  BasicBlock *Header = CurLoop->getHeader();
  // Setting default safety values.
  SafetyInfo->MayThrow = false;
  SafetyInfo->HeaderMayThrow = false;
  // Iterate over header and compute safety info.
  for (BasicBlock::iterator I = Header->begin(), E = Header->end();
       (I != E) && !SafetyInfo->HeaderMayThrow; ++I)
    SafetyInfo->HeaderMayThrow |=
        !isGuaranteedToTransferExecutionToSuccessor(&*I);

  SafetyInfo->MayThrow = SafetyInfo->HeaderMayThrow;
  // Iterate over loop instructions and compute safety info.
  for (Loop::block_iterator BB = CurLoop->block_begin(),
                            BBE = CurLoop->block_end();
       (BB != BBE) && !SafetyInfo->MayThrow; ++BB)
    for (BasicBlock::iterator I = (*BB)->begin(), E = (*BB)->end();
         (I != E) && !SafetyInfo->MayThrow; ++I)
      SafetyInfo->MayThrow |= !isGuaranteedToTransferExecutionToSuccessor(&*I);

  // Compute funclet colors if we might sink/hoist in a function with a funclet
  // personality routine.
  Function *Fn = CurLoop->getHeader()->getParent();
  if (Fn->hasPersonalityFn())
    if (Constant *PersonalityFn = Fn->getPersonalityFn())
      if (isFuncletEHPersonality(classifyEHPersonality(PersonalityFn)))
        SafetyInfo->BlockColors = colorEHFunclets(*Fn);
}

bool llvm::canSinkOrHoistInst(Instruction &I, AAResults *AA, DominatorTree *DT,
                              Loop *CurLoop, AliasSetTracker *CurAST,
                              LoopSafetyInfo *SafetyInfo) {
  // Loads have extra constraints we have to verify before we can hoist them.
  if (LoadInst *LI = dyn_cast<LoadInst>(&I)) {
    if (!LI->isUnordered())
      return false; // Don't hoist volatile/atomic loads!

    // Loads from constant memory are always safe to move, even if they end up
    // in the same alias set as something that ends up being modified.
    if (AA->pointsToConstantMemory(LI->getOperand(0)))
      return true;
    if (LI->getMetadata(LLVMContext::MD_invariant_load))
      return true;

    // Don't hoist loads which have may-aliased stores in loop.
    uint64_t Size = 0;
    if (LI->getType()->isSized())
      Size = I.getModule()->getDataLayout().getTypeStoreSize(LI->getType());

    AAMDNodes AAInfo;
    LI->getAAMetadata(AAInfo);

    return !pointerInvalidatedByLoop(LI->getOperand(0), Size, AAInfo, CurAST);
  } else if (CallInst *CI = dyn_cast<CallInst>(&I)) {
    // Don't sink or hoist dbg info; it's legal, but not useful.
    if (isa<DbgInfoIntrinsic>(I))
      return false;

    // Don't sink calls which can throw.
    if (CI->mayThrow())
      return false;

    // Handle simple cases by querying alias analysis.
    FunctionModRefBehavior Behavior = AA->getModRefBehavior(CI);
    if (Behavior == FMRB_DoesNotAccessMemory)
      return true;
    if (AliasAnalysis::onlyReadsMemory(Behavior)) {
      // A readonly argmemonly function only reads from memory pointed to by
      // it's arguments with arbitrary offsets.  If we can prove there are no
      // writes to this memory in the loop, we can hoist or sink.
      if (AliasAnalysis::onlyAccessesArgPointees(Behavior)) {
        for (Value *Op : CI->arg_operands())
          if (Op->getType()->isPointerTy() &&
              pointerInvalidatedByLoop(Op, MemoryLocation::UnknownSize,
                                       AAMDNodes(), CurAST))
            return false;
        return true;
      }
      // If this call only reads from memory and there are no writes to memory
      // in the loop, we can hoist or sink the call as appropriate.
      bool FoundMod = false;
      for (AliasSet &AS : *CurAST) {
        if (!AS.isForwardingAliasSet() && AS.isMod()) {
          FoundMod = true;
          break;
        }
      }
      if (!FoundMod)
        return true;
    }

    // FIXME: This should use mod/ref information to see if we can hoist or
    // sink the call.

    return false;
  }

  // Only these instructions are hoistable/sinkable.
  if (!isa<BinaryOperator>(I) && !isa<CastInst>(I) && !isa<SelectInst>(I) &&
      !isa<GetElementPtrInst>(I) && !isa<CmpInst>(I) &&
      !isa<InsertElementInst>(I) && !isa<ExtractElementInst>(I) &&
      !isa<ShuffleVectorInst>(I) && !isa<ExtractValueInst>(I) &&
      !isa<InsertValueInst>(I))
    return false;

  // SafetyInfo is nullptr if we are checking for sinking from preheader to
  // loop body. It will be always safe as there is no speculative execution.
  if (!SafetyInfo)
    return true;

  // TODO: Plumb the context instruction through to make hoisting and sinking
  // more powerful. Hoisting of loads already works due to the special casing
  // above.
  return isSafeToExecuteUnconditionally(I, DT, CurLoop, SafetyInfo, nullptr);
}

/// Returns true if a PHINode is a trivially replaceable with an
/// Instruction.
/// This is true when all incoming values are that instruction.
/// This pattern occurs most often with LCSSA PHI nodes.
///
static bool isTriviallyReplacablePHI(const PHINode &PN, const Instruction &I) {
  for (const Value *IncValue : PN.incoming_values())
    if (IncValue != &I)
      return false;

  return true;
}

/// Return true if the only users of this instruction are outside of
/// the loop. If this is true, we can sink the instruction to the exit
/// blocks of the loop.
///
static bool isNotUsedInLoop(const Instruction &I, const Loop *CurLoop,
                            const LoopSafetyInfo *SafetyInfo) {
  const auto &BlockColors = SafetyInfo->BlockColors;
  for (const User *U : I.users()) {
    const Instruction *UI = cast<Instruction>(U);
    if (const PHINode *PN = dyn_cast<PHINode>(UI)) {
      const BasicBlock *BB = PN->getParent();
      // We cannot sink uses in catchswitches.
      if (isa<CatchSwitchInst>(BB->getTerminator()))
        return false;

      // We need to sink a callsite to a unique funclet.  Avoid sinking if the
      // phi use is too muddled.
      if (isa<CallInst>(I))
        if (!BlockColors.empty() &&
            BlockColors.find(const_cast<BasicBlock *>(BB))->second.size() != 1)
          return false;

      // A PHI node where all of the incoming values are this instruction are
      // special -- they can just be RAUW'ed with the instruction and thus
      // don't require a use in the predecessor. This is a particular important
      // special case because it is the pattern found in LCSSA form.
      if (isTriviallyReplacablePHI(*PN, I)) {
        if (CurLoop->contains(PN))
          return false;
        else
          continue;
      }

      // Otherwise, PHI node uses occur in predecessor blocks if the incoming
      // values. Check for such a use being inside the loop.
      for (unsigned i = 0, e = PN->getNumIncomingValues(); i != e; ++i)
        if (PN->getIncomingValue(i) == &I)
          if (CurLoop->contains(PN->getIncomingBlock(i)))
            return false;

      continue;
    }

    if (CurLoop->contains(UI))
      return false;
  }
  return true;
}

static Instruction *
CloneInstructionInExitBlock(Instruction &I, BasicBlock &ExitBlock, PHINode &PN,
                            const LoopInfo *LI,
                            const LoopSafetyInfo *SafetyInfo) {
  Instruction *New;
  if (auto *CI = dyn_cast<CallInst>(&I)) {
    const auto &BlockColors = SafetyInfo->BlockColors;

    // Sinking call-sites need to be handled differently from other
    // instructions.  The cloned call-site needs a funclet bundle operand
    // appropriate for it's location in the CFG.
    SmallVector<OperandBundleDef, 1> OpBundles;
    for (unsigned BundleIdx = 0, BundleEnd = CI->getNumOperandBundles();
         BundleIdx != BundleEnd; ++BundleIdx) {
      OperandBundleUse Bundle = CI->getOperandBundleAt(BundleIdx);
      if (Bundle.getTagID() == LLVMContext::OB_funclet)
        continue;

      OpBundles.emplace_back(Bundle);
    }

    if (!BlockColors.empty()) {
      const ColorVector &CV = BlockColors.find(&ExitBlock)->second;
      assert(CV.size() == 1 && "non-unique color for exit block!");
      BasicBlock *BBColor = CV.front();
      Instruction *EHPad = BBColor->getFirstNonPHI();
      if (EHPad->isEHPad())
        OpBundles.emplace_back("funclet", EHPad);
    }

    New = CallInst::Create(CI, OpBundles);
  } else {
    New = I.clone();
  }

  ExitBlock.getInstList().insert(ExitBlock.getFirstInsertionPt(), New);
  if (!I.getName().empty())
    New->setName(I.getName() + ".le");

  // Build LCSSA PHI nodes for any in-loop operands. Note that this is
  // particularly cheap because we can rip off the PHI node that we're
  // replacing for the number and blocks of the predecessors.
  // OPT: If this shows up in a profile, we can instead finish sinking all
  // invariant instructions, and then walk their operands to re-establish
  // LCSSA. That will eliminate creating PHI nodes just to nuke them when
  // sinking bottom-up.
  for (User::op_iterator OI = New->op_begin(), OE = New->op_end(); OI != OE;
       ++OI)
    if (Instruction *OInst = dyn_cast<Instruction>(*OI))
      if (Loop *OLoop = LI->getLoopFor(OInst->getParent()))
        if (!OLoop->contains(&PN)) {
          PHINode *OpPN =
              PHINode::Create(OInst->getType(), PN.getNumIncomingValues(),
                              OInst->getName() + ".lcssa", &ExitBlock.front());
          for (unsigned i = 0, e = PN.getNumIncomingValues(); i != e; ++i)
            OpPN->addIncoming(OInst, PN.getIncomingBlock(i));
          *OI = OpPN;
        }
  return New;
}

/// When an instruction is found to only be used outside of the loop, this
/// function moves it to the exit blocks and patches up SSA form as needed.
/// This method is guaranteed to remove the original instruction from its
/// position, and may either delete it or move it to outside of the loop.
///
static bool sink(Instruction &I, const LoopInfo *LI, const DominatorTree *DT,
                 const Loop *CurLoop, AliasSetTracker *CurAST,
                 const LoopSafetyInfo *SafetyInfo) {
  DEBUG(dbgs() << "LICM sinking instruction: " << I << "\n");
  bool Changed = false;
  if (isa<LoadInst>(I))
    ++NumMovedLoads;
  else if (isa<CallInst>(I))
    ++NumMovedCalls;
  ++NumSunk;
  Changed = true;

#ifndef NDEBUG
  SmallVector<BasicBlock *, 32> ExitBlocks;
  CurLoop->getUniqueExitBlocks(ExitBlocks);
  SmallPtrSet<BasicBlock *, 32> ExitBlockSet(ExitBlocks.begin(),
                                             ExitBlocks.end());
#endif

  // Clones of this instruction. Don't create more than one per exit block!
  SmallDenseMap<BasicBlock *, Instruction *, 32> SunkCopies;

  // If this instruction is only used outside of the loop, then all users are
  // PHI nodes in exit blocks due to LCSSA form. Just RAUW them with clones of
  // the instruction.
  while (!I.use_empty()) {
    Value::user_iterator UI = I.user_begin();
    auto *User = cast<Instruction>(*UI);
    if (!DT->isReachableFromEntry(User->getParent())) {
      User->replaceUsesOfWith(&I, UndefValue::get(I.getType()));
      continue;
    }
    // The user must be a PHI node.
    PHINode *PN = cast<PHINode>(User);

    // Surprisingly, instructions can be used outside of loops without any
    // exits.  This can only happen in PHI nodes if the incoming block is
    // unreachable.
    Use &U = UI.getUse();
    BasicBlock *BB = PN->getIncomingBlock(U);
    if (!DT->isReachableFromEntry(BB)) {
      U = UndefValue::get(I.getType());
      continue;
    }

    BasicBlock *ExitBlock = PN->getParent();
    assert(ExitBlockSet.count(ExitBlock) &&
           "The LCSSA PHI is not in an exit block!");

    Instruction *New;
    auto It = SunkCopies.find(ExitBlock);
    if (It != SunkCopies.end())
      New = It->second;
    else
      New = SunkCopies[ExitBlock] =
          CloneInstructionInExitBlock(I, *ExitBlock, *PN, LI, SafetyInfo);

    PN->replaceAllUsesWith(New);
    PN->eraseFromParent();
  }

  CurAST->deleteValue(&I);
  I.eraseFromParent();
  return Changed;
}

/// When an instruction is found to only use loop invariant operands that
/// is safe to hoist, this instruction is called to do the dirty work.
///
static bool hoist(Instruction &I, const DominatorTree *DT, const Loop *CurLoop,
                  const LoopSafetyInfo *SafetyInfo) {
  auto *Preheader = CurLoop->getLoopPreheader();
  DEBUG(dbgs() << "LICM hoisting to " << Preheader->getName() << ": " << I
               << "\n");

  // Metadata can be dependent on conditions we are hoisting above.
  // Conservatively strip all metadata on the instruction unless we were
  // guaranteed to execute I if we entered the loop, in which case the metadata
  // is valid in the loop preheader.
  if (I.hasMetadataOtherThanDebugLoc() &&
      // The check on hasMetadataOtherThanDebugLoc is to prevent us from burning
      // time in isGuaranteedToExecute if we don't actually have anything to
      // drop.  It is a compile time optimization, not required for correctness.
      !isGuaranteedToExecute(I, DT, CurLoop, SafetyInfo))
    I.dropUnknownNonDebugMetadata();

  // Move the new node to the Preheader, before its terminator.
  I.moveBefore(Preheader->getTerminator());

  if (isa<LoadInst>(I))
    ++NumMovedLoads;
  else if (isa<CallInst>(I))
    ++NumMovedCalls;
  ++NumHoisted;
  return true;
}

/// Only sink or hoist an instruction if it is not a trapping instruction,
/// or if the instruction is known not to trap when moved to the preheader.
/// or if it is a trapping instruction and is guaranteed to execute.
static bool isSafeToExecuteUnconditionally(const Instruction &Inst,
                                           const DominatorTree *DT,
                                           const Loop *CurLoop,
                                           const LoopSafetyInfo *SafetyInfo,
                                           const Instruction *CtxI) {
  if (isSafeToSpeculativelyExecute(&Inst, CtxI, DT))
    return true;

  return isGuaranteedToExecute(Inst, DT, CurLoop, SafetyInfo);
}

namespace {
class LoopPromoter : public LoadAndStorePromoter {
  Value *SomePtr; // Designated pointer to store to.
  SmallPtrSetImpl<Value *> &PointerMustAliases;
  SmallVectorImpl<BasicBlock *> &LoopExitBlocks;
  SmallVectorImpl<Instruction *> &LoopInsertPts;
  PredIteratorCache &PredCache;
  AliasSetTracker &AST;
  LoopInfo &LI;
  DebugLoc DL;
  int Alignment;
  AAMDNodes AATags;

  Value *maybeInsertLCSSAPHI(Value *V, BasicBlock *BB) const {
    if (Instruction *I = dyn_cast<Instruction>(V))
      if (Loop *L = LI.getLoopFor(I->getParent()))
        if (!L->contains(BB)) {
          // We need to create an LCSSA PHI node for the incoming value and
          // store that.
          PHINode *PN = PHINode::Create(I->getType(), PredCache.size(BB),
                                        I->getName() + ".lcssa", &BB->front());
          for (BasicBlock *Pred : PredCache.get(BB))
            PN->addIncoming(I, Pred);
          return PN;
        }
    return V;
  }

public:
  LoopPromoter(Value *SP, ArrayRef<const Instruction *> Insts, SSAUpdater &S,
               SmallPtrSetImpl<Value *> &PMA,
               SmallVectorImpl<BasicBlock *> &LEB,
               SmallVectorImpl<Instruction *> &LIP, PredIteratorCache &PIC,
               AliasSetTracker &ast, LoopInfo &li, DebugLoc dl, int alignment,
               const AAMDNodes &AATags)
      : LoadAndStorePromoter(Insts, S), SomePtr(SP), PointerMustAliases(PMA),
        LoopExitBlocks(LEB), LoopInsertPts(LIP), PredCache(PIC), AST(ast),
        LI(li), DL(std::move(dl)), Alignment(alignment), AATags(AATags) {}

  bool isInstInList(Instruction *I,
                    const SmallVectorImpl<Instruction *> &) const override {
    Value *Ptr;
    if (LoadInst *LI = dyn_cast<LoadInst>(I))
      Ptr = LI->getOperand(0);
    else
      Ptr = cast<StoreInst>(I)->getPointerOperand();
    return PointerMustAliases.count(Ptr);
  }

  void doExtraRewritesBeforeFinalDeletion() const override {
    // Insert stores after in the loop exit blocks.  Each exit block gets a
    // store of the live-out values that feed them.  Since we've already told
    // the SSA updater about the defs in the loop and the preheader
    // definition, it is all set and we can start using it.
    for (unsigned i = 0, e = LoopExitBlocks.size(); i != e; ++i) {
      BasicBlock *ExitBlock = LoopExitBlocks[i];
      Value *LiveInValue = SSA.GetValueInMiddleOfBlock(ExitBlock);
      LiveInValue = maybeInsertLCSSAPHI(LiveInValue, ExitBlock);
      Value *Ptr = maybeInsertLCSSAPHI(SomePtr, ExitBlock);
      Instruction *InsertPos = LoopInsertPts[i];
      StoreInst *NewSI = new StoreInst(LiveInValue, Ptr, InsertPos);
      NewSI->setAlignment(Alignment);
      NewSI->setDebugLoc(DL);
      if (AATags)
        NewSI->setAAMetadata(AATags);
    }
  }

  void replaceLoadWithValue(LoadInst *LI, Value *V) const override {
    // Update alias analysis.
    AST.copyValue(LI, V);
  }
  void instructionDeleted(Instruction *I) const override { AST.deleteValue(I); }
};
} // end anon namespace

/// Try to promote memory values to scalars by sinking stores out of the
/// loop and moving loads to before the loop.  We do this by looping over
/// the stores in the loop, looking for stores to Must pointers which are
/// loop invariant.
///
bool llvm::promoteLoopAccessesToScalars(
    AliasSet &AS, SmallVectorImpl<BasicBlock *> &ExitBlocks,
    SmallVectorImpl<Instruction *> &InsertPts, PredIteratorCache &PIC,
    LoopInfo *LI, DominatorTree *DT, const TargetLibraryInfo *TLI,
    Loop *CurLoop, AliasSetTracker *CurAST, LoopSafetyInfo *SafetyInfo) {
  // Verify inputs.
  assert(LI != nullptr && DT != nullptr && CurLoop != nullptr &&
         CurAST != nullptr && SafetyInfo != nullptr &&
         "Unexpected Input to promoteLoopAccessesToScalars");

  // We can promote this alias set if it has a store, if it is a "Must" alias
  // set, if the pointer is loop invariant, and if we are not eliminating any
  // volatile loads or stores.
  if (AS.isForwardingAliasSet() || !AS.isMod() || !AS.isMustAlias() ||
      AS.isVolatile() || !CurLoop->isLoopInvariant(AS.begin()->getValue()))
    return false;

  assert(!AS.empty() &&
         "Must alias set should have at least one pointer element in it!");

  Value *SomePtr = AS.begin()->getValue();
  BasicBlock *Preheader = CurLoop->getLoopPreheader();

  // It isn't safe to promote a load/store from the loop if the load/store is
  // conditional.  For example, turning:
  //
  //    for () { if (c) *P += 1; }
  //
  // into:
  //
  //    tmp = *P;  for () { if (c) tmp +=1; } *P = tmp;
  //
  // is not safe, because *P may only be valid to access if 'c' is true.
  //
  // The safety property divides into two parts:
  // p1) The memory may not be dereferenceable on entry to the loop.  In this
  //    case, we can't insert the required load in the preheader.
  // p2) The memory model does not allow us to insert a store along any dynamic
  //    path which did not originally have one.
  //
  // If at least one store is guaranteed to execute, both properties are
  // satisfied, and promotion is legal.
  // This, however, is not a necessary condition. Even if no store/load is
  // guaranteed to execute, we can still establish these properties:
  // (p1) by proving that hoisting the load into the preheader is
  // safe (i.e. proving dereferenceability on all paths through the loop). We
  // can use any access within the alias set to prove dereferenceability,
  // since they're all must alias.
  // (p2) by proving the memory is thread-local, so the memory model
  // requirement does not apply, and stores are safe to insert.

  bool DereferenceableInPH = false;
  bool SafeToInsertStore = false;

  // We cannot speculate loads to values that are stored in a detached
  // context within the loop.  Precompute whether or not there is a
  // detach within this loop.
  bool DetachWithinLoop =
    isa<DetachInst>(CurLoop->getHeader()->getTerminator());
  if (!DetachWithinLoop)
    for (BasicBlock *BB : CurLoop->getBlocks())
      if (isa<DetachInst>(BB->getTerminator())) {
        DetachWithinLoop = true;
        break;
      }

  SmallVector<Instruction *, 64> LoopUses;
  SmallPtrSet<Value *, 4> PointerMustAliases;

  // We start with an alignment of one and try to find instructions that allow
  // us to prove better alignment.
  unsigned Alignment = 1;
  AAMDNodes AATags;

  const DataLayout &MDL = Preheader->getModule()->getDataLayout();

  if (SafetyInfo->MayThrow) {
    // If a loop can throw, we have to insert a store along each unwind edge.
    // That said, we can't actually make the unwind edge explicit. Therefore,
    // we have to prove that the store is dead along the unwind edge.
    //
    // Currently, this code just special-cases alloca instructions.
    if (!isa<AllocaInst>(GetUnderlyingObject(SomePtr, MDL)))
      return false;
  }

  // Check that all of the pointers in the alias set have the same type.  We
  // cannot (yet) promote a memory location that is loaded and stored in
  // different sizes.  While we are at it, collect alignment and AA info.
  for (const auto &ASI : AS) {
    Value *ASIV = ASI.getValue();
    PointerMustAliases.insert(ASIV);

    // Check that all of the pointers in the alias set have the same type.  We
    // cannot (yet) promote a memory location that is loaded and stored in
    // different sizes.
    if (SomePtr->getType() != ASIV->getType())
      return false;

    for (User *U : ASIV->users()) {
      // Ignore instructions that are outside the loop.
      Instruction *UI = dyn_cast<Instruction>(U);
      if (!UI || !CurLoop->contains(UI))
        continue;

      // If there is an non-load/store instruction in the loop, we can't promote
      // it.
      if (const LoadInst *Load = dyn_cast<LoadInst>(UI)) {
        assert(!Load->isVolatile() && "AST broken");
        if (!Load->isSimple())
          return false;

        if (!DereferenceableInPH)
          DereferenceableInPH = isSafeToExecuteUnconditionally(
              *Load, DT, CurLoop, SafetyInfo, Preheader->getTerminator());
      } else if (const StoreInst *Store = dyn_cast<StoreInst>(UI)) {
        // Stores *of* the pointer are not interesting, only stores *to* the
        // pointer.
        if (UI->getOperand(1) != ASIV)
          continue;
        assert(!Store->isVolatile() && "AST broken");
        if (!Store->isSimple())
<<<<<<< HEAD
          return Changed;

	// We conservatively avoid promoting stores that are detached
	// within the loop.  Technically it can be legal to move these
	// stores -- the program already contains a determinacy race
	// -- but to preserve the serial execution, we have to avoid
	// moving stores that are loaded.  For now, we simply avoid
	// moving these stores.
	//
	// TODO: The call to GetDetachedCtx can potentially be
	// expensive.  Optimize this analysis in the future.
	if (DetachWithinLoop &&
	    CurLoop->contains(GetDetachedCtx(Store->getParent())))
	  return Changed;

        // Note that we only check GuaranteedToExecute inside the store case
        // so that we do not introduce stores where they did not exist before
        // (which would break the LLVM concurrency model).
=======
          return false;
>>>>>>> 56516028

        // If the store is guaranteed to execute, both properties are satisfied.
        // We may want to check if a store is guaranteed to execute even if we
        // already know that promotion is safe, since it may have higher
        // alignment than any other guaranteed stores, in which case we can
        // raise the alignment on the promoted store.
        unsigned InstAlignment = Store->getAlignment();
        if (!InstAlignment)
          InstAlignment =
              MDL.getABITypeAlignment(Store->getValueOperand()->getType());

        if (!DereferenceableInPH || !SafeToInsertStore ||
            (InstAlignment > Alignment)) {
          if (isGuaranteedToExecute(*UI, DT, CurLoop, SafetyInfo)) {
            DereferenceableInPH = true;
            SafeToInsertStore = true;
            Alignment = std::max(Alignment, InstAlignment);
          }
        }

        // If the store is not guaranteed to execute, we may still get
        // deref info through it.
        if (!DereferenceableInPH) {
          DereferenceableInPH = isDereferenceableAndAlignedPointer(
              Store->getPointerOperand(), Store->getAlignment(), MDL,
              Preheader->getTerminator(), DT);
        }
      } else
        return false; // Not a load or store.

      // Merge the AA tags.
      if (LoopUses.empty()) {
        // On the first load/store, just take its AA tags.
        UI->getAAMetadata(AATags);
      } else if (AATags) {
        UI->getAAMetadata(AATags, /* Merge = */ true);
      }

      LoopUses.push_back(UI);
    }
  }


  // If we couldn't prove we can hoist the load, bail.
  if (!DereferenceableInPH)
    return false;

  // We know we can hoist the load, but don't have a guaranteed store.
  // Check whether the location is thread-local. If it is, then we can insert
  // stores along paths which originally didn't have them without violating the
  // memory model.
  if (!SafeToInsertStore) {
    Value *Object = GetUnderlyingObject(SomePtr, MDL);
    SafeToInsertStore =
        (isAllocLikeFn(Object, TLI) || isa<AllocaInst>(Object)) &&
        !PointerMayBeCaptured(Object, true, true);
  }

  // If we've still failed to prove we can sink the store, give up.
  if (!SafeToInsertStore)
    return false;

  // Otherwise, this is safe to promote, lets do it!
  DEBUG(dbgs() << "LICM: Promoting value stored to in loop: " << *SomePtr
               << '\n');
  ++NumPromoted;

  // Grab a debug location for the inserted loads/stores; given that the
  // inserted loads/stores have little relation to the original loads/stores,
  // this code just arbitrarily picks a location from one, since any debug
  // location is better than none.
  DebugLoc DL = LoopUses[0]->getDebugLoc();

  // We use the SSAUpdater interface to insert phi nodes as required.
  SmallVector<PHINode *, 16> NewPHIs;
  SSAUpdater SSA(&NewPHIs);
  LoopPromoter Promoter(SomePtr, LoopUses, SSA, PointerMustAliases, ExitBlocks,
                        InsertPts, PIC, *CurAST, *LI, DL, Alignment, AATags);

  // Set up the preheader to have a definition of the value.  It is the live-out
  // value from the preheader that uses in the loop will use.
  LoadInst *PreheaderLoad = new LoadInst(
      SomePtr, SomePtr->getName() + ".promoted", Preheader->getTerminator());
  PreheaderLoad->setAlignment(Alignment);
  PreheaderLoad->setDebugLoc(DL);
  if (AATags)
    PreheaderLoad->setAAMetadata(AATags);
  SSA.AddAvailableValue(Preheader, PreheaderLoad);

  // Rewrite all the loads in the loop and remember all the definitions from
  // stores in the loop.
  Promoter.run(LoopUses);

  // If the SSAUpdater didn't use the load in the preheader, just zap it now.
  if (PreheaderLoad->use_empty())
    PreheaderLoad->eraseFromParent();

  return true;
}

/// Returns an owning pointer to an alias set which incorporates aliasing info
/// from L and all subloops of L.
/// FIXME: In new pass manager, there is no helper function to handle loop
/// analysis such as cloneBasicBlockAnalysis, so the AST needs to be recomputed
/// from scratch for every loop. Hook up with the helper functions when
/// available in the new pass manager to avoid redundant computation.
AliasSetTracker *
LoopInvariantCodeMotion::collectAliasInfoForLoop(Loop *L, LoopInfo *LI,
                                                 AliasAnalysis *AA) {
  AliasSetTracker *CurAST = nullptr;
  SmallVector<Loop *, 4> RecomputeLoops;
  for (Loop *InnerL : L->getSubLoops()) {
    auto MapI = LoopToAliasSetMap.find(InnerL);
    // If the AST for this inner loop is missing it may have been merged into
    // some other loop's AST and then that loop unrolled, and so we need to
    // recompute it.
    if (MapI == LoopToAliasSetMap.end()) {
      RecomputeLoops.push_back(InnerL);
      continue;
    }
    AliasSetTracker *InnerAST = MapI->second;

    if (CurAST != nullptr) {
      // What if InnerLoop was modified by other passes ?
      CurAST->add(*InnerAST);

      // Once we've incorporated the inner loop's AST into ours, we don't need
      // the subloop's anymore.
      delete InnerAST;
    } else {
      CurAST = InnerAST;
    }
    LoopToAliasSetMap.erase(MapI);
  }
  if (CurAST == nullptr)
    CurAST = new AliasSetTracker(*AA);

  auto mergeLoop = [&](Loop *L) {
    // Loop over the body of this loop, looking for calls, invokes, and stores.
    // Because subloops have already been incorporated into AST, we skip blocks
    // in subloops.
    for (BasicBlock *BB : L->blocks())
      if (LI->getLoopFor(BB) == L) // Ignore blocks in subloops.
        CurAST->add(*BB);          // Incorporate the specified basic block
  };

  // Add everything from the sub loops that are no longer directly available.
  for (Loop *InnerL : RecomputeLoops)
    mergeLoop(InnerL);

  // And merge in this loop.
  mergeLoop(L);

  return CurAST;
}

/// Simple analysis hook. Clone alias set info.
///
void LegacyLICMPass::cloneBasicBlockAnalysis(BasicBlock *From, BasicBlock *To,
                                             Loop *L) {
  AliasSetTracker *AST = LICM.getLoopToAliasSetMap().lookup(L);
  if (!AST)
    return;

  AST->copyValue(From, To);
}

/// Simple Analysis hook. Delete value V from alias set
///
void LegacyLICMPass::deleteAnalysisValue(Value *V, Loop *L) {
  AliasSetTracker *AST = LICM.getLoopToAliasSetMap().lookup(L);
  if (!AST)
    return;

  AST->deleteValue(V);
}

/// Simple Analysis hook. Delete value L from alias set map.
///
void LegacyLICMPass::deleteAnalysisLoop(Loop *L) {
  AliasSetTracker *AST = LICM.getLoopToAliasSetMap().lookup(L);
  if (!AST)
    return;

  delete AST;
  LICM.getLoopToAliasSetMap().erase(L);
}

/// Return true if the body of this loop may store into the memory
/// location pointed to by V.
///
static bool pointerInvalidatedByLoop(Value *V, uint64_t Size,
                                     const AAMDNodes &AAInfo,
                                     AliasSetTracker *CurAST) {
  // Check to see if any of the basic blocks in CurLoop invalidate *V.
  return CurAST->getAliasSetForPointer(V, Size, AAInfo).isMod();
}

/// Little predicate that returns true if the specified basic block is in
/// a subloop of the current one, not the current one itself.
///
static bool inSubLoop(BasicBlock *BB, Loop *CurLoop, LoopInfo *LI) {
  assert(CurLoop->contains(BB) && "Only valid if BB is IN the loop");
  return LI->getLoopFor(BB) != CurLoop;
}<|MERGE_RESOLUTION|>--- conflicted
+++ resolved
@@ -991,8 +991,7 @@
           continue;
         assert(!Store->isVolatile() && "AST broken");
         if (!Store->isSimple())
-<<<<<<< HEAD
-          return Changed;
+          return false;
 
 	// We conservatively avoid promoting stores that are detached
 	// within the loop.  Technically it can be legal to move these
@@ -1005,14 +1004,11 @@
 	// expensive.  Optimize this analysis in the future.
 	if (DetachWithinLoop &&
 	    CurLoop->contains(GetDetachedCtx(Store->getParent())))
-	  return Changed;
+	  return false;
 
         // Note that we only check GuaranteedToExecute inside the store case
         // so that we do not introduce stores where they did not exist before
         // (which would break the LLVM concurrency model).
-=======
-          return false;
->>>>>>> 56516028
 
         // If the store is guaranteed to execute, both properties are satisfied.
         // We may want to check if a store is guaranteed to execute even if we
