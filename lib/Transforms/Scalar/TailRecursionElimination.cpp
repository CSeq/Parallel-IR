--- conflicted
+++ resolved
@@ -653,13 +653,6 @@
     // is an associative and commutative operation that could be transformed
     // using accumulator recursion elimination.  Check to see if this is the
     // case, and if so, remember the initial accumulator value for later.
-<<<<<<< HEAD
-    if ((AccumulatorRecursionEliminationInitVal =
-             CanTransformAccumulatorRecursion(&*BBI, CI))) {
-      // Yes, this is accumulator recursion.  Remember which instruction
-      // accumulates.
-      AccumulatorRecursionInstr = &*BBI;
-=======
     // if ((AccumulatorRecursionEliminationInitVal =
     //          CanTransformAccumulatorRecursion(&*BBI, CI))) {
     if (CanTransformAccumulatorRecursion(&*BBI, CI)) {
@@ -676,7 +669,6 @@
       } else {
         return false;   // Otherwise, we cannot eliminate the tail recursion!
       }
->>>>>>> 8d00ea68834b61ce260b8111beb594cbdc8c78b9
     } else {
       return false;   // Otherwise, we cannot eliminate the tail recursion!
     }
@@ -809,7 +801,8 @@
           Instruction *FinalAccRecInstr = AccRecInstr->clone();
           FinalAccRecInstr->setOperand(FinalAccRecInstr->getOperand(0) ==
                                        AccPN, RI->getOperand(0));
-          BBI->getInstList().insert(RI, FinalAccRecInstr);
+          // BBI->getInstList().insert(RI, FinalAccRecInstr);
+	  FinalAccRecInstr->insertBefore(RI);
           RI->setOperand(0, FinalAccRecInstr);
         } else {
           RI->setOperand(0, AccPN);
