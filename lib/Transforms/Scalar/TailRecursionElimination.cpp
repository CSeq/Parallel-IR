//===- TailRecursionElimination.cpp - Eliminate Tail Calls ----------------===//
//
//                     The LLVM Compiler Infrastructure
//
// This file is distributed under the University of Illinois Open Source
// License. See LICENSE.TXT for details.
//
//===----------------------------------------------------------------------===//
//
// This file transforms calls of the current function (self recursion) followed
// by a return instruction with a branch to the entry of the function, creating
// a loop.  This pass also implements the following extensions to the basic
// algorithm:
//
//  1. Trivial instructions between the call and return do not prevent the
//     transformation from taking place, though currently the analysis cannot
//     support moving any really useful instructions (only dead ones).
//  2. This pass transforms functions that are prevented from being tail
//     recursive by an associative and commutative expression to use an
//     accumulator variable, thus compiling the typical naive factorial or
//     'fib' implementation into efficient code.
//  3. TRE is performed if the function returns void, if the return
//     returns the result returned by the call, or if the function returns a
//     run-time constant on all exits from the function.  It is possible, though
//     unlikely, that the return returns something else (like constant 0), and
//     can still be TRE'd.  It can be TRE'd if ALL OTHER return instructions in
//     the function return the exact same value.
//  4. If it can prove that callees do not access their caller stack frame,
//     they are marked as eligible for tail call elimination (by the code
//     generator).
//
// There are several improvements that could be made:
//
//  1. If the function has any alloca instructions, these instructions will be
//     moved out of the entry block of the function, causing them to be
//     evaluated each time through the tail recursion.  Safely keeping allocas
//     in the entry block requires analysis to proves that the tail-called
//     function does not read or write the stack object.
//  2. Tail recursion is only performed if the call immediately precedes the
//     return instruction.  It's possible that there could be a jump between
//     the call and the return.
//  3. There can be intervening operations between the call and the return that
//     prevent the TRE from occurring.  For example, there could be GEP's and
//     stores to memory that will not be read or written by the call.  This
//     requires some substantial analysis (such as with DSA) to prove safe to
//     move ahead of the call, but doing so could allow many more TREs to be
//     performed, for example in TreeAdd/TreeAlloc from the treeadd benchmark.
//  4. The algorithm we use to detect if callees access their caller stack
//     frames is very primitive.
//
//===----------------------------------------------------------------------===//

#include "llvm/Transforms/Scalar.h"
#include "llvm/ADT/STLExtras.h"
#include "llvm/ADT/SmallPtrSet.h"
#include "llvm/ADT/Statistic.h"
#include "llvm/Analysis/GlobalsModRef.h"
#include "llvm/Analysis/CFG.h"
#include "llvm/Analysis/CaptureTracking.h"
#include "llvm/Analysis/InlineCost.h"
#include "llvm/Analysis/InstructionSimplify.h"
#include "llvm/Analysis/Loads.h"
#include "llvm/Analysis/TargetTransformInfo.h"
#include "llvm/IR/CFG.h"
#include "llvm/IR/CallSite.h"
#include "llvm/IR/Constants.h"
#include "llvm/IR/DataLayout.h"
#include "llvm/IR/DerivedTypes.h"
#include "llvm/IR/DiagnosticInfo.h"
#include "llvm/IR/Function.h"
#include "llvm/IR/Instructions.h"
#include "llvm/IR/IntrinsicInst.h"
#include "llvm/IR/Module.h"
#include "llvm/IR/ValueHandle.h"
#include "llvm/Pass.h"
#include "llvm/Support/Debug.h"
#include "llvm/Support/raw_ostream.h"
#include "llvm/Transforms/Utils/BasicBlockUtils.h"
#include "llvm/Transforms/Utils/Local.h"
using namespace llvm;

#define DEBUG_TYPE "tailcallelim"

STATISTIC(NumEliminated, "Number of tail calls removed");
STATISTIC(NumRetDuped,   "Number of return duplicated");
STATISTIC(NumAccumAdded, "Number of accumulators introduced");

namespace {
  struct TailCallElim : public FunctionPass {
    const TargetTransformInfo *TTI;

    static char ID; // Pass identification, replacement for typeid
    TailCallElim() : FunctionPass(ID) {
      initializeTailCallElimPass(*PassRegistry::getPassRegistry());
    }

    void getAnalysisUsage(AnalysisUsage &AU) const override;

    bool runOnFunction(Function &F) override;

  private:
    bool runTRE(Function &F);
    bool markTails(Function &F, bool &AllCallsAreTailCalls);

    CallInst *FindTRECandidate(Instruction *I,
                               bool CannotTailCallElimCallsMarkedTail);
    bool EliminateRecursiveTailCall(CallInst *CI, ReturnInst *Ret,
                                    BasicBlock *&OldEntry,
                                    bool &TailCallsAreMarkedTail,
                                    SmallVectorImpl<PHINode *> &ArgumentPHIs,
                                    bool CannotTailCallElimCallsMarkedTail);
    bool FoldReturnAndProcessPred(BasicBlock *BB,
                                  ReturnInst *Ret, BasicBlock *&OldEntry,
                                  bool &TailCallsAreMarkedTail,
                                  SmallVectorImpl<PHINode *> &ArgumentPHIs,
                                  bool CannotTailCallElimCallsMarkedTail);
    bool ProcessReturningBlock(ReturnInst *RI, BasicBlock *&OldEntry,
                               bool &TailCallsAreMarkedTail,
                               SmallVectorImpl<PHINode *> &ArgumentPHIs,
                               bool CannotTailCallElimCallsMarkedTail);
    bool CanMoveAboveCall(Instruction *I, CallInst *CI);
    // Value *CanTransformAccumulatorRecursion(Instruction *I, CallInst *CI);
    bool CanTransformAccumulatorRecursion(Instruction *I, CallInst *CI);
  };
}

char TailCallElim::ID = 0;
INITIALIZE_PASS_BEGIN(TailCallElim, "tailcallelim",
                      "Tail Call Elimination", false, false)
INITIALIZE_PASS_DEPENDENCY(TargetTransformInfoWrapperPass)
INITIALIZE_PASS_END(TailCallElim, "tailcallelim",
                    "Tail Call Elimination", false, false)

// Public interface to the TailCallElimination pass
FunctionPass *llvm::createTailCallEliminationPass() {
  return new TailCallElim();
}

void TailCallElim::getAnalysisUsage(AnalysisUsage &AU) const {
  AU.addRequired<TargetTransformInfoWrapperPass>();
  AU.addPreserved<GlobalsAAWrapperPass>();
}

/// \brief Scan the specified function for alloca instructions.
/// If it contains any dynamic allocas, returns false.
static bool CanTRE(Function &F) {
  // Because of PR962, we don't TRE dynamic allocas.
  for (auto &BB : F) {
    for (auto &I : BB) {
      if (AllocaInst *AI = dyn_cast<AllocaInst>(&I)) {
        if (!AI->isStaticAlloca())
          return false;
      }
    }
  }

  return true;
}

bool TailCallElim::runOnFunction(Function &F) {
  if (skipOptnoneFunction(F))
    return false;

  if (F.getFnAttribute("disable-tail-calls").getValueAsString() == "true")
    return false;

  bool AllCallsAreTailCalls = false;
  bool Modified = markTails(F, AllCallsAreTailCalls);
  if (AllCallsAreTailCalls)
    Modified |= runTRE(F);
  return Modified;
}

namespace {
struct AllocaDerivedValueTracker {
  // Start at a root value and walk its use-def chain to mark calls that use the
  // value or a derived value in AllocaUsers, and places where it may escape in
  // EscapePoints.
  void walk(Value *Root) {
    SmallVector<Use *, 32> Worklist;
    SmallPtrSet<Use *, 32> Visited;

    auto AddUsesToWorklist = [&](Value *V) {
      for (auto &U : V->uses()) {
        if (!Visited.insert(&U).second)
          continue;
        Worklist.push_back(&U);
      }
    };

    AddUsesToWorklist(Root);

    while (!Worklist.empty()) {
      Use *U = Worklist.pop_back_val();
      Instruction *I = cast<Instruction>(U->getUser());

      switch (I->getOpcode()) {
      case Instruction::Call:
      case Instruction::Invoke: {
        CallSite CS(I);
        bool IsNocapture = !CS.isCallee(U) &&
                           CS.doesNotCapture(CS.getArgumentNo(U));
        callUsesLocalStack(CS, IsNocapture);
        if (IsNocapture) {
          // If the alloca-derived argument is passed in as nocapture, then it
          // can't propagate to the call's return. That would be capturing.
          continue;
        }
        break;
      }
      case Instruction::Load: {
        // The result of a load is not alloca-derived (unless an alloca has
        // otherwise escaped, but this is a local analysis).
        continue;
      }
      case Instruction::Store: {
        if (U->getOperandNo() == 0)
          EscapePoints.insert(I);
        continue;  // Stores have no users to analyze.
      }
      case Instruction::BitCast:
      case Instruction::GetElementPtr:
      case Instruction::PHI:
      case Instruction::Select:
      case Instruction::AddrSpaceCast:
        break;
      default:
        EscapePoints.insert(I);
        break;
      }

      AddUsesToWorklist(I);
    }
  }

  void callUsesLocalStack(CallSite CS, bool IsNocapture) {
    // Add it to the list of alloca users.
    AllocaUsers.insert(CS.getInstruction());

    // If it's nocapture then it can't capture this alloca.
    if (IsNocapture)
      return;

    // If it can write to memory, it can leak the alloca value.
    if (!CS.onlyReadsMemory())
      EscapePoints.insert(CS.getInstruction());
  }

  SmallPtrSet<Instruction *, 32> AllocaUsers;
  SmallPtrSet<Instruction *, 32> EscapePoints;
};
}

bool TailCallElim::markTails(Function &F, bool &AllCallsAreTailCalls) {
  if (F.callsFunctionThatReturnsTwice())
    return false;
  AllCallsAreTailCalls = true;

  // The local stack holds all alloca instructions and all byval arguments.
  AllocaDerivedValueTracker Tracker;
  for (Argument &Arg : F.args()) {
    if (Arg.hasByValAttr())
      Tracker.walk(&Arg);
  }
  for (auto &BB : F) {
    for (auto &I : BB)
      if (AllocaInst *AI = dyn_cast<AllocaInst>(&I))
        Tracker.walk(AI);
  }

  bool Modified = false;

  // Track whether a block is reachable after an alloca has escaped. Blocks that
  // contain the escaping instruction will be marked as being visited without an
  // escaped alloca, since that is how the block began.
  enum VisitType {
    UNVISITED,
    UNESCAPED,
    ESCAPED
  };
  DenseMap<BasicBlock *, VisitType> Visited;

  // We propagate the fact that an alloca has escaped from block to successor.
  // Visit the blocks that are propagating the escapedness first. To do this, we
  // maintain two worklists.
  SmallVector<BasicBlock *, 32> WorklistUnescaped, WorklistEscaped;

  // We may enter a block and visit it thinking that no alloca has escaped yet,
  // then see an escape point and go back around a loop edge and come back to
  // the same block twice. Because of this, we defer setting tail on calls when
  // we first encounter them in a block. Every entry in this list does not
  // statically use an alloca via use-def chain analysis, but may find an alloca
  // through other means if the block turns out to be reachable after an escape
  // point.
  SmallVector<CallInst *, 32> DeferredTails;

  BasicBlock *BB = &F.getEntryBlock();
  VisitType Escaped = UNESCAPED;
  do {
    for (auto &I : *BB) {
      if (Tracker.EscapePoints.count(&I))
        Escaped = ESCAPED;

      CallInst *CI = dyn_cast<CallInst>(&I);
      if (!CI || CI->isTailCall())
        continue;

      bool IsNoTail = CI->isNoTailCall();

      if (!IsNoTail && CI->doesNotAccessMemory()) {
        // A call to a readnone function whose arguments are all things computed
        // outside this function can be marked tail. Even if you stored the
        // alloca address into a global, a readnone function can't load the
        // global anyhow.
        //
        // Note that this runs whether we know an alloca has escaped or not. If
        // it has, then we can't trust Tracker.AllocaUsers to be accurate.
        bool SafeToTail = true;
        for (auto &Arg : CI->arg_operands()) {
          if (isa<Constant>(Arg.getUser()))
            continue;
          if (Argument *A = dyn_cast<Argument>(Arg.getUser()))
            if (!A->hasByValAttr())
              continue;
          SafeToTail = false;
          break;
        }
        if (SafeToTail) {
          emitOptimizationRemark(
              F.getContext(), "tailcallelim", F, CI->getDebugLoc(),
              "marked this readnone call a tail call candidate");
          CI->setTailCall();
          Modified = true;
          continue;
        }
      }

      if (!IsNoTail && Escaped == UNESCAPED && !Tracker.AllocaUsers.count(CI)) {
        DeferredTails.push_back(CI);
      } else {
        AllCallsAreTailCalls = false;
      }
    }

    for (auto *SuccBB : make_range(succ_begin(BB), succ_end(BB))) {
      auto &State = Visited[SuccBB];
      if (State < Escaped) {
        State = Escaped;
        if (State == ESCAPED)
          WorklistEscaped.push_back(SuccBB);
        else
          WorklistUnescaped.push_back(SuccBB);
      }
    }

    if (!WorklistEscaped.empty()) {
      BB = WorklistEscaped.pop_back_val();
      Escaped = ESCAPED;
    } else {
      BB = nullptr;
      while (!WorklistUnescaped.empty()) {
        auto *NextBB = WorklistUnescaped.pop_back_val();
        if (Visited[NextBB] == UNESCAPED) {
          BB = NextBB;
          Escaped = UNESCAPED;
          break;
        }
      }
    }
  } while (BB);

  for (CallInst *CI : DeferredTails) {
    if (Visited[CI->getParent()] != ESCAPED) {
      // If the escape point was part way through the block, calls after the
      // escape point wouldn't have been put into DeferredTails.
      emitOptimizationRemark(F.getContext(), "tailcallelim", F,
                             CI->getDebugLoc(),
                             "marked this call a tail call candidate");
      CI->setTailCall();
      Modified = true;
    } else {
      AllCallsAreTailCalls = false;
    }
  }

  return Modified;
}

bool TailCallElim::runTRE(Function &F) {
  // If this function is a varargs function, we won't be able to PHI the args
  // right, so don't even try to convert it...
  if (F.getFunctionType()->isVarArg()) return false;

  TTI = &getAnalysis<TargetTransformInfoWrapperPass>().getTTI(F);
  BasicBlock *OldEntry = nullptr;
  bool TailCallsAreMarkedTail = false;
  SmallVector<PHINode*, 8> ArgumentPHIs;
  bool MadeChange = false;

  // If false, we cannot perform TRE on tail calls marked with the 'tail'
  // attribute, because doing so would cause the stack size to increase (real
  // TRE would deallocate variable sized allocas, TRE doesn't).
  bool CanTRETailMarkedCall = CanTRE(F);

  // Change any tail recursive calls to loops.
  //
  // FIXME: The code generator produces really bad code when an 'escaping
  // alloca' is changed from being a static alloca to being a dynamic alloca.
  // Until this is resolved, disable this transformation if that would ever
  // happen.  This bug is PR962.
  for (Function::iterator BBI = F.begin(), E = F.end(); BBI != E; /*in loop*/) {
    BasicBlock *BB = &*BBI++; // FoldReturnAndProcessPred may delete BB.
    if (ReturnInst *Ret = dyn_cast<ReturnInst>(BB->getTerminator())) {
      bool Change = ProcessReturningBlock(Ret, OldEntry, TailCallsAreMarkedTail,
                                          ArgumentPHIs, !CanTRETailMarkedCall);
      if (!Change && BB->getFirstNonPHIOrDbg() == Ret)
        Change = FoldReturnAndProcessPred(BB, Ret, OldEntry,
                                          TailCallsAreMarkedTail, ArgumentPHIs,
                                          !CanTRETailMarkedCall);
      MadeChange |= Change;
    }
  }

  // If we eliminated any tail recursions, it's possible that we inserted some
  // silly PHI nodes which just merge an initial value (the incoming operand)
  // with themselves.  Check to see if we did and clean up our mess if so.  This
  // occurs when a function passes an argument straight through to its tail
  // call.
  for (unsigned i = 0, e = ArgumentPHIs.size(); i != e; ++i) {
    PHINode *PN = ArgumentPHIs[i];

    // If the PHI Node is a dynamic constant, replace it with the value it is.
    if (Value *PNV = SimplifyInstruction(PN, F.getParent()->getDataLayout())) {
      PN->replaceAllUsesWith(PNV);
      PN->eraseFromParent();
    }
  }

  return MadeChange;
}


/// Return true if it is safe to move the specified
/// instruction from after the call to before the call, assuming that all
/// instructions between the call and this instruction are movable.
///
bool TailCallElim::CanMoveAboveCall(Instruction *I, CallInst *CI) {
  // FIXME: We can move load/store/call/free instructions above the call if the
  // call does not mod/ref the memory location being processed.
  if (I->mayHaveSideEffects())  // This also handles volatile loads.
    return false;

  if (LoadInst *L = dyn_cast<LoadInst>(I)) {
    // Loads may always be moved above calls without side effects.
    if (CI->mayHaveSideEffects()) {
      // Non-volatile loads may be moved above a call with side effects if it
      // does not write to memory and the load provably won't trap.
      // FIXME: Writes to memory only matter if they may alias the pointer
      // being loaded from.
      if (CI->mayWriteToMemory() ||
          !isSafeToLoadUnconditionally(L->getPointerOperand(), L,
                                       L->getAlignment()))
        return false;
    }
  }

  // Otherwise, if this is a side-effect free instruction, check to make sure
  // that it does not use the return value of the call.  If it doesn't use the
  // return value of the call, it must only use things that are defined before
  // the call, or movable instructions between the call and the instruction
  // itself.
  for (unsigned i = 0, e = I->getNumOperands(); i != e; ++i)
    if (I->getOperand(i) == CI)
      return false;
  return true;
}

/// Return true if the specified value is the same when the return would exit
/// as it was when the initial iteration of the recursive function was executed.
///
/// We currently handle static constants and arguments that are not modified as
/// part of the recursion.
static bool isDynamicConstant(Value *V, CallInst *CI, ReturnInst *RI) {
  if (isa<Constant>(V)) return true; // Static constants are always dyn consts

  // Check to see if this is an immutable argument, if so, the value
  // will be available to initialize the accumulator.
  if (Argument *Arg = dyn_cast<Argument>(V)) {
    // Figure out which argument number this is...
    unsigned ArgNo = 0;
    Function *F = CI->getParent()->getParent();
    for (Function::arg_iterator AI = F->arg_begin(); &*AI != Arg; ++AI)
      ++ArgNo;

    // If we are passing this argument into call as the corresponding
    // argument operand, then the argument is dynamically constant.
    // Otherwise, we cannot transform this function safely.
    if (CI->getArgOperand(ArgNo) == Arg)
      return true;
  }

  // Switch cases are always constant integers. If the value is being switched
  // on and the return is only reachable from one of its cases, it's
  // effectively constant.
  if (BasicBlock *UniquePred = RI->getParent()->getUniquePredecessor())
    if (SwitchInst *SI = dyn_cast<SwitchInst>(UniquePred->getTerminator()))
      if (SI->getCondition() == V)
        return SI->getDefaultDest() != RI->getParent();

  // Not a constant or immutable argument, we can't safely transform.
  return false;
}

/// Check to see if the function containing the specified tail call consistently
/// returns the same runtime-constant value at all exit points except for
/// IgnoreRI. If so, return the returned value.
static Value *getCommonReturnValue(ReturnInst *IgnoreRI, CallInst *CI) {
  Function *F = CI->getParent()->getParent();
  Value *ReturnedValue = nullptr;

  for (Function::iterator BBI = F->begin(), E = F->end(); BBI != E; ++BBI) {
    ReturnInst *RI = dyn_cast<ReturnInst>(BBI->getTerminator());
    if (RI == nullptr || RI == IgnoreRI) continue;

    // We can only perform this transformation if the value returned is
    // evaluatable at the start of the initial invocation of the function,
    // instead of at the end of the evaluation.
    //
    Value *RetOp = RI->getOperand(0);
    if (!isDynamicConstant(RetOp, CI, RI))
      return nullptr;

    if (ReturnedValue && RetOp != ReturnedValue)
      return nullptr;     // Cannot transform if differing values are returned.
    ReturnedValue = RetOp;
  }
  return ReturnedValue;
}

/// If the specified instruction can be transformed using accumulator recursion
/// elimination, return the constant which is the start of the accumulator
/// value.  Otherwise return null.
// Value *TailCallElim::CanTransformAccumulatorRecursion(Instruction *I,
//                                                       CallInst *CI) {
bool TailCallElim::CanTransformAccumulatorRecursion(Instruction *I,
                                                      CallInst *CI) {
  // if (!I->isAssociative() || !I->isCommutative()) return false;
  if (!I->isAssociative()) return false;
  assert(I->getNumOperands() == 2 &&
         "Associative/commutative operations should have 2 args!");

  // Exactly one operand should be the result of the call instruction.
  if ((I->getOperand(0) == CI && I->getOperand(1) == CI) ||
      (I->getOperand(0) != CI && I->getOperand(1) != CI))
    return false;

  // The only user of this instruction we allow is a single return instruction.
  if (!I->hasOneUse() || !isa<ReturnInst>(I->user_back()))
    return false;

  return true;
  // // Ok, now we have to check all of the other return instructions in this
  // // function.  If they return non-constants or differing values, then we cannot
  // // transform the function safely.
  // return getCommonReturnValue(cast<ReturnInst>(I->user_back()), CI);
}

static Instruction *FirstNonDbg(BasicBlock::iterator I) {
  while (isa<DbgInfoIntrinsic>(I))
    ++I;
  return &*I;
}

CallInst*
TailCallElim::FindTRECandidate(Instruction *TI,
                               bool CannotTailCallElimCallsMarkedTail) {
  BasicBlock *BB = TI->getParent();
  Function *F = BB->getParent();

  if (&BB->front() == TI) // Make sure there is something before the terminator.
    return nullptr;

  // Scan backwards from the return, checking to see if there is a tail call in
  // this block.  If so, set CI to it.
  CallInst *CI = nullptr;
  BasicBlock::iterator BBI(TI);
  while (true) {
    CI = dyn_cast<CallInst>(BBI);
    if (CI && CI->getCalledFunction() == F)
      break;

    if (BBI == BB->begin())
      return nullptr;          // Didn't find a potential tail call.
    --BBI;
  }

  // If this call is marked as a tail call, and if there are dynamic allocas in
  // the function, we cannot perform this optimization.
  if (CI->isTailCall() && CannotTailCallElimCallsMarkedTail)
    return nullptr;

  // As a special case, detect code like this:
  //   double fabs(double f) { return __builtin_fabs(f); } // a 'fabs' call
  // and disable this xform in this case, because the code generator will
  // lower the call to fabs into inline code.
  if (BB == &F->getEntryBlock() &&
      FirstNonDbg(BB->front().getIterator()) == CI &&
      FirstNonDbg(std::next(BB->begin())) == TI && CI->getCalledFunction() &&
      !TTI->isLoweredToCall(CI->getCalledFunction())) {
    // A single-block function with just a call and a return. Check that
    // the arguments match.
    CallSite::arg_iterator I = CallSite(CI).arg_begin(),
                           E = CallSite(CI).arg_end();
    Function::arg_iterator FI = F->arg_begin(),
                           FE = F->arg_end();
    for (; I != E && FI != FE; ++I, ++FI)
      if (*I != &*FI) break;
    if (I == E && FI == FE)
      return nullptr;
  }

  return CI;
}

bool TailCallElim::EliminateRecursiveTailCall(CallInst *CI, ReturnInst *Ret,
                                       BasicBlock *&OldEntry,
                                       bool &TailCallsAreMarkedTail,
                                       SmallVectorImpl<PHINode *> &ArgumentPHIs,
                                       bool CannotTailCallElimCallsMarkedTail) {
  // If we are introducing accumulator recursion to eliminate operations after
  // the call instruction that are both associative and commutative, the initial
  // value for the accumulator is placed in this variable.  If this value is set
  // then we actually perform accumulator recursion elimination instead of
  // simple tail recursion elimination.  If the operation is an LLVM instruction
  // (eg: "add") then it is recorded in AccumulatorRecursionInstr.  If not, then
  // we are handling the case when the return instruction returns a constant C
  // which is different to the constant returned by other return instructions
  // (which is recorded in AccumulatorRecursionEliminationInitVal).  This is a
  // special case of accumulator recursion, the operation being "return C".
  Value *AccumulatorRecursionEliminationInitVal = nullptr;
  Instruction *AccumulatorRecursionInstr = nullptr;
  bool AccumulatorUsingIdentity = false;

  // Ok, we found a potential tail call.  We can currently only transform the
  // tail call if all of the instructions between the call and the return are
  // movable to above the call itself, leaving the call next to the return.
  // Check that this is the case now.
  BasicBlock::iterator BBI(CI);
  for (++BBI; &*BBI != Ret; ++BBI) {
    if (CanMoveAboveCall(&*BBI, CI)) continue;

    // If we can't move the instruction above the call, it might be because it
    // is an associative and commutative operation that could be transformed
    // using accumulator recursion elimination.  Check to see if this is the
    // case, and if so, remember the initial accumulator value for later.
<<<<<<< HEAD
    // if ((AccumulatorRecursionEliminationInitVal =
    //                        CanTransformAccumulatorRecursion(BBI, CI))) {
    if (CanTransformAccumulatorRecursion(BBI, CI)) {
      if (BBI->isCommutative() &&
          (AccumulatorRecursionEliminationInitVal =
           getCommonReturnValue(cast<ReturnInst>(BBI->user_back()), CI))) {
        // Yes, this is accumulator recursion.  Remember which instruction
        // accumulates.
        AccumulatorRecursionInstr = BBI;
      } else if ((AccumulatorRecursionEliminationInitVal =
                  BBI->getIdentity())) {
        AccumulatorUsingIdentity = true;
        AccumulatorRecursionInstr = BBI;
      } else {
        return false;   // Otherwise, we cannot eliminate the tail recursion!
      }
=======
    if ((AccumulatorRecursionEliminationInitVal =
             CanTransformAccumulatorRecursion(&*BBI, CI))) {
      // Yes, this is accumulator recursion.  Remember which instruction
      // accumulates.
      AccumulatorRecursionInstr = &*BBI;
>>>>>>> 88d51ce4
    } else {
      return false;   // Otherwise, we cannot eliminate the tail recursion!
    }
  }

  // We can only transform call/return pairs that either ignore the return value
  // of the call and return void, ignore the value of the call and return a
  // constant, return the value returned by the tail call, or that are being
  // accumulator recursion variable eliminated.
  if (Ret->getNumOperands() == 1 && Ret->getReturnValue() != CI &&
      !isa<UndefValue>(Ret->getReturnValue()) &&
      AccumulatorRecursionEliminationInitVal == nullptr &&
      !getCommonReturnValue(nullptr, CI)) {
    // One case remains that we are able to handle: the current return
    // instruction returns a constant, and all other return instructions
    // return a different constant.
    if (!isDynamicConstant(Ret->getReturnValue(), CI, Ret))
      return false; // Current return instruction does not return a constant.
    // Check that all other return instructions return a common constant.  If
    // so, record it in AccumulatorRecursionEliminationInitVal.
    AccumulatorRecursionEliminationInitVal = getCommonReturnValue(Ret, CI);
    if (!AccumulatorRecursionEliminationInitVal)
      return false;
  }

  BasicBlock *BB = Ret->getParent();
  Function *F = BB->getParent();

  emitOptimizationRemark(F->getContext(), "tailcallelim", *F, CI->getDebugLoc(),
                         "transforming tail recursion to loop");

  // OK! We can transform this tail call.  If this is the first one found,
  // create the new entry block, allowing us to branch back to the old entry.
  if (!OldEntry) {
    OldEntry = &F->getEntryBlock();
    BasicBlock *NewEntry = BasicBlock::Create(F->getContext(), "", F, OldEntry);
    NewEntry->takeName(OldEntry);
    OldEntry->setName("tailrecurse");
    BranchInst::Create(OldEntry, NewEntry);

    // If this tail call is marked 'tail' and if there are any allocas in the
    // entry block, move them up to the new entry block.
    TailCallsAreMarkedTail = CI->isTailCall();
    if (TailCallsAreMarkedTail)
      // Move all fixed sized allocas from OldEntry to NewEntry.
      for (BasicBlock::iterator OEBI = OldEntry->begin(), E = OldEntry->end(),
             NEBI = NewEntry->begin(); OEBI != E; )
        if (AllocaInst *AI = dyn_cast<AllocaInst>(OEBI++))
          if (isa<ConstantInt>(AI->getArraySize()))
            AI->moveBefore(&*NEBI);

    // Now that we have created a new block, which jumps to the entry
    // block, insert a PHI node for each argument of the function.
    // For now, we initialize each PHI to only have the real arguments
    // which are passed in.
    Instruction *InsertPos = &OldEntry->front();
    for (Function::arg_iterator I = F->arg_begin(), E = F->arg_end();
         I != E; ++I) {
      PHINode *PN = PHINode::Create(I->getType(), 2,
                                    I->getName() + ".tr", InsertPos);
      I->replaceAllUsesWith(PN); // Everyone use the PHI node now!
      PN->addIncoming(&*I, NewEntry);
      ArgumentPHIs.push_back(PN);
    }
  }

  // If this function has self recursive calls in the tail position where some
  // are marked tail and some are not, only transform one flavor or another.  We
  // have to choose whether we move allocas in the entry block to the new entry
  // block or not, so we can't make a good choice for both.  NOTE: We could do
  // slightly better here in the case that the function has no entry block
  // allocas.
  if (TailCallsAreMarkedTail && !CI->isTailCall())
    return false;

  // Ok, now that we know we have a pseudo-entry block WITH all of the
  // required PHI nodes, add entries into the PHI node for the actual
  // parameters passed into the tail-recursive call.
  for (unsigned i = 0, e = CI->getNumArgOperands(); i != e; ++i)
    ArgumentPHIs[i]->addIncoming(CI->getArgOperand(i), BB);

  // If we are introducing an accumulator variable to eliminate the recursion,
  // do so now.  Note that we _know_ that no subsequent tail recursion
  // eliminations will happen on this function because of the way the
  // accumulator recursion predicate is set up.
  //
  if (AccumulatorRecursionEliminationInitVal) {
    Instruction *AccRecInstr = AccumulatorRecursionInstr;
    // Start by inserting a new PHI node for the accumulator.
    pred_iterator PB = pred_begin(OldEntry), PE = pred_end(OldEntry);
    PHINode *AccPN = PHINode::Create(
        AccumulatorRecursionEliminationInitVal->getType(),
        std::distance(PB, PE) + 1, "accumulator.tr", &OldEntry->front());

    // Loop over all of the predecessors of the tail recursion block.  For the
    // real entry into the function we seed the PHI with the initial value,
    // computed earlier.  For any other existing branches to this block (due to
    // other tail recursions eliminated) the accumulator is not modified.
    // Because we haven't added the branch in the current block to OldEntry yet,
    // it will not show up as a predecessor.
    for (pred_iterator PI = PB; PI != PE; ++PI) {
      BasicBlock *P = *PI;
      if (P == &F->getEntryBlock())
        AccPN->addIncoming(AccumulatorRecursionEliminationInitVal, P);
      else
        AccPN->addIncoming(AccPN, P);
    }

    if (AccRecInstr) {
      // Add an incoming argument for the current block, which is computed by
      // our associative and commutative accumulator instruction.
      AccPN->addIncoming(AccRecInstr, BB);

      // Next, rewrite the accumulator recursion instruction so that it does not
      // use the result of the call anymore, instead, use the PHI node we just
      // inserted.
      AccRecInstr->setOperand(AccRecInstr->getOperand(0) != CI, AccPN);
    } else {
      // Add an incoming argument for the current block, which is just the
      // constant returned by the current return instruction.
      AccPN->addIncoming(Ret->getReturnValue(), BB);
    }

    // Finally, rewrite any return instructions in the program to return the PHI
    // node instead of the "initval" that they do currently.  This loop will
    // actually rewrite the return value we are destroying, but that's ok.
    for (Function::iterator BBI = F->begin(), E = F->end(); BBI != E; ++BBI)
      if (ReturnInst *RI = dyn_cast<ReturnInst>(BBI->getTerminator())) {
        if (AccumulatorUsingIdentity && RI != Ret) {
          Instruction *FinalAccRecInstr = AccRecInstr->clone();
          FinalAccRecInstr->setOperand(FinalAccRecInstr->getOperand(0) ==
                                       AccPN, RI->getOperand(0));
          BBI->getInstList().insert(RI, FinalAccRecInstr);
          RI->setOperand(0, FinalAccRecInstr);
        } else {
          RI->setOperand(0, AccPN);
        }
      }
    ++NumAccumAdded;
  }

  // Now that all of the PHI nodes are in place, remove the call and
  // ret instructions, replacing them with an unconditional branch.
  BranchInst *NewBI = BranchInst::Create(OldEntry, Ret);
  NewBI->setDebugLoc(CI->getDebugLoc());

  BB->getInstList().erase(Ret);  // Remove return.
  BB->getInstList().erase(CI);   // Remove call.
  ++NumEliminated;
  return true;
}

bool TailCallElim::FoldReturnAndProcessPred(BasicBlock *BB,
                                       ReturnInst *Ret, BasicBlock *&OldEntry,
                                       bool &TailCallsAreMarkedTail,
                                       SmallVectorImpl<PHINode *> &ArgumentPHIs,
                                       bool CannotTailCallElimCallsMarkedTail) {
  bool Change = false;

  // If the return block contains nothing but the return and PHI's,
  // there might be an opportunity to duplicate the return in its
  // predecessors and perform TRC there. Look for predecessors that end
  // in unconditional branch and recursive call(s).
  SmallVector<BranchInst*, 8> UncondBranchPreds;
  for (pred_iterator PI = pred_begin(BB), E = pred_end(BB); PI != E; ++PI) {
    BasicBlock *Pred = *PI;
    TerminatorInst *PTI = Pred->getTerminator();
    if (BranchInst *BI = dyn_cast<BranchInst>(PTI))
      if (BI->isUnconditional())
        UncondBranchPreds.push_back(BI);
  }

  while (!UncondBranchPreds.empty()) {
    BranchInst *BI = UncondBranchPreds.pop_back_val();
    BasicBlock *Pred = BI->getParent();
    if (CallInst *CI = FindTRECandidate(BI, CannotTailCallElimCallsMarkedTail)){
      DEBUG(dbgs() << "FOLDING: " << *BB
            << "INTO UNCOND BRANCH PRED: " << *Pred);
      ReturnInst *RI = FoldReturnIntoUncondBranch(Ret, BB, Pred);

      // Cleanup: if all predecessors of BB have been eliminated by
      // FoldReturnIntoUncondBranch, delete it.  It is important to empty it,
      // because the ret instruction in there is still using a value which
      // EliminateRecursiveTailCall will attempt to remove.
      if (!BB->hasAddressTaken() && pred_begin(BB) == pred_end(BB))
        BB->eraseFromParent();

      EliminateRecursiveTailCall(CI, RI, OldEntry, TailCallsAreMarkedTail,
                                 ArgumentPHIs,
                                 CannotTailCallElimCallsMarkedTail);
      ++NumRetDuped;
      Change = true;
    }
  }

  return Change;
}

bool
TailCallElim::ProcessReturningBlock(ReturnInst *Ret, BasicBlock *&OldEntry,
                                    bool &TailCallsAreMarkedTail,
                                    SmallVectorImpl<PHINode *> &ArgumentPHIs,
                                    bool CannotTailCallElimCallsMarkedTail) {
  CallInst *CI = FindTRECandidate(Ret, CannotTailCallElimCallsMarkedTail);
  if (!CI)
    return false;

  return EliminateRecursiveTailCall(CI, Ret, OldEntry, TailCallsAreMarkedTail,
                                    ArgumentPHIs,
                                    CannotTailCallElimCallsMarkedTail);
}<|MERGE_RESOLUTION|>--- conflicted
+++ resolved
@@ -653,30 +653,11 @@
     // is an associative and commutative operation that could be transformed
     // using accumulator recursion elimination.  Check to see if this is the
     // case, and if so, remember the initial accumulator value for later.
-<<<<<<< HEAD
-    // if ((AccumulatorRecursionEliminationInitVal =
-    //                        CanTransformAccumulatorRecursion(BBI, CI))) {
-    if (CanTransformAccumulatorRecursion(BBI, CI)) {
-      if (BBI->isCommutative() &&
-          (AccumulatorRecursionEliminationInitVal =
-           getCommonReturnValue(cast<ReturnInst>(BBI->user_back()), CI))) {
-        // Yes, this is accumulator recursion.  Remember which instruction
-        // accumulates.
-        AccumulatorRecursionInstr = BBI;
-      } else if ((AccumulatorRecursionEliminationInitVal =
-                  BBI->getIdentity())) {
-        AccumulatorUsingIdentity = true;
-        AccumulatorRecursionInstr = BBI;
-      } else {
-        return false;   // Otherwise, we cannot eliminate the tail recursion!
-      }
-=======
     if ((AccumulatorRecursionEliminationInitVal =
              CanTransformAccumulatorRecursion(&*BBI, CI))) {
       // Yes, this is accumulator recursion.  Remember which instruction
       // accumulates.
       AccumulatorRecursionInstr = &*BBI;
->>>>>>> 88d51ce4
     } else {
       return false;   // Otherwise, we cannot eliminate the tail recursion!
     }
