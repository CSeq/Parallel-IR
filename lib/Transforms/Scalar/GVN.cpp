//===- GVN.cpp - Eliminate redundant values and loads ---------------------===//
//
//                     The LLVM Compiler Infrastructure
//
// This file is distributed under the University of Illinois Open Source
// License. See LICENSE.TXT for details.
//
//===----------------------------------------------------------------------===//
//
// This pass performs global value numbering to eliminate fully redundant
// instructions.  It also performs simple dead load elimination.
//
// Note that this pass does the value numbering itself; it does not use the
// ValueNumbering analysis passes.
//
//===----------------------------------------------------------------------===//

#include "llvm/Transforms/Scalar/GVN.h"
#include "llvm/ADT/DenseMap.h"
#include "llvm/ADT/DepthFirstIterator.h"
#include "llvm/ADT/Hashing.h"
#include "llvm/ADT/MapVector.h"
#include "llvm/ADT/PostOrderIterator.h"
#include "llvm/ADT/SetVector.h"
#include "llvm/ADT/SmallPtrSet.h"
#include "llvm/ADT/Statistic.h"
#include "llvm/Analysis/AliasAnalysis.h"
#include "llvm/Analysis/AssumptionCache.h"
#include "llvm/Analysis/CFG.h"
#include "llvm/Analysis/ConstantFolding.h"
#include "llvm/Analysis/GlobalsModRef.h"
#include "llvm/Analysis/InstructionSimplify.h"
#include "llvm/Analysis/Loads.h"
#include "llvm/Analysis/MemoryBuiltins.h"
#include "llvm/Analysis/MemoryDependenceAnalysis.h"
#include "llvm/Analysis/OptimizationDiagnosticInfo.h"
#include "llvm/Analysis/PHITransAddr.h"
#include "llvm/Analysis/TargetLibraryInfo.h"
#include "llvm/IR/DataLayout.h"
#include "llvm/IR/Dominators.h"
#include "llvm/IR/GlobalVariable.h"
#include "llvm/IR/IRBuilder.h"
#include "llvm/IR/IntrinsicInst.h"
#include "llvm/IR/LLVMContext.h"
#include "llvm/IR/Metadata.h"
#include "llvm/IR/PatternMatch.h"
#include "llvm/Support/CommandLine.h"
#include "llvm/Support/Debug.h"
#include "llvm/Support/raw_ostream.h"
#include "llvm/Transforms/Utils/BasicBlockUtils.h"
#include "llvm/Transforms/Utils/Local.h"
#include "llvm/Transforms/Utils/SSAUpdater.h"
#include "llvm/Transforms/Utils/VNCoercion.h"

#include <vector>
using namespace llvm;
using namespace llvm::gvn;
using namespace llvm::VNCoercion;
using namespace PatternMatch;

#define DEBUG_TYPE "gvn"

STATISTIC(NumGVNInstr,  "Number of instructions deleted");
STATISTIC(NumGVNLoad,   "Number of loads deleted");
STATISTIC(NumGVNPRE,    "Number of instructions PRE'd");
STATISTIC(NumGVNBlocks, "Number of blocks merged");
STATISTIC(NumGVNSimpl,  "Number of instructions simplified");
STATISTIC(NumGVNEqProp, "Number of equalities propagated");
STATISTIC(NumPRELoad,   "Number of loads PRE'd");

static cl::opt<bool> EnablePRE("enable-pre",
                               cl::init(true), cl::Hidden);
static cl::opt<bool> EnableLoadPRE("enable-load-pre", cl::init(true));

// Maximum allowed recursion depth.
static cl::opt<uint32_t>
MaxRecurseDepth("max-recurse-depth", cl::Hidden, cl::init(1000), cl::ZeroOrMore,
                cl::desc("Max recurse depth (default = 1000)"));

struct llvm::GVN::Expression {
  uint32_t opcode;
  Type *type;
  bool commutative;
  SmallVector<uint32_t, 4> varargs;

  Expression(uint32_t o = ~2U) : opcode(o), commutative(false) {}

  bool operator==(const Expression &other) const {
    if (opcode != other.opcode)
      return false;
    if (opcode == ~0U || opcode == ~1U)
      return true;
    if (type != other.type)
      return false;
    if (varargs != other.varargs)
      return false;
    return true;
  }

  friend hash_code hash_value(const Expression &Value) {
    return hash_combine(
        Value.opcode, Value.type,
        hash_combine_range(Value.varargs.begin(), Value.varargs.end()));
  }
};

namespace llvm {
template <> struct DenseMapInfo<GVN::Expression> {
  static inline GVN::Expression getEmptyKey() { return ~0U; }

  static inline GVN::Expression getTombstoneKey() { return ~1U; }

  static unsigned getHashValue(const GVN::Expression &e) {
    using llvm::hash_value;
    return static_cast<unsigned>(hash_value(e));
  }
  static bool isEqual(const GVN::Expression &LHS, const GVN::Expression &RHS) {
    return LHS == RHS;
  }
};
} // End llvm namespace.

/// Represents a particular available value that we know how to materialize.
/// Materialization of an AvailableValue never fails.  An AvailableValue is
/// implicitly associated with a rematerialization point which is the
/// location of the instruction from which it was formed.
struct llvm::gvn::AvailableValue {
  enum ValType {
    SimpleVal, // A simple offsetted value that is accessed.
    LoadVal,   // A value produced by a load.
    MemIntrin, // A memory intrinsic which is loaded from.
    UndefVal   // A UndefValue representing a value from dead block (which
               // is not yet physically removed from the CFG).
  };

  /// V - The value that is live out of the block.
  PointerIntPair<Value *, 2, ValType> Val;

  /// Offset - The byte offset in Val that is interesting for the load query.
  unsigned Offset;

  static AvailableValue get(Value *V, unsigned Offset = 0) {
    AvailableValue Res;
    Res.Val.setPointer(V);
    Res.Val.setInt(SimpleVal);
    Res.Offset = Offset;
    return Res;
  }

  static AvailableValue getMI(MemIntrinsic *MI, unsigned Offset = 0) {
    AvailableValue Res;
    Res.Val.setPointer(MI);
    Res.Val.setInt(MemIntrin);
    Res.Offset = Offset;
    return Res;
  }

  static AvailableValue getLoad(LoadInst *LI, unsigned Offset = 0) {
    AvailableValue Res;
    Res.Val.setPointer(LI);
    Res.Val.setInt(LoadVal);
    Res.Offset = Offset;
    return Res;
  }

  static AvailableValue getUndef() {
    AvailableValue Res;
    Res.Val.setPointer(nullptr);
    Res.Val.setInt(UndefVal);
    Res.Offset = 0;
    return Res;
  }

  bool isSimpleValue() const { return Val.getInt() == SimpleVal; }
  bool isCoercedLoadValue() const { return Val.getInt() == LoadVal; }
  bool isMemIntrinValue() const { return Val.getInt() == MemIntrin; }
  bool isUndefValue() const { return Val.getInt() == UndefVal; }

  Value *getSimpleValue() const {
    assert(isSimpleValue() && "Wrong accessor");
    return Val.getPointer();
  }

  LoadInst *getCoercedLoadValue() const {
    assert(isCoercedLoadValue() && "Wrong accessor");
    return cast<LoadInst>(Val.getPointer());
  }

  MemIntrinsic *getMemIntrinValue() const {
    assert(isMemIntrinValue() && "Wrong accessor");
    return cast<MemIntrinsic>(Val.getPointer());
  }

  /// Emit code at the specified insertion point to adjust the value defined
  /// here to the specified type. This handles various coercion cases.
  Value *MaterializeAdjustedValue(LoadInst *LI, Instruction *InsertPt,
                                  GVN &gvn) const;
};

/// Represents an AvailableValue which can be rematerialized at the end of
/// the associated BasicBlock.
struct llvm::gvn::AvailableValueInBlock {
  /// BB - The basic block in question.
  BasicBlock *BB;

  /// AV - The actual available value
  AvailableValue AV;

  static AvailableValueInBlock get(BasicBlock *BB, AvailableValue &&AV) {
    AvailableValueInBlock Res;
    Res.BB = BB;
    Res.AV = std::move(AV);
    return Res;
  }

  static AvailableValueInBlock get(BasicBlock *BB, Value *V,
                                   unsigned Offset = 0) {
    return get(BB, AvailableValue::get(V, Offset));
  }
  static AvailableValueInBlock getUndef(BasicBlock *BB) {
    return get(BB, AvailableValue::getUndef());
  }

  /// Emit code at the end of this block to adjust the value defined here to
  /// the specified type. This handles various coercion cases.
  Value *MaterializeAdjustedValue(LoadInst *LI, GVN &gvn) const {
    return AV.MaterializeAdjustedValue(LI, BB->getTerminator(), gvn);
  }
};

//===----------------------------------------------------------------------===//
//                     ValueTable Internal Functions
//===----------------------------------------------------------------------===//

GVN::Expression GVN::ValueTable::createExpr(Instruction *I) {
  Expression e;
  e.type = I->getType();
  e.opcode = I->getOpcode();
  for (Instruction::op_iterator OI = I->op_begin(), OE = I->op_end();
       OI != OE; ++OI)
    e.varargs.push_back(lookupOrAdd(*OI));
  if (I->isCommutative()) {
    // Ensure that commutative instructions that only differ by a permutation
    // of their operands get the same value number by sorting the operand value
    // numbers.  Since all commutative instructions have two operands it is more
    // efficient to sort by hand rather than using, say, std::sort.
    assert(I->getNumOperands() == 2 && "Unsupported commutative instruction!");
    if (e.varargs[0] > e.varargs[1])
      std::swap(e.varargs[0], e.varargs[1]);
    e.commutative = true;
  }

  if (CmpInst *C = dyn_cast<CmpInst>(I)) {
    // Sort the operand value numbers so x<y and y>x get the same value number.
    CmpInst::Predicate Predicate = C->getPredicate();
    if (e.varargs[0] > e.varargs[1]) {
      std::swap(e.varargs[0], e.varargs[1]);
      Predicate = CmpInst::getSwappedPredicate(Predicate);
    }
    e.opcode = (C->getOpcode() << 8) | Predicate;
    e.commutative = true;
  } else if (InsertValueInst *E = dyn_cast<InsertValueInst>(I)) {
    for (InsertValueInst::idx_iterator II = E->idx_begin(), IE = E->idx_end();
         II != IE; ++II)
      e.varargs.push_back(*II);
  }

  return e;
}

GVN::Expression GVN::ValueTable::createCmpExpr(unsigned Opcode,
                                               CmpInst::Predicate Predicate,
                                               Value *LHS, Value *RHS) {
  assert((Opcode == Instruction::ICmp || Opcode == Instruction::FCmp) &&
         "Not a comparison!");
  Expression e;
  e.type = CmpInst::makeCmpResultType(LHS->getType());
  e.varargs.push_back(lookupOrAdd(LHS));
  e.varargs.push_back(lookupOrAdd(RHS));

  // Sort the operand value numbers so x<y and y>x get the same value number.
  if (e.varargs[0] > e.varargs[1]) {
    std::swap(e.varargs[0], e.varargs[1]);
    Predicate = CmpInst::getSwappedPredicate(Predicate);
  }
  e.opcode = (Opcode << 8) | Predicate;
  e.commutative = true;
  return e;
}

GVN::Expression GVN::ValueTable::createExtractvalueExpr(ExtractValueInst *EI) {
  assert(EI && "Not an ExtractValueInst?");
  Expression e;
  e.type = EI->getType();
  e.opcode = 0;

  IntrinsicInst *I = dyn_cast<IntrinsicInst>(EI->getAggregateOperand());
  if (I != nullptr && EI->getNumIndices() == 1 && *EI->idx_begin() == 0 ) {
    // EI might be an extract from one of our recognised intrinsics. If it
    // is we'll synthesize a semantically equivalent expression instead on
    // an extract value expression.
    switch (I->getIntrinsicID()) {
      case Intrinsic::sadd_with_overflow:
      case Intrinsic::uadd_with_overflow:
        e.opcode = Instruction::Add;
        break;
      case Intrinsic::ssub_with_overflow:
      case Intrinsic::usub_with_overflow:
        e.opcode = Instruction::Sub;
        break;
      case Intrinsic::smul_with_overflow:
      case Intrinsic::umul_with_overflow:
        e.opcode = Instruction::Mul;
        break;
      default:
        break;
    }

    if (e.opcode != 0) {
      // Intrinsic recognized. Grab its args to finish building the expression.
      assert(I->getNumArgOperands() == 2 &&
             "Expect two args for recognised intrinsics.");
      e.varargs.push_back(lookupOrAdd(I->getArgOperand(0)));
      e.varargs.push_back(lookupOrAdd(I->getArgOperand(1)));
      return e;
    }
  }

  // Not a recognised intrinsic. Fall back to producing an extract value
  // expression.
  e.opcode = EI->getOpcode();
  for (Instruction::op_iterator OI = EI->op_begin(), OE = EI->op_end();
       OI != OE; ++OI)
    e.varargs.push_back(lookupOrAdd(*OI));

  for (ExtractValueInst::idx_iterator II = EI->idx_begin(), IE = EI->idx_end();
         II != IE; ++II)
    e.varargs.push_back(*II);

  return e;
}

//===----------------------------------------------------------------------===//
//                     ValueTable External Functions
//===----------------------------------------------------------------------===//

GVN::ValueTable::ValueTable() : nextValueNumber(1) {}
GVN::ValueTable::ValueTable(const ValueTable &) = default;
GVN::ValueTable::ValueTable(ValueTable &&) = default;
GVN::ValueTable::~ValueTable() = default;

/// add - Insert a value into the table with a specified value number.
void GVN::ValueTable::add(Value *V, uint32_t num) {
  valueNumbering.insert(std::make_pair(V, num));
  if (PHINode *PN = dyn_cast<PHINode>(V))
    NumberingPhi[num] = PN;
}

uint32_t GVN::ValueTable::lookupOrAddCall(CallInst *C) {
  if (AA->doesNotAccessMemory(C)) {
    Expression exp = createExpr(C);
    uint32_t e = assignExpNewValueNum(exp).first;
    valueNumbering[C] = e;
    return e;
  } else if (AA->onlyReadsMemory(C)) {
    Expression exp = createExpr(C);
    auto ValNum = assignExpNewValueNum(exp);
    if (ValNum.second) {
      valueNumbering[C] = ValNum.first;
      return ValNum.first;
    }
    if (!MD) {
      uint32_t e = assignExpNewValueNum(exp).first;
      valueNumbering[C] = e;
      return e;
    }

    MemDepResult local_dep = MD->getDependency(C);

    if (!local_dep.isDef() && !local_dep.isNonLocal()) {
      valueNumbering[C] =  nextValueNumber;
      return nextValueNumber++;
    }

    if (local_dep.isDef()) {
      CallInst* local_cdep = cast<CallInst>(local_dep.getInst());

      if (local_cdep->getNumArgOperands() != C->getNumArgOperands()) {
        valueNumbering[C] = nextValueNumber;
        return nextValueNumber++;
      }

      for (unsigned i = 0, e = C->getNumArgOperands(); i < e; ++i) {
        uint32_t c_vn = lookupOrAdd(C->getArgOperand(i));
        uint32_t cd_vn = lookupOrAdd(local_cdep->getArgOperand(i));
        if (c_vn != cd_vn) {
          valueNumbering[C] = nextValueNumber;
          return nextValueNumber++;
        }
      }

      uint32_t v = lookupOrAdd(local_cdep);
      valueNumbering[C] = v;
      return v;
    }

    // Non-local case.
    const MemoryDependenceResults::NonLocalDepInfo &deps =
      MD->getNonLocalCallDependency(CallSite(C));
    // FIXME: Move the checking logic to MemDep!
    CallInst* cdep = nullptr;

    // Check to see if we have a single dominating call instruction that is
    // identical to C.
    for (unsigned i = 0, e = deps.size(); i != e; ++i) {
      const NonLocalDepEntry *I = &deps[i];
      if (I->getResult().isNonLocal())
        continue;

      // We don't handle non-definitions.  If we already have a call, reject
      // instruction dependencies.
      if (!I->getResult().isDef() || cdep != nullptr) {
        cdep = nullptr;
        break;
      }

      CallInst *NonLocalDepCall = dyn_cast<CallInst>(I->getResult().getInst());
      // FIXME: All duplicated with non-local case.
      if (NonLocalDepCall && DT->properlyDominates(I->getBB(), C->getParent())){
        cdep = NonLocalDepCall;
        continue;
      }

      cdep = nullptr;
      break;
    }

    if (!cdep) {
      valueNumbering[C] = nextValueNumber;
      return nextValueNumber++;
    }

    if (cdep->getNumArgOperands() != C->getNumArgOperands()) {
      valueNumbering[C] = nextValueNumber;
      return nextValueNumber++;
    }
    for (unsigned i = 0, e = C->getNumArgOperands(); i < e; ++i) {
      uint32_t c_vn = lookupOrAdd(C->getArgOperand(i));
      uint32_t cd_vn = lookupOrAdd(cdep->getArgOperand(i));
      if (c_vn != cd_vn) {
        valueNumbering[C] = nextValueNumber;
        return nextValueNumber++;
      }
    }

    uint32_t v = lookupOrAdd(cdep);
    valueNumbering[C] = v;
    return v;

  } else {
    valueNumbering[C] = nextValueNumber;
    return nextValueNumber++;
  }
}

/// Returns true if a value number exists for the specified value.
bool GVN::ValueTable::exists(Value *V) const { return valueNumbering.count(V) != 0; }

/// lookup_or_add - Returns the value number for the specified value, assigning
/// it a new number if it did not have one before.
uint32_t GVN::ValueTable::lookupOrAdd(Value *V) {
  DenseMap<Value*, uint32_t>::iterator VI = valueNumbering.find(V);
  if (VI != valueNumbering.end())
    return VI->second;

  if (!isa<Instruction>(V)) {
    valueNumbering[V] = nextValueNumber;
    return nextValueNumber++;
  }

  Instruction* I = cast<Instruction>(V);
  Expression exp;
  switch (I->getOpcode()) {
    case Instruction::Call:
      return lookupOrAddCall(cast<CallInst>(I));
    case Instruction::Add:
    case Instruction::FAdd:
    case Instruction::Sub:
    case Instruction::FSub:
    case Instruction::Mul:
    case Instruction::FMul:
    case Instruction::UDiv:
    case Instruction::SDiv:
    case Instruction::FDiv:
    case Instruction::URem:
    case Instruction::SRem:
    case Instruction::FRem:
    case Instruction::Shl:
    case Instruction::LShr:
    case Instruction::AShr:
    case Instruction::And:
    case Instruction::Or:
    case Instruction::Xor:
    case Instruction::ICmp:
    case Instruction::FCmp:
    case Instruction::Trunc:
    case Instruction::ZExt:
    case Instruction::SExt:
    case Instruction::FPToUI:
    case Instruction::FPToSI:
    case Instruction::UIToFP:
    case Instruction::SIToFP:
    case Instruction::FPTrunc:
    case Instruction::FPExt:
    case Instruction::PtrToInt:
    case Instruction::IntToPtr:
    case Instruction::BitCast:
    case Instruction::Select:
    case Instruction::ExtractElement:
    case Instruction::InsertElement:
    case Instruction::ShuffleVector:
    case Instruction::InsertValue:
    case Instruction::GetElementPtr:
      exp = createExpr(I);
      break;
    case Instruction::ExtractValue:
      exp = createExtractvalueExpr(cast<ExtractValueInst>(I));
      break;
    case Instruction::PHI:
      valueNumbering[V] = nextValueNumber;
      NumberingPhi[nextValueNumber] = cast<PHINode>(V);
      return nextValueNumber++;
    default:
      valueNumbering[V] = nextValueNumber;
      return nextValueNumber++;
  }

  uint32_t e = assignExpNewValueNum(exp).first;
  valueNumbering[V] = e;
  return e;
}

/// Returns the value number of the specified value. Fails if
/// the value has not yet been numbered.
uint32_t GVN::ValueTable::lookup(Value *V, bool Verify) const {
  DenseMap<Value*, uint32_t>::const_iterator VI = valueNumbering.find(V);
  if (Verify) {
    assert(VI != valueNumbering.end() && "Value not numbered?");
    return VI->second;
  }
  return (VI != valueNumbering.end()) ? VI->second : 0;
}

/// Returns the value number of the given comparison,
/// assigning it a new number if it did not have one before.  Useful when
/// we deduced the result of a comparison, but don't immediately have an
/// instruction realizing that comparison to hand.
uint32_t GVN::ValueTable::lookupOrAddCmp(unsigned Opcode,
                                         CmpInst::Predicate Predicate,
                                         Value *LHS, Value *RHS) {
  Expression exp = createCmpExpr(Opcode, Predicate, LHS, RHS);
  return assignExpNewValueNum(exp).first;
}

/// Remove all entries from the ValueTable.
void GVN::ValueTable::clear() {
  valueNumbering.clear();
  expressionNumbering.clear();
  NumberingPhi.clear();
  PhiTranslateTable.clear();
  BlockRPONumber.clear();
  nextValueNumber = 1;
  Expressions.clear();
  ExprIdx.clear();
  nextExprNumber = 0;
}

/// Remove a value from the value numbering.
void GVN::ValueTable::erase(Value *V) {
  uint32_t Num = valueNumbering.lookup(V);
  valueNumbering.erase(V);
  // If V is PHINode, V <--> value number is an one-to-one mapping.
  if (isa<PHINode>(V))
    NumberingPhi.erase(Num);
}

/// verifyRemoved - Verify that the value is removed from all internal data
/// structures.
void GVN::ValueTable::verifyRemoved(const Value *V) const {
  for (DenseMap<Value*, uint32_t>::const_iterator
         I = valueNumbering.begin(), E = valueNumbering.end(); I != E; ++I) {
    assert(I->first != V && "Inst still occurs in value numbering map!");
  }
}

//===----------------------------------------------------------------------===//
//                                GVN Pass
//===----------------------------------------------------------------------===//

PreservedAnalyses GVN::run(Function &F, FunctionAnalysisManager &AM) {
  // FIXME: The order of evaluation of these 'getResult' calls is very
  // significant! Re-ordering these variables will cause GVN when run alone to
  // be less effective! We should fix memdep and basic-aa to not exhibit this
  // behavior, but until then don't change the order here.
  auto &AC = AM.getResult<AssumptionAnalysis>(F);
  auto &DT = AM.getResult<DominatorTreeAnalysis>(F);
  auto &TLI = AM.getResult<TargetLibraryAnalysis>(F);
  auto &AA = AM.getResult<AAManager>(F);
  auto &MemDep = AM.getResult<MemoryDependenceAnalysis>(F);
  auto *LI = AM.getCachedResult<LoopAnalysis>(F);
  auto &ORE = AM.getResult<OptimizationRemarkEmitterAnalysis>(F);
  bool Changed = runImpl(F, AC, DT, TLI, AA, &MemDep, LI, &ORE);
  if (!Changed)
    return PreservedAnalyses::all();
  PreservedAnalyses PA;
  PA.preserve<DominatorTreeAnalysis>();
  PA.preserve<GlobalsAA>();
  PA.preserve<TargetLibraryAnalysis>();
  return PA;
}

#if !defined(NDEBUG) || defined(LLVM_ENABLE_DUMP)
LLVM_DUMP_METHOD void GVN::dump(DenseMap<uint32_t, Value*>& d) {
  errs() << "{\n";
  for (DenseMap<uint32_t, Value*>::iterator I = d.begin(),
       E = d.end(); I != E; ++I) {
      errs() << I->first << "\n";
      I->second->dump();
  }
  errs() << "}\n";
}
#endif

/// Return true if we can prove that the value
/// we're analyzing is fully available in the specified block.  As we go, keep
/// track of which blocks we know are fully alive in FullyAvailableBlocks.  This
/// map is actually a tri-state map with the following values:
///   0) we know the block *is not* fully available.
///   1) we know the block *is* fully available.
///   2) we do not know whether the block is fully available or not, but we are
///      currently speculating that it will be.
///   3) we are speculating for this block and have used that to speculate for
///      other blocks.
static bool IsValueFullyAvailableInBlock(BasicBlock *BB,
                            DenseMap<BasicBlock*, char> &FullyAvailableBlocks,
                            uint32_t RecurseDepth) {
  if (RecurseDepth > MaxRecurseDepth)
    return false;

  // Optimistically assume that the block is fully available and check to see
  // if we already know about this block in one lookup.
  std::pair<DenseMap<BasicBlock*, char>::iterator, char> IV =
    FullyAvailableBlocks.insert(std::make_pair(BB, 2));

  // If the entry already existed for this block, return the precomputed value.
  if (!IV.second) {
    // If this is a speculative "available" value, mark it as being used for
    // speculation of other blocks.
    if (IV.first->second == 2)
      IV.first->second = 3;
    return IV.first->second != 0;
  }

  // Otherwise, see if it is fully available in all predecessors.
  pred_iterator PI = pred_begin(BB), PE = pred_end(BB);

  // If this block has no predecessors, it isn't live-in here.
  if (PI == PE)
    goto SpeculationFailure;

  for (; PI != PE; ++PI)
    // If the value isn't fully available in one of our predecessors, then it
    // isn't fully available in this block either.  Undo our previous
    // optimistic assumption and bail out.
    if (!IsValueFullyAvailableInBlock(*PI, FullyAvailableBlocks,RecurseDepth+1))
      goto SpeculationFailure;

  return true;

// If we get here, we found out that this is not, after
// all, a fully-available block.  We have a problem if we speculated on this and
// used the speculation to mark other blocks as available.
SpeculationFailure:
  char &BBVal = FullyAvailableBlocks[BB];

  // If we didn't speculate on this, just return with it set to false.
  if (BBVal == 2) {
    BBVal = 0;
    return false;
  }

  // If we did speculate on this value, we could have blocks set to 1 that are
  // incorrect.  Walk the (transitive) successors of this block and mark them as
  // 0 if set to one.
  SmallVector<BasicBlock*, 32> BBWorklist;
  BBWorklist.push_back(BB);

  do {
    BasicBlock *Entry = BBWorklist.pop_back_val();
    // Note that this sets blocks to 0 (unavailable) if they happen to not
    // already be in FullyAvailableBlocks.  This is safe.
    char &EntryVal = FullyAvailableBlocks[Entry];
    if (EntryVal == 0) continue;  // Already unavailable.

    // Mark as unavailable.
    EntryVal = 0;

    BBWorklist.append(succ_begin(Entry), succ_end(Entry));
  } while (!BBWorklist.empty());

  return false;
}




/// Given a set of loads specified by ValuesPerBlock,
/// construct SSA form, allowing us to eliminate LI.  This returns the value
/// that should be used at LI's definition site.
static Value *ConstructSSAForLoadSet(LoadInst *LI,
                         SmallVectorImpl<AvailableValueInBlock> &ValuesPerBlock,
                                     GVN &gvn) {
  // Check for the fully redundant, dominating load case.  In this case, we can
  // just use the dominating value directly.
  if (ValuesPerBlock.size() == 1 &&
      gvn.getDominatorTree().properlyDominates(ValuesPerBlock[0].BB,
                                               LI->getParent())) {
    assert(!ValuesPerBlock[0].AV.isUndefValue() &&
           "Dead BB dominate this block");
    return ValuesPerBlock[0].MaterializeAdjustedValue(LI, gvn);
  }

  // Otherwise, we have to construct SSA form.
  SmallVector<PHINode*, 8> NewPHIs;
  SSAUpdater SSAUpdate(&NewPHIs);
  SSAUpdate.Initialize(LI->getType(), LI->getName());

  for (const AvailableValueInBlock &AV : ValuesPerBlock) {
    BasicBlock *BB = AV.BB;

    if (SSAUpdate.HasValueForBlock(BB))
      continue;

    SSAUpdate.AddAvailableValue(BB, AV.MaterializeAdjustedValue(LI, gvn));
  }

  // Perform PHI construction.
  return SSAUpdate.GetValueInMiddleOfBlock(LI->getParent());
}

Value *AvailableValue::MaterializeAdjustedValue(LoadInst *LI,
                                                Instruction *InsertPt,
                                                GVN &gvn) const {
  Value *Res;
  Type *LoadTy = LI->getType();
  const DataLayout &DL = LI->getModule()->getDataLayout();
  if (isSimpleValue()) {
    Res = getSimpleValue();
    if (Res->getType() != LoadTy) {
      Res = getStoreValueForLoad(Res, Offset, LoadTy, InsertPt, DL);

      DEBUG(dbgs() << "GVN COERCED NONLOCAL VAL:\nOffset: " << Offset << "  "
                   << *getSimpleValue() << '\n'
                   << *Res << '\n' << "\n\n\n");
    }
  } else if (isCoercedLoadValue()) {
    LoadInst *Load = getCoercedLoadValue();
    if (Load->getType() == LoadTy && Offset == 0) {
      Res = Load;
    } else {
      Res = getLoadValueForLoad(Load, Offset, LoadTy, InsertPt, DL);
      // We would like to use gvn.markInstructionForDeletion here, but we can't
      // because the load is already memoized into the leader map table that GVN
      // tracks.  It is potentially possible to remove the load from the table,
      // but then there all of the operations based on it would need to be
      // rehashed.  Just leave the dead load around.
      gvn.getMemDep().removeInstruction(Load);
      DEBUG(dbgs() << "GVN COERCED NONLOCAL LOAD:\nOffset: " << Offset << "  "
                   << *getCoercedLoadValue() << '\n'
                   << *Res << '\n'
                   << "\n\n\n");
    }
  } else if (isMemIntrinValue()) {
    Res = getMemInstValueForLoad(getMemIntrinValue(), Offset, LoadTy,
                                 InsertPt, DL);
    DEBUG(dbgs() << "GVN COERCED NONLOCAL MEM INTRIN:\nOffset: " << Offset
                 << "  " << *getMemIntrinValue() << '\n'
                 << *Res << '\n' << "\n\n\n");
  } else {
    assert(isUndefValue() && "Should be UndefVal");
    DEBUG(dbgs() << "GVN COERCED NONLOCAL Undef:\n";);
    return UndefValue::get(LoadTy);
  }
  assert(Res && "failed to materialize?");
  return Res;
}

static bool isLifetimeStart(const Instruction *Inst) {
  if (const IntrinsicInst* II = dyn_cast<IntrinsicInst>(Inst))
    return II->getIntrinsicID() == Intrinsic::lifetime_start;
  return false;
}

/// \brief Try to locate the three instruction involved in a missed
/// load-elimination case that is due to an intervening store.
static void reportMayClobberedLoad(LoadInst *LI, MemDepResult DepInfo,
                                   DominatorTree *DT,
                                   OptimizationRemarkEmitter *ORE) {
  using namespace ore;
  User *OtherAccess = nullptr;

  OptimizationRemarkMissed R(DEBUG_TYPE, "LoadClobbered", LI);
  R << "load of type " << NV("Type", LI->getType()) << " not eliminated"
    << setExtraArgs();

  for (auto *U : LI->getPointerOperand()->users())
    if (U != LI && (isa<LoadInst>(U) || isa<StoreInst>(U)) &&
        DT->dominates(cast<Instruction>(U), LI)) {
      // FIXME: for now give up if there are multiple memory accesses that
      // dominate the load.  We need further analysis to decide which one is
      // that we're forwarding from.
      if (OtherAccess)
        OtherAccess = nullptr;
      else
        OtherAccess = U;
    }

  if (OtherAccess)
    R << " in favor of " << NV("OtherAccess", OtherAccess);

  R << " because it is clobbered by " << NV("ClobberedBy", DepInfo.getInst());

  ORE->emit(R);
}

bool GVN::AnalyzeLoadAvailability(LoadInst *LI, MemDepResult DepInfo,
                                  Value *Address, AvailableValue &Res) {

  assert((DepInfo.isDef() || DepInfo.isClobber()) &&
         "expected a local dependence");
  assert(LI->isUnordered() && "rules below are incorrect for ordered access");

  const DataLayout &DL = LI->getModule()->getDataLayout();

  if (DepInfo.isClobber()) {
    // If the dependence is to a store that writes to a superset of the bits
    // read by the load, we can extract the bits we need for the load from the
    // stored value.
    if (StoreInst *DepSI = dyn_cast<StoreInst>(DepInfo.getInst())) {
      // Can't forward from non-atomic to atomic without violating memory model.
      if (Address && LI->isAtomic() <= DepSI->isAtomic()) {
        int Offset =
          analyzeLoadFromClobberingStore(LI->getType(), Address, DepSI, DL);
        if (Offset != -1) {
          Res = AvailableValue::get(DepSI->getValueOperand(), Offset);
          return true;
        }
      }
    }

    // Check to see if we have something like this:
    //    load i32* P
    //    load i8* (P+1)
    // if we have this, replace the later with an extraction from the former.
    if (LoadInst *DepLI = dyn_cast<LoadInst>(DepInfo.getInst())) {
      // If this is a clobber and L is the first instruction in its block, then
      // we have the first instruction in the entry block.
      // Can't forward from non-atomic to atomic without violating memory model.
      if (DepLI != LI && Address && LI->isAtomic() <= DepLI->isAtomic()) {
        int Offset =
          analyzeLoadFromClobberingLoad(LI->getType(), Address, DepLI, DL);

        if (Offset != -1) {
          Res = AvailableValue::getLoad(DepLI, Offset);
          return true;
        }
      }
    }

    // If the clobbering value is a memset/memcpy/memmove, see if we can
    // forward a value on from it.
    if (MemIntrinsic *DepMI = dyn_cast<MemIntrinsic>(DepInfo.getInst())) {
      if (Address && !LI->isAtomic()) {
        int Offset = analyzeLoadFromClobberingMemInst(LI->getType(), Address,
                                                      DepMI, DL);
        if (Offset != -1) {
          Res = AvailableValue::getMI(DepMI, Offset);
          return true;
        }
      }
    }
    // Nothing known about this clobber, have to be conservative
    DEBUG(
      // fast print dep, using operator<< on instruction is too slow.
      dbgs() << "GVN: load ";
      LI->printAsOperand(dbgs());
      Instruction *I = DepInfo.getInst();
      dbgs() << " is clobbered by " << *I << '\n';
    );

    if (ORE->allowExtraAnalysis())
      reportMayClobberedLoad(LI, DepInfo, DT, ORE);

    return false;
  }
  assert(DepInfo.isDef() && "follows from above");

  Instruction *DepInst = DepInfo.getInst();

  // Loading the allocation -> undef.
  if (isa<AllocaInst>(DepInst) || isMallocLikeFn(DepInst, TLI) ||
      // Loading immediately after lifetime begin -> undef.
      isLifetimeStart(DepInst)) {
    Res = AvailableValue::get(UndefValue::get(LI->getType()));
    return true;
  }

  // Loading from calloc (which zero initializes memory) -> zero
  if (isCallocLikeFn(DepInst, TLI)) {
    Res = AvailableValue::get(Constant::getNullValue(LI->getType()));
    return true;
  }

  if (StoreInst *S = dyn_cast<StoreInst>(DepInst)) {
    // Reject loads and stores that are to the same address but are of
    // different types if we have to. If the stored value is larger or equal to
    // the loaded value, we can reuse it.
    if (S->getValueOperand()->getType() != LI->getType() &&
        !canCoerceMustAliasedValueToLoad(S->getValueOperand(),
                                         LI->getType(), DL))
      return false;

    // Can't forward from non-atomic to atomic without violating memory model.
    if (S->isAtomic() < LI->isAtomic())
      return false;

    Res = AvailableValue::get(S->getValueOperand());
    return true;
  }

  if (LoadInst *LD = dyn_cast<LoadInst>(DepInst)) {
    // If the types mismatch and we can't handle it, reject reuse of the load.
    // If the stored value is larger or equal to the loaded value, we can reuse
    // it.
    if (LD->getType() != LI->getType() &&
        !canCoerceMustAliasedValueToLoad(LD, LI->getType(), DL))
      return false;

    // Can't forward from non-atomic to atomic without violating memory model.
    if (LD->isAtomic() < LI->isAtomic())
      return false;

    Res = AvailableValue::getLoad(LD);
    return true;
  }

  // Unknown def - must be conservative
  DEBUG(
    // fast print dep, using operator<< on instruction is too slow.
    dbgs() << "GVN: load ";
    LI->printAsOperand(dbgs());
    dbgs() << " has unknown def " << *DepInst << '\n';
  );
  return false;
}

void GVN::AnalyzeLoadAvailability(LoadInst *LI, LoadDepVect &Deps,
                                  AvailValInBlkVect &ValuesPerBlock,
                                  UnavailBlkVect &UnavailableBlocks) {

  // Filter out useless results (non-locals, etc).  Keep track of the blocks
  // where we have a value available in repl, also keep track of whether we see
  // dependencies that produce an unknown value for the load (such as a call
  // that could potentially clobber the load).
  unsigned NumDeps = Deps.size();
  for (unsigned i = 0, e = NumDeps; i != e; ++i) {
    BasicBlock *DepBB = Deps[i].getBB();
    MemDepResult DepInfo = Deps[i].getResult();

    if (DeadBlocks.count(DepBB)) {
      // Dead dependent mem-op disguise as a load evaluating the same value
      // as the load in question.
      ValuesPerBlock.push_back(AvailableValueInBlock::getUndef(DepBB));
      continue;
    }

    if (!DepInfo.isDef() && !DepInfo.isClobber()) {
      UnavailableBlocks.push_back(DepBB);
      continue;
    }

    // The address being loaded in this non-local block may not be the same as
    // the pointer operand of the load if PHI translation occurs.  Make sure
    // to consider the right address.
    Value *Address = Deps[i].getAddress();

    AvailableValue AV;
    if (AnalyzeLoadAvailability(LI, DepInfo, Address, AV)) {
      // subtlety: because we know this was a non-local dependency, we know
      // it's safe to materialize anywhere between the instruction within
      // DepInfo and the end of it's block.
      ValuesPerBlock.push_back(AvailableValueInBlock::get(DepBB,
                                                          std::move(AV)));
    } else {
      UnavailableBlocks.push_back(DepBB);
    }
  }

  assert(NumDeps == ValuesPerBlock.size() + UnavailableBlocks.size() &&
         "post condition violation");
}

bool GVN::PerformLoadPRE(LoadInst *LI, AvailValInBlkVect &ValuesPerBlock,
                         UnavailBlkVect &UnavailableBlocks) {
  // Okay, we have *some* definitions of the value.  This means that the value
  // is available in some of our (transitive) predecessors.  Lets think about
  // doing PRE of this load.  This will involve inserting a new load into the
  // predecessor when it's not available.  We could do this in general, but
  // prefer to not increase code size.  As such, we only do this when we know
  // that we only have to insert *one* load (which means we're basically moving
  // the load, not inserting a new one).

  SmallPtrSet<BasicBlock *, 4> Blockers(UnavailableBlocks.begin(),
                                        UnavailableBlocks.end());

  // Let's find the first basic block with more than one predecessor.  Walk
  // backwards through predecessors if needed.
  BasicBlock *LoadBB = LI->getParent();
  BasicBlock *TmpBB = LoadBB;

  while (TmpBB->getSinglePredecessor()) {
    TmpBB = TmpBB->getSinglePredecessor();
    if (TmpBB == LoadBB) // Infinite (unreachable) loop.
      return false;
    if (Blockers.count(TmpBB))
      return false;

    // If any of these blocks has more than one successor (i.e. if the edge we
    // just traversed was critical), then there are other paths through this
    // block along which the load may not be anticipated.  Hoisting the load
    // above this block would be adding the load to execution paths along
    // which it was not previously executed.
    if (TmpBB->getTerminator()->getNumSuccessors() != 1)
      return false;
  }

  assert(TmpBB);
  LoadBB = TmpBB;

  // Check to see how many predecessors have the loaded value fully
  // available.
  MapVector<BasicBlock *, Value *> PredLoads;
  DenseMap<BasicBlock*, char> FullyAvailableBlocks;
  for (const AvailableValueInBlock &AV : ValuesPerBlock)
    FullyAvailableBlocks[AV.BB] = true;
  for (BasicBlock *UnavailableBB : UnavailableBlocks)
    FullyAvailableBlocks[UnavailableBB] = false;

  SmallVector<BasicBlock *, 4> CriticalEdgePred;
  for (BasicBlock *Pred : predecessors(LoadBB)) {
    // If any predecessor block is an EH pad that does not allow non-PHI
    // instructions before the terminator, we can't PRE the load.
    if (Pred->getTerminator()->isEHPad()) {
      DEBUG(dbgs()
            << "COULD NOT PRE LOAD BECAUSE OF AN EH PAD PREDECESSOR '"
            << Pred->getName() << "': " << *LI << '\n');
      return false;
    }

    if (IsValueFullyAvailableInBlock(Pred, FullyAvailableBlocks, 0)) {
      continue;
    }
    if (isa<ReattachInst>(Pred->getTerminator())) {
      continue;
    }

    if (Pred->getTerminator()->getNumSuccessors() != 1 &&
	!isa<DetachInst>(Pred->getTerminator())) {
      if (isa<IndirectBrInst>(Pred->getTerminator())) {
        DEBUG(dbgs() << "COULD NOT PRE LOAD BECAUSE OF INDBR CRITICAL EDGE '"
              << Pred->getName() << "': " << *LI << '\n');
        return false;
      }

      if (LoadBB->isEHPad()) {
        DEBUG(dbgs()
              << "COULD NOT PRE LOAD BECAUSE OF AN EH PAD CRITICAL EDGE '"
              << Pred->getName() << "': " << *LI << '\n');
        return false;
      }

      CriticalEdgePred.push_back(Pred);
    } else {
      // Only add the predecessors that will not be split for now.
      PredLoads[Pred] = nullptr;
    }
  }

  // Decide whether PRE is profitable for this load.
  unsigned NumUnavailablePreds = PredLoads.size() + CriticalEdgePred.size();
  assert(NumUnavailablePreds != 0 &&
         "Fully available value should already be eliminated!");

  // If this load is unavailable in multiple predecessors, reject it.
  // FIXME: If we could restructure the CFG, we could make a common pred with
  // all the preds that don't have an available LI and insert a new load into
  // that one block.
  if (NumUnavailablePreds != 1)
      return false;

  // Split critical edges, and update the unavailable predecessors accordingly.
  for (BasicBlock *OrigPred : CriticalEdgePred) {
    BasicBlock *NewPred = splitCriticalEdges(OrigPred, LoadBB);
    assert(!PredLoads.count(OrigPred) && "Split edges shouldn't be in map!");
    PredLoads[NewPred] = nullptr;
    DEBUG(dbgs() << "Split critical edge " << OrigPred->getName() << "->"
                 << LoadBB->getName() << '\n');
  }

  // Check if the load can safely be moved to all the unavailable predecessors.
  bool CanDoPRE = true;
  const DataLayout &DL = LI->getModule()->getDataLayout();
  SmallVector<Instruction*, 8> NewInsts;
  for (auto &PredLoad : PredLoads) {
    BasicBlock *UnavailablePred = PredLoad.first;

    // Do PHI translation to get its value in the predecessor if necessary.  The
    // returned pointer (if non-null) is guaranteed to dominate UnavailablePred.

    // If all preds have a single successor, then we know it is safe to insert
    // the load on the pred (?!?), so we can insert code to materialize the
    // pointer if it is not available.
    PHITransAddr Address(LI->getPointerOperand(), DL, AC);
    Value *LoadPtr = nullptr;
    LoadPtr = Address.PHITranslateWithInsertion(LoadBB, UnavailablePred,
                                                *DT, NewInsts);

    // If we couldn't find or insert a computation of this phi translated value,
    // we fail PRE.
    if (!LoadPtr) {
      DEBUG(dbgs() << "COULDN'T INSERT PHI TRANSLATED VALUE OF: "
            << *LI->getPointerOperand() << "\n");
      CanDoPRE = false;
      break;
    }

    PredLoad.second = LoadPtr;
  }

  if (!CanDoPRE) {
    while (!NewInsts.empty()) {
      Instruction *I = NewInsts.pop_back_val();
      if (MD) MD->removeInstruction(I);
      I->eraseFromParent();
    }
    // HINT: Don't revert the edge-splitting as following transformation may
    // also need to split these critical edges.
    return !CriticalEdgePred.empty();
  }

  // Okay, we can eliminate this load by inserting a reload in the predecessor
  // and using PHI construction to get the value in the other predecessors, do
  // it.
  DEBUG(dbgs() << "GVN REMOVING PRE LOAD: " << *LI << '\n');
  DEBUG(if (!NewInsts.empty())
          dbgs() << "INSERTED " << NewInsts.size() << " INSTS: "
                 << *NewInsts.back() << '\n');

  // Assign value numbers to the new instructions.
  for (Instruction *I : NewInsts) {
    // Instructions that have been inserted in predecessor(s) to materialize
    // the load address do not retain their original debug locations. Doing
    // so could lead to confusing (but correct) source attributions.
    // FIXME: How do we retain source locations without causing poor debugging
    // behavior?
    I->setDebugLoc(DebugLoc());

    // FIXME: We really _ought_ to insert these value numbers into their
    // parent's availability map.  However, in doing so, we risk getting into
    // ordering issues.  If a block hasn't been processed yet, we would be
    // marking a value as AVAIL-IN, which isn't what we intend.
    VN.lookupOrAdd(I);
  }

  for (const auto &PredLoad : PredLoads) {
    BasicBlock *UnavailablePred = PredLoad.first;
    Value *LoadPtr = PredLoad.second;

    auto *NewLoad = new LoadInst(LoadPtr, LI->getName()+".pre",
                                 LI->isVolatile(), LI->getAlignment(),
                                 LI->getOrdering(), LI->getSynchScope(),
                                 UnavailablePred->getTerminator());

    // Transfer the old load's AA tags to the new load.
    AAMDNodes Tags;
    LI->getAAMetadata(Tags);
    if (Tags)
      NewLoad->setAAMetadata(Tags);

    if (auto *MD = LI->getMetadata(LLVMContext::MD_invariant_load))
      NewLoad->setMetadata(LLVMContext::MD_invariant_load, MD);
    if (auto *InvGroupMD = LI->getMetadata(LLVMContext::MD_invariant_group))
      NewLoad->setMetadata(LLVMContext::MD_invariant_group, InvGroupMD);
    if (auto *RangeMD = LI->getMetadata(LLVMContext::MD_range))
      NewLoad->setMetadata(LLVMContext::MD_range, RangeMD);

    // We do not propagate the old load's debug location, because the new
    // load now lives in a different BB, and we want to avoid a jumpy line
    // table.
    // FIXME: How do we retain source locations without causing poor debugging
    // behavior?

    // Add the newly created load.
    ValuesPerBlock.push_back(AvailableValueInBlock::get(UnavailablePred,
                                                        NewLoad));
    MD->invalidateCachedPointerInfo(LoadPtr);
    DEBUG(dbgs() << "GVN INSERTED " << *NewLoad << '\n');
  }

  // Perform PHI construction.
  Value *V = ConstructSSAForLoadSet(LI, ValuesPerBlock, *this);
  LI->replaceAllUsesWith(V);
  if (isa<PHINode>(V))
    V->takeName(LI);
  if (Instruction *I = dyn_cast<Instruction>(V))
    I->setDebugLoc(LI->getDebugLoc());
  if (V->getType()->getScalarType()->isPointerTy())
    MD->invalidateCachedPointerInfo(V);
  markInstructionForDeletion(LI);
  ORE->emit(OptimizationRemark(DEBUG_TYPE, "LoadPRE", LI)
            << "load eliminated by PRE");
  ++NumPRELoad;
  return true;
}

static void reportLoadElim(LoadInst *LI, Value *AvailableValue,
                           OptimizationRemarkEmitter *ORE) {
  using namespace ore;
  ORE->emit(OptimizationRemark(DEBUG_TYPE, "LoadElim", LI)
            << "load of type " << NV("Type", LI->getType()) << " eliminated"
            << setExtraArgs() << " in favor of "
            << NV("InfavorOfValue", AvailableValue));
}

/// Attempt to eliminate a load whose dependencies are
/// non-local by performing PHI construction.
bool GVN::processNonLocalLoad(LoadInst *LI) {
  // non-local speculations are not allowed under asan.
  if (LI->getParent()->getParent()->hasFnAttribute(Attribute::SanitizeAddress))
    return false;

  // Step 1: Find the non-local dependencies of the load.
  LoadDepVect Deps;
  MD->getNonLocalPointerDependency(LI, Deps);

  // If we had to process more than one hundred blocks to find the
  // dependencies, this load isn't worth worrying about.  Optimizing
  // it will be too expensive.
  unsigned NumDeps = Deps.size();
  if (NumDeps > 100)
    return false;

  // If we had a phi translation failure, we'll have a single entry which is a
  // clobber in the current block.  Reject this early.
  if (NumDeps == 1 &&
      !Deps[0].getResult().isDef() && !Deps[0].getResult().isClobber()) {
    DEBUG(
      dbgs() << "GVN: non-local load ";
      LI->printAsOperand(dbgs());
      dbgs() << " has unknown dependencies\n";
    );
    return false;
  }

  // If we depend on a detach instruction, reject.
  for (unsigned i = 0, e = NumDeps; i != e; ++i) {
    MemDepResult DepInfo = Deps[i].getResult();
    if (!(DepInfo.getInst()))
      continue;
    if (isa<DetachInst>(DepInfo.getInst())||
	isa<SyncInst>(DepInfo.getInst())) {
      DEBUG(dbgs() << "GVN: Cannot process" << *LI <<
	    " due to dependency on" <<
	    *(DepInfo.getInst()) << "\n");
      return false;
    }
  }

  // If this load follows a GEP, see if we can PRE the indices before analyzing.
  if (GetElementPtrInst *GEP = dyn_cast<GetElementPtrInst>(LI->getOperand(0))) {
    for (GetElementPtrInst::op_iterator OI = GEP->idx_begin(),
                                        OE = GEP->idx_end();
         OI != OE; ++OI)
      if (Instruction *I = dyn_cast<Instruction>(OI->get()))
        performScalarPRE(I);
  }

  // Step 2: Analyze the availability of the load
  AvailValInBlkVect ValuesPerBlock;
  UnavailBlkVect UnavailableBlocks;
  AnalyzeLoadAvailability(LI, Deps, ValuesPerBlock, UnavailableBlocks);

  // If we have no predecessors that produce a known value for this load, exit
  // early.
  if (ValuesPerBlock.empty())
    return false;

  // Step 3: Eliminate fully redundancy.
  //
  // If all of the instructions we depend on produce a known value for this
  // load, then it is fully redundant and we can use PHI insertion to compute
  // its value.  Insert PHIs and remove the fully redundant value now.
  if (UnavailableBlocks.empty()) {
    DEBUG(dbgs() << "GVN REMOVING NONLOCAL LOAD: " << *LI << '\n');

    // Perform PHI construction.
    Value *V = ConstructSSAForLoadSet(LI, ValuesPerBlock, *this);
    LI->replaceAllUsesWith(V);

    if (isa<PHINode>(V))
      V->takeName(LI);
    if (Instruction *I = dyn_cast<Instruction>(V))
      // If instruction I has debug info, then we should not update it.
      // Also, if I has a null DebugLoc, then it is still potentially incorrect
      // to propagate LI's DebugLoc because LI may not post-dominate I.
      if (LI->getDebugLoc() && LI->getParent() == I->getParent())
        I->setDebugLoc(LI->getDebugLoc());
    if (V->getType()->getScalarType()->isPointerTy())
      MD->invalidateCachedPointerInfo(V);
    markInstructionForDeletion(LI);
    ++NumGVNLoad;
    reportLoadElim(LI, V, ORE);
    return true;
  }

  // Step 4: Eliminate partial redundancy.
  if (!EnablePRE || !EnableLoadPRE)
    return false;

  return PerformLoadPRE(LI, ValuesPerBlock, UnavailableBlocks);
}

bool GVN::processAssumeIntrinsic(IntrinsicInst *IntrinsicI) {
  assert(IntrinsicI->getIntrinsicID() == Intrinsic::assume &&
         "This function can only be called with llvm.assume intrinsic");
  Value *V = IntrinsicI->getArgOperand(0);

  if (ConstantInt *Cond = dyn_cast<ConstantInt>(V)) {
    if (Cond->isZero()) {
      Type *Int8Ty = Type::getInt8Ty(V->getContext());
      // Insert a new store to null instruction before the load to indicate that
      // this code is not reachable.  FIXME: We could insert unreachable
      // instruction directly because we can modify the CFG.
      new StoreInst(UndefValue::get(Int8Ty),
                    Constant::getNullValue(Int8Ty->getPointerTo()),
                    IntrinsicI);
    }
    markInstructionForDeletion(IntrinsicI);
    return false;
  }

  Constant *True = ConstantInt::getTrue(V->getContext());
  bool Changed = false;

  for (BasicBlock *Successor : successors(IntrinsicI->getParent())) {
    BasicBlockEdge Edge(IntrinsicI->getParent(), Successor);

    // This property is only true in dominated successors, propagateEquality
    // will check dominance for us.
    Changed |= propagateEquality(V, True, Edge, false);
  }

  // We can replace assume value with true, which covers cases like this:
  // call void @llvm.assume(i1 %cmp)
  // br i1 %cmp, label %bb1, label %bb2 ; will change %cmp to true
  ReplaceWithConstMap[V] = True;

  // If one of *cmp *eq operand is const, adding it to map will cover this:
  // %cmp = fcmp oeq float 3.000000e+00, %0 ; const on lhs could happen
  // call void @llvm.assume(i1 %cmp)
  // ret float %0 ; will change it to ret float 3.000000e+00
  if (auto *CmpI = dyn_cast<CmpInst>(V)) {
    if (CmpI->getPredicate() == CmpInst::Predicate::ICMP_EQ ||
        CmpI->getPredicate() == CmpInst::Predicate::FCMP_OEQ ||
        (CmpI->getPredicate() == CmpInst::Predicate::FCMP_UEQ &&
         CmpI->getFastMathFlags().noNaNs())) {
      Value *CmpLHS = CmpI->getOperand(0);
      Value *CmpRHS = CmpI->getOperand(1);
      if (isa<Constant>(CmpLHS))
        std::swap(CmpLHS, CmpRHS);
      auto *RHSConst = dyn_cast<Constant>(CmpRHS);

      // If only one operand is constant.
      if (RHSConst != nullptr && !isa<Constant>(CmpLHS))
        ReplaceWithConstMap[CmpLHS] = RHSConst;
    }
  }
  return Changed;
}

static void patchReplacementInstruction(Instruction *I, Value *Repl) {
  auto *ReplInst = dyn_cast<Instruction>(Repl);
  if (!ReplInst)
    return;

  // Patch the replacement so that it is not more restrictive than the value
  // being replaced.
  // Note that if 'I' is a load being replaced by some operation,
  // for example, by an arithmetic operation, then andIRFlags()
  // would just erase all math flags from the original arithmetic
  // operation, which is clearly not wanted and not needed.
  if (!isa<LoadInst>(I))
    ReplInst->andIRFlags(I);

  // FIXME: If both the original and replacement value are part of the
  // same control-flow region (meaning that the execution of one
  // guarantees the execution of the other), then we can combine the
  // noalias scopes here and do better than the general conservative
  // answer used in combineMetadata().

  // In general, GVN unifies expressions over different control-flow
  // regions, and so we need a conservative combination of the noalias
  // scopes.
  static const unsigned KnownIDs[] = {
      LLVMContext::MD_tbaa,           LLVMContext::MD_alias_scope,
      LLVMContext::MD_noalias,        LLVMContext::MD_range,
      LLVMContext::MD_fpmath,         LLVMContext::MD_invariant_load,
      LLVMContext::MD_invariant_group};
  combineMetadata(ReplInst, I, KnownIDs);
}

static void patchAndReplaceAllUsesWith(Instruction *I, Value *Repl) {
  patchReplacementInstruction(I, Repl);
  I->replaceAllUsesWith(Repl);
}

/// Attempt to eliminate a load, first by eliminating it
/// locally, and then attempting non-local elimination if that fails.
bool GVN::processLoad(LoadInst *L) {
  if (!MD)
    return false;

  // This code hasn't been audited for ordered or volatile memory access
  if (!L->isUnordered())
    return false;

  if (L->use_empty()) {
    markInstructionForDeletion(L);
    return true;
  }

  // ... to a pointer that has been loaded from before...
  MemDepResult Dep = MD->getDependency(L);

  // If it is defined in another block, try harder.
  if (Dep.isNonLocal())
    return processNonLocalLoad(L);

  // Only handle the local case below
  if (!Dep.isDef() && !Dep.isClobber()) {
    // This might be a NonFuncLocal or an Unknown
    DEBUG(
      // fast print dep, using operator<< on instruction is too slow.
      dbgs() << "GVN: load ";
      L->printAsOperand(dbgs());
      dbgs() << " has unknown dependence\n";
    );
    return false;
  }

  AvailableValue AV;
  if (AnalyzeLoadAvailability(L, Dep, L->getPointerOperand(), AV)) {
    Value *AvailableValue = AV.MaterializeAdjustedValue(L, L, *this);

    // Replace the load!
    patchAndReplaceAllUsesWith(L, AvailableValue);
    markInstructionForDeletion(L);
    ++NumGVNLoad;
    reportLoadElim(L, AvailableValue, ORE);
    // Tell MDA to rexamine the reused pointer since we might have more
    // information after forwarding it.
    if (MD && AvailableValue->getType()->getScalarType()->isPointerTy())
      MD->invalidateCachedPointerInfo(AvailableValue);
    return true;
  }

  return false;
}

/// Return a pair the first field showing the value number of \p Exp and the
/// second field showing whether it is a value number newly created.
std::pair<uint32_t, bool>
GVN::ValueTable::assignExpNewValueNum(Expression &Exp) {
  uint32_t &e = expressionNumbering[Exp];
  bool CreateNewValNum = !e;
  if (CreateNewValNum) {
    Expressions.push_back(Exp);
    if (ExprIdx.size() < nextValueNumber + 1)
      ExprIdx.resize(nextValueNumber * 2);
    e = nextValueNumber;
    ExprIdx[nextValueNumber++] = nextExprNumber++;
  }
  return {e, CreateNewValNum};
}

void GVN::ValueTable::assignBlockRPONumber(Function &F) {
  uint32_t NextBlockNumber = 1;
  ReversePostOrderTraversal<Function *> RPOT(&F);
  for (BasicBlock *BB : RPOT)
    BlockRPONumber[BB] = NextBlockNumber++;
}

/// Return whether all the values related with the same \p num are
/// defined in \p BB.
bool GVN::ValueTable::areAllValsInBB(uint32_t Num, const BasicBlock *BB,
                                     GVN &Gvn) {
  LeaderTableEntry *Vals = &Gvn.LeaderTable[Num];
  while (Vals && Vals->BB == BB)
    Vals = Vals->Next;
  return !Vals;
}

/// Wrap phiTranslateImpl to provide caching functionality.
uint32_t GVN::ValueTable::phiTranslate(const BasicBlock *Pred,
                                       const BasicBlock *PhiBlock, uint32_t Num,
                                       GVN &Gvn) {
  auto FindRes = PhiTranslateTable.find({Num, Pred});
  if (FindRes != PhiTranslateTable.end())
    return FindRes->second;
  uint32_t NewNum = phiTranslateImpl(Pred, PhiBlock, Num, Gvn);
  PhiTranslateTable.insert({{Num, Pred}, NewNum});
  return NewNum;
}

/// Translate value number \p Num using phis, so that it has the values of
/// the phis in BB.
uint32_t GVN::ValueTable::phiTranslateImpl(const BasicBlock *Pred,
                                           const BasicBlock *PhiBlock,
                                           uint32_t Num, GVN &Gvn) {
  if (PHINode *PN = NumberingPhi[Num]) {
    if (BlockRPONumber[Pred] >= BlockRPONumber[PhiBlock])
      return Num;
    for (unsigned i = 0; i != PN->getNumIncomingValues(); ++i) {
      if (PN->getParent() == PhiBlock && PN->getIncomingBlock(i) == Pred)
        if (uint32_t TransVal = lookup(PN->getIncomingValue(i), false))
          return TransVal;
    }
    return Num;
  }

  // If there is any value related with Num is defined in a BB other than
  // PhiBlock, it cannot depend on a phi in PhiBlock without going through
  // a backedge. We can do an early exit in that case to save compile time.
  if (!areAllValsInBB(Num, PhiBlock, Gvn))
    return Num;

  if (ExprIdx[Num] == 0 || Num >= ExprIdx.size())
    return Num;
  Expression Exp = Expressions[ExprIdx[Num]];

  for (unsigned i = 0; i < Exp.varargs.size(); i++) {
    // For InsertValue and ExtractValue, some varargs are index numbers
    // instead of value numbers. Those index numbers should not be
    // translated.
    if ((i > 1 && Exp.opcode == Instruction::InsertValue) ||
        (i > 0 && Exp.opcode == Instruction::ExtractValue))
      continue;
    Exp.varargs[i] = phiTranslate(Pred, PhiBlock, Exp.varargs[i], Gvn);
  }

  if (Exp.commutative) {
    assert(Exp.varargs.size() == 2 && "Unsupported commutative expression!");
    if (Exp.varargs[0] > Exp.varargs[1]) {
      std::swap(Exp.varargs[0], Exp.varargs[1]);
      uint32_t Opcode = Exp.opcode >> 8;
      if (Opcode == Instruction::ICmp || Opcode == Instruction::FCmp)
        Exp.opcode = (Opcode << 8) |
                     CmpInst::getSwappedPredicate(
                         static_cast<CmpInst::Predicate>(Exp.opcode & 255));
    }
  }

  if (uint32_t NewNum = expressionNumbering[Exp])
    return NewNum;
  return Num;
}

// In order to find a leader for a given value number at a
// specific basic block, we first obtain the list of all Values for that number,
// and then scan the list to find one whose block dominates the block in
// question.  This is fast because dominator tree queries consist of only
// a few comparisons of DFS numbers.
Value *GVN::findLeader(const BasicBlock *BB, uint32_t num) {
  LeaderTableEntry Vals = LeaderTable[num];
  if (!Vals.Val) return nullptr;

  Value *Val = nullptr;
  if (DT->dominates(Vals.BB, BB)) {
    Val = Vals.Val;
    if (isa<Constant>(Val)) return Val;
  }

  LeaderTableEntry* Next = Vals.Next;
  while (Next) {
    if (DT->dominates(Next->BB, BB)) {
      if (isa<Constant>(Next->Val)) return Next->Val;
      if (!Val) Val = Next->Val;
    }

    Next = Next->Next;
  }

  return Val;
}

/// There is an edge from 'Src' to 'Dst'.  Return
/// true if every path from the entry block to 'Dst' passes via this edge.  In
/// particular 'Dst' must not be reachable via another edge from 'Src'.
static bool isOnlyReachableViaThisEdge(const BasicBlockEdge &E,
                                       DominatorTree *DT) {
  // While in theory it is interesting to consider the case in which Dst has
  // more than one predecessor, because Dst might be part of a loop which is
  // only reachable from Src, in practice it is pointless since at the time
  // GVN runs all such loops have preheaders, which means that Dst will have
  // been changed to have only one predecessor, namely Src.
  const BasicBlock *Pred = E.getEnd()->getSinglePredecessor();
  assert((!Pred || Pred == E.getStart()) &&
         "No edge between these basic blocks!");
  return Pred != nullptr;
}

// Tries to replace instruction with const, using information from
// ReplaceWithConstMap.
bool GVN::replaceOperandsWithConsts(Instruction *Instr) const {
  bool Changed = false;
  for (unsigned OpNum = 0; OpNum < Instr->getNumOperands(); ++OpNum) {
    Value *Operand = Instr->getOperand(OpNum);
    auto it = ReplaceWithConstMap.find(Operand);
    if (it != ReplaceWithConstMap.end()) {
      assert(!isa<Constant>(Operand) &&
             "Replacing constants with constants is invalid");
      DEBUG(dbgs() << "GVN replacing: " << *Operand << " with " << *it->second
                   << " in instruction " << *Instr << '\n');
      Instr->setOperand(OpNum, it->second);
      Changed = true;
    }
  }
  return Changed;
}

/// The given values are known to be equal in every block
/// dominated by 'Root'.  Exploit this, for example by replacing 'LHS' with
/// 'RHS' everywhere in the scope.  Returns whether a change was made.
/// If DominatesByEdge is false, then it means that we will propagate the RHS
/// value starting from the end of Root.Start.
bool GVN::propagateEquality(Value *LHS, Value *RHS, const BasicBlockEdge &Root,
                            bool DominatesByEdge) {
  SmallVector<std::pair<Value*, Value*>, 4> Worklist;
  Worklist.push_back(std::make_pair(LHS, RHS));
  bool Changed = false;
  // For speed, compute a conservative fast approximation to
  // DT->dominates(Root, Root.getEnd());
  const bool RootDominatesEnd = isOnlyReachableViaThisEdge(Root, DT);

  while (!Worklist.empty()) {
    std::pair<Value*, Value*> Item = Worklist.pop_back_val();
    LHS = Item.first; RHS = Item.second;

    if (LHS == RHS)
      continue;
    assert(LHS->getType() == RHS->getType() && "Equality but unequal types!");

    // Don't try to propagate equalities between constants.
    if (isa<Constant>(LHS) && isa<Constant>(RHS))
      continue;

    // Prefer a constant on the right-hand side, or an Argument if no constants.
    if (isa<Constant>(LHS) || (isa<Argument>(LHS) && !isa<Constant>(RHS)))
      std::swap(LHS, RHS);
    assert((isa<Argument>(LHS) || isa<Instruction>(LHS)) && "Unexpected value!");

    // If there is no obvious reason to prefer the left-hand side over the
    // right-hand side, ensure the longest lived term is on the right-hand side,
    // so the shortest lived term will be replaced by the longest lived.
    // This tends to expose more simplifications.
    uint32_t LVN = VN.lookupOrAdd(LHS);
    if ((isa<Argument>(LHS) && isa<Argument>(RHS)) ||
        (isa<Instruction>(LHS) && isa<Instruction>(RHS))) {
      // Move the 'oldest' value to the right-hand side, using the value number
      // as a proxy for age.
      uint32_t RVN = VN.lookupOrAdd(RHS);
      if (LVN < RVN) {
        std::swap(LHS, RHS);
        LVN = RVN;
      }
    }

    // If value numbering later sees that an instruction in the scope is equal
    // to 'LHS' then ensure it will be turned into 'RHS'.  In order to preserve
    // the invariant that instructions only occur in the leader table for their
    // own value number (this is used by removeFromLeaderTable), do not do this
    // if RHS is an instruction (if an instruction in the scope is morphed into
    // LHS then it will be turned into RHS by the next GVN iteration anyway, so
    // using the leader table is about compiling faster, not optimizing better).
    // The leader table only tracks basic blocks, not edges. Only add to if we
    // have the simple case where the edge dominates the end.
    if (RootDominatesEnd && !isa<Instruction>(RHS))
      addToLeaderTable(LVN, RHS, Root.getEnd());

    // Replace all occurrences of 'LHS' with 'RHS' everywhere in the scope.  As
    // LHS always has at least one use that is not dominated by Root, this will
    // never do anything if LHS has only one use.
    if (!LHS->hasOneUse()) {
      unsigned NumReplacements =
          DominatesByEdge
              ? replaceDominatedUsesWith(LHS, RHS, *DT, Root)
              : replaceDominatedUsesWith(LHS, RHS, *DT, Root.getStart());

      Changed |= NumReplacements > 0;
      NumGVNEqProp += NumReplacements;
    }

    // Now try to deduce additional equalities from this one. For example, if
    // the known equality was "(A != B)" == "false" then it follows that A and B
    // are equal in the scope. Only boolean equalities with an explicit true or
    // false RHS are currently supported.
    if (!RHS->getType()->isIntegerTy(1))
      // Not a boolean equality - bail out.
      continue;
    ConstantInt *CI = dyn_cast<ConstantInt>(RHS);
    if (!CI)
      // RHS neither 'true' nor 'false' - bail out.
      continue;
    // Whether RHS equals 'true'.  Otherwise it equals 'false'.
    bool isKnownTrue = CI->isAllOnesValue();
    bool isKnownFalse = !isKnownTrue;

    // If "A && B" is known true then both A and B are known true.  If "A || B"
    // is known false then both A and B are known false.
    Value *A, *B;
    if ((isKnownTrue && match(LHS, m_And(m_Value(A), m_Value(B)))) ||
        (isKnownFalse && match(LHS, m_Or(m_Value(A), m_Value(B))))) {
      Worklist.push_back(std::make_pair(A, RHS));
      Worklist.push_back(std::make_pair(B, RHS));
      continue;
    }

    // If we are propagating an equality like "(A == B)" == "true" then also
    // propagate the equality A == B.  When propagating a comparison such as
    // "(A >= B)" == "true", replace all instances of "A < B" with "false".
    if (CmpInst *Cmp = dyn_cast<CmpInst>(LHS)) {
      Value *Op0 = Cmp->getOperand(0), *Op1 = Cmp->getOperand(1);

      // If "A == B" is known true, or "A != B" is known false, then replace
      // A with B everywhere in the scope.
      if ((isKnownTrue && Cmp->getPredicate() == CmpInst::ICMP_EQ) ||
          (isKnownFalse && Cmp->getPredicate() == CmpInst::ICMP_NE))
        Worklist.push_back(std::make_pair(Op0, Op1));

      // Handle the floating point versions of equality comparisons too.
      if ((isKnownTrue && Cmp->getPredicate() == CmpInst::FCMP_OEQ) ||
          (isKnownFalse && Cmp->getPredicate() == CmpInst::FCMP_UNE)) {

        // Floating point -0.0 and 0.0 compare equal, so we can only
        // propagate values if we know that we have a constant and that
        // its value is non-zero.

        // FIXME: We should do this optimization if 'no signed zeros' is
        // applicable via an instruction-level fast-math-flag or some other
        // indicator that relaxed FP semantics are being used.

        if (isa<ConstantFP>(Op1) && !cast<ConstantFP>(Op1)->isZero())
          Worklist.push_back(std::make_pair(Op0, Op1));
      }

      // If "A >= B" is known true, replace "A < B" with false everywhere.
      CmpInst::Predicate NotPred = Cmp->getInversePredicate();
      Constant *NotVal = ConstantInt::get(Cmp->getType(), isKnownFalse);
      // Since we don't have the instruction "A < B" immediately to hand, work
      // out the value number that it would have and use that to find an
      // appropriate instruction (if any).
      uint32_t NextNum = VN.getNextUnusedValueNumber();
      uint32_t Num = VN.lookupOrAddCmp(Cmp->getOpcode(), NotPred, Op0, Op1);
      // If the number we were assigned was brand new then there is no point in
      // looking for an instruction realizing it: there cannot be one!
      if (Num < NextNum) {
        Value *NotCmp = findLeader(Root.getEnd(), Num);
        if (NotCmp && isa<Instruction>(NotCmp)) {
          unsigned NumReplacements =
              DominatesByEdge
                  ? replaceDominatedUsesWith(NotCmp, NotVal, *DT, Root)
                  : replaceDominatedUsesWith(NotCmp, NotVal, *DT,
                                             Root.getStart());
          Changed |= NumReplacements > 0;
          NumGVNEqProp += NumReplacements;
        }
      }
      // Ensure that any instruction in scope that gets the "A < B" value number
      // is replaced with false.
      // The leader table only tracks basic blocks, not edges. Only add to if we
      // have the simple case where the edge dominates the end.
      if (RootDominatesEnd)
        addToLeaderTable(Num, NotVal, Root.getEnd());

      continue;
    }
  }

  return Changed;
}

/// When calculating availability, handle an instruction
/// by inserting it into the appropriate sets
bool GVN::processInstruction(Instruction *I) {
  // Ignore dbg info intrinsics.
  if (isa<DbgInfoIntrinsic>(I))
    return false;

  // If the instruction can be easily simplified then do so now in preference
  // to value numbering it.  Value numbering often exposes redundancies, for
  // example if it determines that %y is equal to %x then the instruction
  // "%z = and i32 %x, %y" becomes "%z = and i32 %x, %x" which we now simplify.
  const DataLayout &DL = I->getModule()->getDataLayout();
  if (Value *V = SimplifyInstruction(I, {DL, TLI, DT, AC})) {
    bool Changed = false;
    if (!I->use_empty()) {
      I->replaceAllUsesWith(V);
      Changed = true;
    }
    if (isInstructionTriviallyDead(I, TLI)) {
      markInstructionForDeletion(I);
      Changed = true;
    }
    if (Changed) {
      if (MD && V->getType()->getScalarType()->isPointerTy())
        MD->invalidateCachedPointerInfo(V);
      ++NumGVNSimpl;
      return true;
    }
  }

  if (IntrinsicInst *IntrinsicI = dyn_cast<IntrinsicInst>(I))
    if (IntrinsicI->getIntrinsicID() == Intrinsic::assume)
      return processAssumeIntrinsic(IntrinsicI);

  if (LoadInst *LI = dyn_cast<LoadInst>(I)) {
    if (processLoad(LI))
      return true;

    unsigned Num = VN.lookupOrAdd(LI);
    addToLeaderTable(Num, LI, LI->getParent());
    return false;
  }

  // For conditional branches, we can perform simple conditional propagation on
  // the condition value itself.
  if (BranchInst *BI = dyn_cast<BranchInst>(I)) {
    if (!BI->isConditional())
      return false;

    if (isa<Constant>(BI->getCondition()))
      return processFoldableCondBr(BI);

    Value *BranchCond = BI->getCondition();
    BasicBlock *TrueSucc = BI->getSuccessor(0);
    BasicBlock *FalseSucc = BI->getSuccessor(1);
    // Avoid multiple edges early.
    if (TrueSucc == FalseSucc)
      return false;

    BasicBlock *Parent = BI->getParent();
    bool Changed = false;

    Value *TrueVal = ConstantInt::getTrue(TrueSucc->getContext());
    BasicBlockEdge TrueE(Parent, TrueSucc);
    Changed |= propagateEquality(BranchCond, TrueVal, TrueE, true);

    Value *FalseVal = ConstantInt::getFalse(FalseSucc->getContext());
    BasicBlockEdge FalseE(Parent, FalseSucc);
    Changed |= propagateEquality(BranchCond, FalseVal, FalseE, true);

    return Changed;
  }

  // For switches, propagate the case values into the case destinations.
  if (SwitchInst *SI = dyn_cast<SwitchInst>(I)) {
    Value *SwitchCond = SI->getCondition();
    BasicBlock *Parent = SI->getParent();
    bool Changed = false;

    // Remember how many outgoing edges there are to every successor.
    SmallDenseMap<BasicBlock *, unsigned, 16> SwitchEdges;
    for (unsigned i = 0, n = SI->getNumSuccessors(); i != n; ++i)
      ++SwitchEdges[SI->getSuccessor(i)];

    for (SwitchInst::CaseIt i = SI->case_begin(), e = SI->case_end();
         i != e; ++i) {
      BasicBlock *Dst = i->getCaseSuccessor();
      // If there is only a single edge, propagate the case value into it.
      if (SwitchEdges.lookup(Dst) == 1) {
        BasicBlockEdge E(Parent, Dst);
        Changed |= propagateEquality(SwitchCond, i->getCaseValue(), E, true);
      }
    }
    return Changed;
  }

  // Instructions with void type don't return a value, so there's
  // no point in trying to find redundancies in them.
  if (I->getType()->isVoidTy())
    return false;

  uint32_t NextNum = VN.getNextUnusedValueNumber();
  unsigned Num = VN.lookupOrAdd(I);

  // Allocations are always uniquely numbered, so we can save time and memory
  // by fast failing them.
  if (isa<AllocaInst>(I) || isa<TerminatorInst>(I) || isa<PHINode>(I)) {
    addToLeaderTable(Num, I, I->getParent());
    return false;
  }

  // If the number we were assigned was a brand new VN, then we don't
  // need to do a lookup to see if the number already exists
  // somewhere in the domtree: it can't!
  if (Num >= NextNum) {
    addToLeaderTable(Num, I, I->getParent());
    return false;
  }

  // Perform fast-path value-number based elimination of values inherited from
  // dominators.
  Value *Repl = findLeader(I->getParent(), Num);
  if (!Repl) {
    // Failure, just remember this instance for future use.
    addToLeaderTable(Num, I, I->getParent());
    return false;
  } else if (Repl == I) {
    // If I was the result of a shortcut PRE, it might already be in the table
    // and the best replacement for itself. Nothing to do.
    return false;
  }

  // Remove it!
  patchAndReplaceAllUsesWith(I, Repl);
  if (MD && Repl->getType()->getScalarType()->isPointerTy())
    MD->invalidateCachedPointerInfo(Repl);
  markInstructionForDeletion(I);
  return true;
}

/// runOnFunction - This is the main transformation entry point for a function.

bool GVN::runImpl(Function &F, AssumptionCache &RunAC, DominatorTree &RunDT,
                  const TargetLibraryInfo &RunTLI, AAResults &RunAA,
                  MemoryDependenceResults *RunMD, LoopInfo *LI,
                  OptimizationRemarkEmitter *RunORE) {
  AC = &RunAC;
  DT = &RunDT;
  VN.setDomTree(DT);
  TLI = &RunTLI;
  VN.setAliasAnalysis(&RunAA);
  MD = RunMD;
  VN.setMemDep(MD);
  ORE = RunORE;

  bool Changed = false;
  bool ShouldContinue = true;

  // Merge unconditional branches, allowing PRE to catch more
  // optimization opportunities.
  for (Function::iterator FI = F.begin(), FE = F.end(); FI != FE; ) {
    BasicBlock *BB = &*FI++;

    bool removedBlock = MergeBlockIntoPredecessor(BB, DT, LI, MD);
    if (removedBlock)
      ++NumGVNBlocks;

    Changed |= removedBlock;
  }

  unsigned Iteration = 0;
  while (ShouldContinue) {
    DEBUG(dbgs() << "GVN iteration: " << Iteration << "\n");
    ShouldContinue = iterateOnFunction(F);
    Changed |= ShouldContinue;
    ++Iteration;
  }

  if (EnablePRE) {
    // Fabricate val-num for dead-code in order to suppress assertion in
    // performPRE().
    assignValNumForDeadCode();
    VN.assignBlockRPONumber(F);
    bool PREChanged = true;
    while (PREChanged) {
      PREChanged = performPRE(F);
      Changed |= PREChanged;
    }
  }

  // FIXME: Should perform GVN again after PRE does something.  PRE can move
  // computations into blocks where they become fully redundant.  Note that
  // we can't do this until PRE's critical edge splitting updates memdep.
  // Actually, when this happens, we should just fully integrate PRE into GVN.

  cleanupGlobalSets();
  // Do not cleanup DeadBlocks in cleanupGlobalSets() as it's called for each
  // iteration.
  DeadBlocks.clear();

  return Changed;
}

bool GVN::processBlock(BasicBlock *BB) {
  // FIXME: Kill off InstrsToErase by doing erasing eagerly in a helper function
  // (and incrementing BI before processing an instruction).
  assert(InstrsToErase.empty() &&
         "We expect InstrsToErase to be empty across iterations");
  if (DeadBlocks.count(BB))
    return false;

  // Clearing map before every BB because it can be used only for single BB.
  ReplaceWithConstMap.clear();
  bool ChangedFunction = false;

  for (BasicBlock::iterator BI = BB->begin(), BE = BB->end();
       BI != BE;) {
    if (!ReplaceWithConstMap.empty())
      ChangedFunction |= replaceOperandsWithConsts(&*BI);
    ChangedFunction |= processInstruction(&*BI);

    if (InstrsToErase.empty()) {
      ++BI;
      continue;
    }

    // If we need some instructions deleted, do it now.
    NumGVNInstr += InstrsToErase.size();

    // Avoid iterator invalidation.
    bool AtStart = BI == BB->begin();
    if (!AtStart)
      --BI;

    for (SmallVectorImpl<Instruction *>::iterator I = InstrsToErase.begin(),
         E = InstrsToErase.end(); I != E; ++I) {
      DEBUG(dbgs() << "GVN removed: " << **I << '\n');
      if (MD) MD->removeInstruction(*I);
      DEBUG(verifyRemoved(*I));
      (*I)->eraseFromParent();
    }
    InstrsToErase.clear();

    if (AtStart)
      BI = BB->begin();
    else
      ++BI;
  }

  return ChangedFunction;
}

// Instantiate an expression in a predecessor that lacked it.
bool GVN::performScalarPREInsertion(Instruction *Instr, BasicBlock *Pred,
                                    unsigned int ValNo) {
  // Because we are going top-down through the block, all value numbers
  // will be available in the predecessor by the time we need them.  Any
  // that weren't originally present will have been instantiated earlier
  // in this loop.
  bool success = true;
  for (unsigned i = 0, e = Instr->getNumOperands(); i != e; ++i) {
    Value *Op = Instr->getOperand(i);
    if (isa<Argument>(Op) || isa<Constant>(Op) || isa<GlobalValue>(Op))
      continue;
    // This could be a newly inserted instruction, in which case, we won't
    // find a value number, and should give up before we hurt ourselves.
    // FIXME: Rewrite the infrastructure to let it easier to value number
    // and process newly inserted instructions.
    if (!VN.exists(Op)) {
      success = false;
      break;
    }
    uint32_t TValNo =
        VN.phiTranslate(Pred, Instr->getParent(), VN.lookup(Op), *this);
    if (Value *V = findLeader(Pred, TValNo)) {
      Instr->setOperand(i, V);
    } else {
      success = false;
      break;
    }
  }

  // Fail out if we encounter an operand that is not available in
  // the PRE predecessor.  This is typically because of loads which
  // are not value numbered precisely.
  if (!success)
    return false;

  Instr->insertBefore(Pred->getTerminator());
  Instr->setName(Instr->getName() + ".pre");
  Instr->setDebugLoc(Instr->getDebugLoc());

  unsigned Num = VN.lookupOrAdd(Instr);
  VN.add(Instr, Num);

  // Update the availability map to include the new instruction.
  addToLeaderTable(Num, Instr, Pred);
  return true;
}

bool GVN::performScalarPRE(Instruction *CurInst) {
  if (isa<AllocaInst>(CurInst) || isa<TerminatorInst>(CurInst) ||
      isa<PHINode>(CurInst) || CurInst->getType()->isVoidTy() ||
      CurInst->mayReadFromMemory() || CurInst->mayHaveSideEffects() ||
      isa<DbgInfoIntrinsic>(CurInst))
    return false;

  // Don't do PRE on compares. The PHI would prevent CodeGenPrepare from
  // sinking the compare again, and it would force the code generator to
  // move the i1 from processor flags or predicate registers into a general
  // purpose register.
  if (isa<CmpInst>(CurInst))
    return false;

  // We don't currently value number ANY inline asm calls.
  if (CallInst *CallI = dyn_cast<CallInst>(CurInst))
    if (CallI->isInlineAsm())
      return false;

  uint32_t ValNo = VN.lookup(CurInst);

  // Look for the predecessors for PRE opportunities.  We're
  // only trying to solve the basic diamond case, where
  // a value is computed in the successor and one predecessor,
  // but not the other.  We also explicitly disallow cases
  // where the successor is its own predecessor, because they're
  // more complicated to get right.
  unsigned NumWith = 0;
  unsigned NumWithout = 0;
  BasicBlock *PREPred = nullptr;
  BasicBlock *CurrentBlock = CurInst->getParent();
  BasicBlock *DetachPred = nullptr, *ReattachPred = nullptr;
  Value *DetachV = nullptr, *ReattachV = nullptr;

  SmallVector<std::pair<Value *, BasicBlock *>, 8> predMap;
  for (BasicBlock *P : predecessors(CurrentBlock)) {
    // We're not interested in PRE where the block is its
    // own predecessor, or in blocks with predecessors
    // that are not reachable.
    if (P == CurrentBlock) {
      NumWithout = 2;
      break;
    } else if (!DT->isReachableFromEntry(P)) {
      NumWithout = 2;
      break;
    }

<<<<<<< HEAD
    // Ignore reattach predecessors for determining whether to perform
    // PRE.  These predecessors have the same available values as
    // their corresponding detach predecessors.
    if (isa<ReattachInst>(P->getTerminator())) {
      ReattachPred = P;
    }

    Value *predV = findLeader(P, ValNo);

    if (isa<DetachInst>(P->getTerminator())) {
      assert(nullptr == DetachPred && "Multiple detach predecessors found!");
      DetachPred = P;
    }

=======
    uint32_t TValNo = VN.phiTranslate(P, CurrentBlock, ValNo, *this);
    Value *predV = findLeader(P, TValNo);
>>>>>>> 6ef5e10a
    if (!predV) {
      if (!isa<ReattachInst>(P->getTerminator())) {
	      predMap.push_back(std::make_pair(static_cast<Value *>(nullptr), P));
	      PREPred = P;
	      ++NumWithout;
      }
    } else if (predV == CurInst) {
      /* CurInst dominates this predecessor. */
      NumWithout = 2;
      break;
    } else {
      predMap.push_back(std::make_pair(predV, P));
      if (isa<DetachInst>(P->getTerminator()))
	      DetachV = predV;
      if (isa<ReattachInst>(P->getTerminator()))
	      ReattachV = predV;
      ++NumWith;
    }
  }

  // Don't do PRE when it might increase code size, i.e. when
  // we would need to insert instructions in more than one pred.
  if (NumWithout > 1 || NumWith == 0)
    return false;

  // If the reattach predecessor has a value that does not match the
  // detach predecessor's value, assume that this is not a redundant
  // instruction.
  if (ReattachV && ReattachV != DetachV)
    return false;

  if (ReattachPred) {
    assert(DetachPred && "Reattach predecessor found with no detach predecessor");
    //if (nullptr != DetachV)
    //  predMap.push_back(std::make_pair(DetachV, ReattachPred));
  }

  // We may have a case where all predecessors have the instruction,
  // and we just need to insert a phi node. Otherwise, perform
  // insertion.
  Instruction *PREInstr = nullptr;

  if (NumWithout != 0) {
    // Don't do PRE across indirect branch.
    if (isa<IndirectBrInst>(PREPred->getTerminator()))
      return false;

    // We can't do PRE safely on a critical edge, so instead we schedule
    // the edge to be split and perform the PRE the next time we iterate
    // on the function.
    unsigned SuccNum = GetSuccessorNumber(PREPred, CurrentBlock);
    if (isCriticalEdge(PREPred->getTerminator(), SuccNum) &&
	!isa<DetachInst>(PREPred->getTerminator())) {
      toSplit.push_back(std::make_pair(PREPred->getTerminator(), SuccNum));
      return false;
    }
    // We need to insert somewhere, so let's give it a shot
    PREInstr = CurInst->clone();
    if (!performScalarPREInsertion(PREInstr, PREPred, ValNo)) {
      // If we failed insertion, make sure we remove the instruction.
      DEBUG(verifyRemoved(PREInstr));
      PREInstr->deleteValue();
      return false;
    } else if (DetachPred == PREPred && ReattachPred) {
      assert(nullptr == DetachV && "Detach predecessor already had a value");
      predMap.push_back(std::make_pair(PREInstr, ReattachPred));
    }
  }

  // Either we should have filled in the PRE instruction, or we should
  // not have needed insertions.
  assert (PREInstr != nullptr || NumWithout == 0);

  ++NumGVNPRE;

  // Create a PHI to make the value available in this block.
  PHINode *Phi =
      PHINode::Create(CurInst->getType(), predMap.size(),
                      CurInst->getName() + ".pre-phi", &CurrentBlock->front());
  for (unsigned i = 0, e = predMap.size(); i != e; ++i) {
    if (Value *V = predMap[i].first)
      Phi->addIncoming(V, predMap[i].second);
    else
      Phi->addIncoming(PREInstr, PREPred);
  }

  VN.add(Phi, ValNo);
  addToLeaderTable(ValNo, Phi, CurrentBlock);
  Phi->setDebugLoc(CurInst->getDebugLoc());
  CurInst->replaceAllUsesWith(Phi);
  if (MD && Phi->getType()->getScalarType()->isPointerTy())
    MD->invalidateCachedPointerInfo(Phi);
  VN.erase(CurInst);
  removeFromLeaderTable(ValNo, CurInst, CurrentBlock);

  DEBUG(dbgs() << "GVN PRE removed: " << *CurInst << '\n');
  if (MD)
    MD->removeInstruction(CurInst);
  DEBUG(verifyRemoved(CurInst));
  CurInst->eraseFromParent();
  ++NumGVNInstr;

  return true;
}

/// Perform a purely local form of PRE that looks for diamond
/// control flow patterns and attempts to perform simple PRE at the join point.
bool GVN::performPRE(Function &F) {
  bool Changed = false;
  for (BasicBlock *CurrentBlock : depth_first(&F.getEntryBlock())) {
    // Nothing to PRE in the entry block.
    if (CurrentBlock == &F.getEntryBlock())
      continue;

    // Don't perform PRE on an EH pad.
    if (CurrentBlock->isEHPad())
      continue;

    for (BasicBlock::iterator BI = CurrentBlock->begin(),
                              BE = CurrentBlock->end();
         BI != BE;) {
      Instruction *CurInst = &*BI++;
      Changed |= performScalarPRE(CurInst);
    }
  }

  if (splitCriticalEdges())
    Changed = true;

  return Changed;
}

/// Split the critical edge connecting the given two blocks, and return
/// the block inserted to the critical edge.
BasicBlock *GVN::splitCriticalEdges(BasicBlock *Pred, BasicBlock *Succ) {
  BasicBlock *BB =
      SplitCriticalEdge(Pred, Succ, CriticalEdgeSplittingOptions(DT));
  if (MD)
    MD->invalidateCachedPredecessors();
  return BB;
}

/// Split critical edges found during the previous
/// iteration that may enable further optimization.
bool GVN::splitCriticalEdges() {
  if (toSplit.empty())
    return false;
  do {
    std::pair<TerminatorInst*, unsigned> Edge = toSplit.pop_back_val();
    SplitCriticalEdge(Edge.first, Edge.second,
                      CriticalEdgeSplittingOptions(DT));
  } while (!toSplit.empty());
  if (MD) MD->invalidateCachedPredecessors();
  return true;
}

/// Executes one iteration of GVN
bool GVN::iterateOnFunction(Function &F) {
  cleanupGlobalSets();

  // Top-down walk of the dominator tree
  bool Changed = false;
  // Needed for value numbering with phi construction to work.
  // RPOT walks the graph in its constructor and will not be invalidated during
  // processBlock.
  ReversePostOrderTraversal<Function *> RPOT(&F);
  for (BasicBlock *BB : RPOT)
    Changed |= processBlock(BB);

  return Changed;
}

void GVN::cleanupGlobalSets() {
  VN.clear();
  LeaderTable.clear();
  TableAllocator.Reset();
}

/// Verify that the specified instruction does not occur in our
/// internal data structures.
void GVN::verifyRemoved(const Instruction *Inst) const {
  VN.verifyRemoved(Inst);

  // Walk through the value number scope to make sure the instruction isn't
  // ferreted away in it.
  for (DenseMap<uint32_t, LeaderTableEntry>::const_iterator
       I = LeaderTable.begin(), E = LeaderTable.end(); I != E; ++I) {
    const LeaderTableEntry *Node = &I->second;
    assert(Node->Val != Inst && "Inst still in value numbering scope!");

    while (Node->Next) {
      Node = Node->Next;
      assert(Node->Val != Inst && "Inst still in value numbering scope!");
    }
  }
}

/// BB is declared dead, which implied other blocks become dead as well. This
/// function is to add all these blocks to "DeadBlocks". For the dead blocks'
/// live successors, update their phi nodes by replacing the operands
/// corresponding to dead blocks with UndefVal.
void GVN::addDeadBlock(BasicBlock *BB) {
  SmallVector<BasicBlock *, 4> NewDead;
  SmallSetVector<BasicBlock *, 4> DF;

  NewDead.push_back(BB);
  while (!NewDead.empty()) {
    BasicBlock *D = NewDead.pop_back_val();
    if (DeadBlocks.count(D))
      continue;

    // All blocks dominated by D are dead.
    SmallVector<BasicBlock *, 8> Dom;
    DT->getDescendants(D, Dom);
    DeadBlocks.insert(Dom.begin(), Dom.end());

    // Figure out the dominance-frontier(D).
    for (BasicBlock *B : Dom) {
      for (BasicBlock *S : successors(B)) {
        if (DeadBlocks.count(S))
          continue;

        bool AllPredDead = true;
        for (BasicBlock *P : predecessors(S))
          if (!DeadBlocks.count(P)) {
            AllPredDead = false;
            break;
          }

        if (!AllPredDead) {
          // S could be proved dead later on. That is why we don't update phi
          // operands at this moment.
          DF.insert(S);
        } else {
          // While S is not dominated by D, it is dead by now. This could take
          // place if S already have a dead predecessor before D is declared
          // dead.
          NewDead.push_back(S);
        }
      }
    }
  }

  // For the dead blocks' live successors, update their phi nodes by replacing
  // the operands corresponding to dead blocks with UndefVal.
  for(SmallSetVector<BasicBlock *, 4>::iterator I = DF.begin(), E = DF.end();
        I != E; I++) {
    BasicBlock *B = *I;
    if (DeadBlocks.count(B))
      continue;

    SmallVector<BasicBlock *, 4> Preds(pred_begin(B), pred_end(B));
    for (BasicBlock *P : Preds) {
      if (!DeadBlocks.count(P))
        continue;

      if (isCriticalEdge(P->getTerminator(), GetSuccessorNumber(P, B))) {
        if (BasicBlock *S = splitCriticalEdges(P, B))
          DeadBlocks.insert(P = S);
      }

      for (BasicBlock::iterator II = B->begin(); isa<PHINode>(II); ++II) {
        PHINode &Phi = cast<PHINode>(*II);
        Phi.setIncomingValue(Phi.getBasicBlockIndex(P),
                             UndefValue::get(Phi.getType()));
      }
    }
  }
}

// If the given branch is recognized as a foldable branch (i.e. conditional
// branch with constant condition), it will perform following analyses and
// transformation.
//  1) If the dead out-coming edge is a critical-edge, split it. Let
//     R be the target of the dead out-coming edge.
//  1) Identify the set of dead blocks implied by the branch's dead outcoming
//     edge. The result of this step will be {X| X is dominated by R}
//  2) Identify those blocks which haves at least one dead predecessor. The
//     result of this step will be dominance-frontier(R).
//  3) Update the PHIs in DF(R) by replacing the operands corresponding to
//     dead blocks with "UndefVal" in an hope these PHIs will optimized away.
//
// Return true iff *NEW* dead code are found.
bool GVN::processFoldableCondBr(BranchInst *BI) {
  if (!BI || BI->isUnconditional())
    return false;

  // If a branch has two identical successors, we cannot declare either dead.
  if (BI->getSuccessor(0) == BI->getSuccessor(1))
    return false;

  ConstantInt *Cond = dyn_cast<ConstantInt>(BI->getCondition());
  if (!Cond)
    return false;

  BasicBlock *DeadRoot =
      Cond->getZExtValue() ? BI->getSuccessor(1) : BI->getSuccessor(0);
  if (DeadBlocks.count(DeadRoot))
    return false;

  if (!DeadRoot->getSinglePredecessor())
    DeadRoot = splitCriticalEdges(BI->getParent(), DeadRoot);

  addDeadBlock(DeadRoot);
  return true;
}

// performPRE() will trigger assert if it comes across an instruction without
// associated val-num. As it normally has far more live instructions than dead
// instructions, it makes more sense just to "fabricate" a val-number for the
// dead code than checking if instruction involved is dead or not.
void GVN::assignValNumForDeadCode() {
  for (BasicBlock *BB : DeadBlocks) {
    for (Instruction &Inst : *BB) {
      unsigned ValNum = VN.lookupOrAdd(&Inst);
      addToLeaderTable(ValNum, &Inst, BB);
    }
  }
}

class llvm::gvn::GVNLegacyPass : public FunctionPass {
public:
  static char ID; // Pass identification, replacement for typeid
  explicit GVNLegacyPass(bool NoLoads = false)
      : FunctionPass(ID), NoLoads(NoLoads) {
    initializeGVNLegacyPassPass(*PassRegistry::getPassRegistry());
  }

  bool runOnFunction(Function &F) override {
    if (skipFunction(F))
      return false;

    auto *LIWP = getAnalysisIfAvailable<LoopInfoWrapperPass>();

    return Impl.runImpl(
        F, getAnalysis<AssumptionCacheTracker>().getAssumptionCache(F),
        getAnalysis<DominatorTreeWrapperPass>().getDomTree(),
        getAnalysis<TargetLibraryInfoWrapperPass>().getTLI(),
        getAnalysis<AAResultsWrapperPass>().getAAResults(),
        NoLoads ? nullptr
                : &getAnalysis<MemoryDependenceWrapperPass>().getMemDep(),
        LIWP ? &LIWP->getLoopInfo() : nullptr,
        &getAnalysis<OptimizationRemarkEmitterWrapperPass>().getORE());
  }

  void getAnalysisUsage(AnalysisUsage &AU) const override {
    AU.addRequired<AssumptionCacheTracker>();
    AU.addRequired<DominatorTreeWrapperPass>();
    AU.addRequired<TargetLibraryInfoWrapperPass>();
    if (!NoLoads)
      AU.addRequired<MemoryDependenceWrapperPass>();
    AU.addRequired<AAResultsWrapperPass>();

    AU.addPreserved<DominatorTreeWrapperPass>();
    AU.addPreserved<GlobalsAAWrapperPass>();
    AU.addPreserved<TargetLibraryInfoWrapperPass>();
    AU.addRequired<OptimizationRemarkEmitterWrapperPass>();
  }

private:
  bool NoLoads;
  GVN Impl;
};

char GVNLegacyPass::ID = 0;

// The public interface to this file...
FunctionPass *llvm::createGVNPass(bool NoLoads) {
  return new GVNLegacyPass(NoLoads);
}

INITIALIZE_PASS_BEGIN(GVNLegacyPass, "gvn", "Global Value Numbering", false, false)
INITIALIZE_PASS_DEPENDENCY(AssumptionCacheTracker)
INITIALIZE_PASS_DEPENDENCY(MemoryDependenceWrapperPass)
INITIALIZE_PASS_DEPENDENCY(DominatorTreeWrapperPass)
INITIALIZE_PASS_DEPENDENCY(TargetLibraryInfoWrapperPass)
INITIALIZE_PASS_DEPENDENCY(AAResultsWrapperPass)
INITIALIZE_PASS_DEPENDENCY(GlobalsAAWrapperPass)
INITIALIZE_PASS_DEPENDENCY(OptimizationRemarkEmitterWrapperPass)
INITIALIZE_PASS_END(GVNLegacyPass, "gvn", "Global Value Numbering", false, false)<|MERGE_RESOLUTION|>--- conflicted
+++ resolved
@@ -2156,30 +2156,25 @@
       break;
     }
 
-<<<<<<< HEAD
     // Ignore reattach predecessors for determining whether to perform
     // PRE.  These predecessors have the same available values as
     // their corresponding detach predecessors.
-    if (isa<ReattachInst>(P->getTerminator())) {
+    if (isa<ReattachInst>(P->getTerminator()))
       ReattachPred = P;
-    }
-
-    Value *predV = findLeader(P, ValNo);
+
+    uint32_t TValNo = VN.phiTranslate(P, CurrentBlock, ValNo, *this);
+    Value *predV = findLeader(P, TValNo);
 
     if (isa<DetachInst>(P->getTerminator())) {
       assert(nullptr == DetachPred && "Multiple detach predecessors found!");
       DetachPred = P;
     }
 
-=======
-    uint32_t TValNo = VN.phiTranslate(P, CurrentBlock, ValNo, *this);
-    Value *predV = findLeader(P, TValNo);
->>>>>>> 6ef5e10a
     if (!predV) {
       if (!isa<ReattachInst>(P->getTerminator())) {
-	      predMap.push_back(std::make_pair(static_cast<Value *>(nullptr), P));
-	      PREPred = P;
-	      ++NumWithout;
+        predMap.push_back(std::make_pair(static_cast<Value *>(nullptr), P));
+        PREPred = P;
+        ++NumWithout;
       }
     } else if (predV == CurInst) {
       /* CurInst dominates this predecessor. */
@@ -2188,9 +2183,9 @@
     } else {
       predMap.push_back(std::make_pair(predV, P));
       if (isa<DetachInst>(P->getTerminator()))
-	      DetachV = predV;
+        DetachV = predV;
       if (isa<ReattachInst>(P->getTerminator()))
-	      ReattachV = predV;
+        ReattachV = predV;
       ++NumWith;
     }
   }
@@ -2206,11 +2201,8 @@
   if (ReattachV && ReattachV != DetachV)
     return false;
 
-  if (ReattachPred) {
-    assert(DetachPred && "Reattach predecessor found with no detach predecessor");
-    //if (nullptr != DetachV)
-    //  predMap.push_back(std::make_pair(DetachV, ReattachPred));
-  }
+  assert((!ReattachPred || DetachPred) &&
+         "Reattach predecessor found with no detach predecessor");
 
   // We may have a case where all predecessors have the instruction,
   // and we just need to insert a phi node. Otherwise, perform
