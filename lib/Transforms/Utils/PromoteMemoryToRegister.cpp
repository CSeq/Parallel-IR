--- conflicted
+++ resolved
@@ -40,9 +40,6 @@
 #include "llvm/Transforms/Utils/Local.h"
 #include "llvm/Transforms/Utils/PromoteMemToReg.h"
 #include <algorithm>
-#include <deque>
-#include <map>
-
 using namespace llvm;
 
 #define DEBUG_TYPE "mem2reg"
@@ -51,240 +48,20 @@
 STATISTIC(NumSingleStore,   "Number of alloca's promoted with a single store");
 STATISTIC(NumDeadAlloca,    "Number of dead alloca's removed");
 STATISTIC(NumPHIInsert,     "Number of PHI nodes inserted");
-
-
-namespace {
-
-struct AllocaInfo {
-  SmallVector<BasicBlock *, 32> DefiningBlocks;
-  SmallVector<BasicBlock *, 32> UsingBlocks;
-
-  StoreInst *OnlyStore;
-  BasicBlock *OnlyBlock;
-  bool OnlyUsedInOneBlock;
-
-  Value *AllocaPointerVal;
-  DbgDeclareInst *DbgDeclare;
-
-  void clear() {
-    DefiningBlocks.clear();
-    UsingBlocks.clear();
-    OnlyStore = nullptr;
-    OnlyBlock = nullptr;
-    OnlyUsedInOneBlock = true;
-    AllocaPointerVal = nullptr;
-    DbgDeclare = nullptr;
-  }
-
-  /// Scan the uses of the specified alloca, filling in the AllocaInfo used
-  /// by the rest of the pass to reason about the uses of this alloca.
-  void AnalyzeAlloca(AllocaInst *AI) {
-    clear();
-
-    // As we scan the uses of the alloca instruction, keep track of stores,
-    // and decide whether all of the loads and stores to the alloca are within
-    // the same basic block.
-    for (auto UI = AI->user_begin(), E = AI->user_end(); UI != E;) {
-      Instruction *User = cast<Instruction>(*UI++);
-
-      if (StoreInst *SI = dyn_cast<StoreInst>(User)) {
-        // Remember the basic blocks which define new values for the alloca
-        DefiningBlocks.push_back(SI->getParent());
-        AllocaPointerVal = SI->getOperand(0);
-        OnlyStore = SI;
-      } else if (LoadInst *LI = dyn_cast<LoadInst>(User)) {
-        // Otherwise it must be a load instruction, keep track of variable
-        // reads.
-        UsingBlocks.push_back(LI->getParent());
-        AllocaPointerVal = LI;
-      } else continue;
-
-      if (OnlyUsedInOneBlock) {
-        if (!OnlyBlock)
-          OnlyBlock = User->getParent();
-        else if (OnlyBlock != User->getParent())
-          OnlyUsedInOneBlock = false;
-      }
-    }
-
-    DbgDeclare = FindAllocaDbgDeclare(AI);
-  }
-};
-
-// Data package used by RenamePass()
-class RenamePassData {
-public:
-  typedef std::vector<Value *> ValVector;
-
-  RenamePassData() : BB(nullptr), Pred(nullptr), Values() {}
-  RenamePassData(BasicBlock *B, BasicBlock *P, const ValVector &V)
-      : BB(B), Pred(P), Values(V) {}
-  BasicBlock *BB;
-  BasicBlock *Pred;
-  ValVector Values;
-
-  void swap(RenamePassData &RHS) {
-    std::swap(BB, RHS.BB);
-    std::swap(Pred, RHS.Pred);
-    Values.swap(RHS.Values);
-  }
-};
-
-/// \brief This assigns and keeps a per-bb relative ordering of load/store
-/// instructions in the block that directly load or store an alloca.
-///
-/// This functionality is important because it avoids scanning large basic
-/// blocks multiple times when promoting many allocas in the same block.
-class LargeBlockInfo {
-  /// \brief For each instruction that we track, keep the index of the
-  /// instruction.
-  ///
-  /// The index starts out as the number of the instruction from the start of
-  /// the block.
-  DenseMap<const Instruction *, unsigned> InstNumbers;
-
-public:
-
-  /// This code only looks at accesses to allocas.
-  static bool isInterestingInstruction(const Instruction *I) {
-    return (isa<LoadInst>(I) && isa<AllocaInst>(I->getOperand(0))) ||
-           (isa<StoreInst>(I) && isa<AllocaInst>(I->getOperand(1)));
-  }
-
-  /// Get or calculate the index of the specified instruction.
-  unsigned getInstructionIndex(const Instruction *I) {
-    assert(isInterestingInstruction(I) &&
-           "Not a load/store to/from an alloca?");
-
-    // If we already have this instruction number, return it.
-    DenseMap<const Instruction *, unsigned>::iterator It = InstNumbers.find(I);
-    if (It != InstNumbers.end())
-      return It->second;
-
-    // Scan the whole block to get the instruction.  This accumulates
-    // information for every interesting instruction in the block, in order to
-    // avoid gratuitus rescans.
-    const BasicBlock *BB = I->getParent();
-    unsigned InstNo = 0;
-    for (const Instruction &BBI : *BB)
-      if (isInterestingInstruction(&BBI))
-        InstNumbers[&BBI] = InstNo++;
-    It = InstNumbers.find(I);
-
-    assert(It != InstNumbers.end() && "Didn't insert instruction?");
-    return It->second;
-  }
-
-  void deleteValue(const Instruction *I) { InstNumbers.erase(I); }
-
-  void clear() { InstNumbers.clear(); }
-};
-
-struct PromoteMem2Reg {
-  /// The alloca instructions being promoted.
-  std::vector<AllocaInst *> Allocas;
-  DominatorTree &DT;
-  DIBuilder DIB;
-  /// A cache of @llvm.assume intrinsics used by SimplifyInstruction.
-  AssumptionCache *AC;
-
-  const SimplifyQuery SQ;
-  /// Reverse mapping of Allocas.
-  DenseMap<AllocaInst *, unsigned> AllocaLookup;
-
-  /// \brief The PhiNodes we're adding.
-  ///
-  /// That map is used to simplify some Phi nodes as we iterate over it, so
-  /// it should have deterministic iterators.  We could use a MapVector, but
-  /// since we already maintain a map from BasicBlock* to a stable numbering
-  /// (BBNumbers), the DenseMap is more efficient (also supports removal).
-  DenseMap<std::pair<unsigned, unsigned>, PHINode *> NewPhiNodes;
-
-  /// For each PHI node, keep track of which entry in Allocas it corresponds
-  /// to.
-  DenseMap<PHINode *, unsigned> PhiToAllocaMap;
-
-  /// If we are updating an AliasSetTracker, then for each alloca that is of
-  /// pointer type, we keep track of what to copyValue to the inserted PHI
-  /// nodes here.
-  std::vector<Value *> PointerAllocaValues;
-
-  /// For each alloca, we keep track of the dbg.declare intrinsic that
-  /// describes it, if any, so that we can convert it to a dbg.value
-  /// intrinsic if the alloca gets promoted.
-  SmallVector<DbgDeclareInst *, 8> AllocaDbgDeclares;
-
-  /// The set of basic blocks the renamer has already visited.
-  ///
-  SmallPtrSet<BasicBlock *, 16> Visited;
-
-  /// Contains a stable numbering of basic blocks to avoid non-determinstic
-  /// behavior.
-  DenseMap<BasicBlock *, unsigned> BBNumbers;
-
-  /// Lazily compute the number of predecessors a block has.
-  DenseMap<const BasicBlock *, unsigned> BBNumPreds;
-
-public:
-  PromoteMem2Reg(ArrayRef<AllocaInst *> Allocas, DominatorTree &DT,
-                 AssumptionCache *AC)
-      : Allocas(Allocas.begin(), Allocas.end()), DT(DT),
-        DIB(*DT.getRoot()->getParent()->getParent(), /*AllowUnresolved*/ false),
-        AC(AC), SQ(DT.getRoot()->getParent()->getParent()->getDataLayout(),
-                   nullptr, &DT, AC) {}
-
-  void run();
-
-private:
-  void RemoveFromAllocasList(unsigned &AllocaIdx) {
-    Allocas[AllocaIdx] = Allocas.back();
-    Allocas.pop_back();
-    --AllocaIdx;
-  }
-
-  unsigned getNumPreds(const BasicBlock *BB) {
-    unsigned &NP = BBNumPreds[BB];
-    if (NP == 0)
-      NP = std::distance(pred_begin(BB), pred_end(BB)) + 1;
-    return NP - 1;
-  }
-
-  void ComputeLiveInBlocks(AllocaInst *AI, AllocaInfo &Info,
-                           const SmallPtrSetImpl<BasicBlock *> &DefBlocks,
-                           SmallPtrSetImpl<BasicBlock *> &LiveInBlocks);
-  void RenamePass(BasicBlock *BB, BasicBlock *Pred,
-                  RenamePassData::ValVector &IncVals,
-                  std::vector<RenamePassData> &Worklist);
-  bool QueuePhiNode(BasicBlock *BB, unsigned AllocaIdx, unsigned &Version);
-};
-
-} // end of anonymous namespace
-
-<<<<<<< HEAD
-void ExternComputeLiveInBlocks(
-    AllocaInst *AI, AllocaInfo &Info,
-    const SmallPtrSetImpl<BasicBlock *> &DefBlocks,
-    SmallPtrSetImpl<BasicBlock *> &LiveInBlocks);
-
-bool llvm::isAllocaPromotable(const AllocaInst *AIP, DominatorTree &DT) {
-  AllocaInst* AI = const_cast<AllocaInst*>(AIP);
+STATISTIC(NumAllocaWithDetachedUses,  "Number of alloca's with detached uses");
+
+bool llvm::isAllocaPromotable(const AllocaInst *AI) {
   // FIXME: If the memory unit is of pointer or integer type, we can permit
   // assignments to subsections of the memory unit.
   unsigned AS = AI->getType()->getAddressSpace();
 
-  //SmallPtrSet<const BasicBlock*, 32> storeParallelScopes;
-  //SmallPtrSet<const BasicBlock*, 32> loadParallelScopes;
   // Only allow direct and non-volatile loads and stores...
-
-  if (AI->use_empty()) return true;
-
   for (const User *U : AI->users()) {
     if (const LoadInst *LI = dyn_cast<LoadInst>(U)) {
       // Note that atomic loads can be transformed; atomic semantics do
       // not have any meaning for a local alloca.
       if (LI->isVolatile())
         return false;
-      //loadParallelScopes.insert(blocksToScope[LI->getParent()]);
     } else if (const StoreInst *SI = dyn_cast<StoreInst>(U)) {
       if (SI->getOperand(0) == AI)
         return false; // Don't allow a store OF the AI, only INTO the AI.
@@ -292,7 +69,6 @@
       // not have any meaning for a local alloca.
       if (SI->isVolatile())
         return false;
-      //storeParallelScopes.insert(blocksToScope[SI->getParent()]);
     } else if (const IntrinsicInst *II = dyn_cast<IntrinsicInst>(U)) {
       if (II->getIntrinsicID() != Intrinsic::lifetime_start &&
           II->getIntrinsicID() != Intrinsic::lifetime_end)
@@ -313,64 +89,217 @@
       return false;
     }
   }
-  return isAllocaParallelPromotable(AIP, DT);
-
+
+  return true;
 }
 
-bool llvm::isAllocaParallelPromotable(const AllocaInst *AIP, DominatorTree &DT) {
-  AllocaInst* AI = const_cast<AllocaInst*>(AIP);
-  AllocaInfo Info;
-  LargeBlockInfo LBI;
-  ForwardIDFCalculator IDF(DT);
-  Function &F = *DT.getRoot()->getParent();
-
-  // Calculate the set of read and write-locations for each alloca.  This is
-  // analogous to finding the 'uses' and 'definitions' of each variable.
-  Info.AnalyzeAlloca(AI);
-
-  if (Info.OnlyUsedInOneBlock) return true;
-
-    // If we haven't computed a numbering for the BB's in the function, do so
-    // now.
-
+namespace {
+
+struct AllocaInfo {
+  SmallVector<BasicBlock *, 32> DefiningBlocks;
+  SmallVector<BasicBlock *, 32> UsingBlocks;
+
+  StoreInst *OnlyStore;
+  BasicBlock *OnlyBlock;
+  bool OnlyUsedInOneBlock;
+
+  Value *AllocaPointerVal;
+  DbgDeclareInst *DbgDeclare;
+
+  void clear() {
+    DefiningBlocks.clear();
+    UsingBlocks.clear();
+    OnlyStore = nullptr;
+    OnlyBlock = nullptr;
+    OnlyUsedInOneBlock = true;
+    AllocaPointerVal = nullptr;
+    DbgDeclare = nullptr;
+  }
+
+  /// Scan the uses of the specified alloca, filling in the AllocaInfo used
+  /// by the rest of the pass to reason about the uses of this alloca.
+  void AnalyzeAlloca(AllocaInst *AI) {
+    clear();
+
+    // As we scan the uses of the alloca instruction, keep track of stores,
+    // and decide whether all of the loads and stores to the alloca are within
+    // the same basic block.
+    for (auto UI = AI->user_begin(), E = AI->user_end(); UI != E;) {
+      Instruction *User = cast<Instruction>(*UI++);
+
+      if (StoreInst *SI = dyn_cast<StoreInst>(User)) {
+        // Remember the basic blocks which define new values for the alloca
+        DefiningBlocks.push_back(SI->getParent());
+        AllocaPointerVal = SI->getOperand(0);
+        OnlyStore = SI;
+      } else if (LoadInst *LI = dyn_cast<LoadInst>(User)) {
+        // Otherwise it must be a load instruction, keep track of variable
+        // reads.
+        UsingBlocks.push_back(LI->getParent());
+        AllocaPointerVal = LI;
+      } else continue;
+
+      if (OnlyUsedInOneBlock) {
+        if (!OnlyBlock)
+          OnlyBlock = User->getParent();
+        else if (OnlyBlock != User->getParent())
+          OnlyUsedInOneBlock = false;
+      }
+    }
+
+    DbgDeclare = FindAllocaDbgDeclare(AI);
+  }
+};
+
+// Data package used by RenamePass()
+class RenamePassData {
+public:
+  typedef std::vector<Value *> ValVector;
+
+  RenamePassData() : BB(nullptr), Pred(nullptr), Values() {}
+  RenamePassData(BasicBlock *B, BasicBlock *P, const ValVector &V)
+      : BB(B), Pred(P), Values(V) {}
+  BasicBlock *BB;
+  BasicBlock *Pred;
+  ValVector Values;
+
+  void swap(RenamePassData &RHS) {
+    std::swap(BB, RHS.BB);
+    std::swap(Pred, RHS.Pred);
+    Values.swap(RHS.Values);
+  }
+};
+
+/// \brief This assigns and keeps a per-bb relative ordering of load/store
+/// instructions in the block that directly load or store an alloca.
+///
+/// This functionality is important because it avoids scanning large basic
+/// blocks multiple times when promoting many allocas in the same block.
+class LargeBlockInfo {
+  /// \brief For each instruction that we track, keep the index of the
+  /// instruction.
+  ///
+  /// The index starts out as the number of the instruction from the start of
+  /// the block.
+  DenseMap<const Instruction *, unsigned> InstNumbers;
+
+public:
+
+  /// This code only looks at accesses to allocas.
+  static bool isInterestingInstruction(const Instruction *I) {
+    return (isa<LoadInst>(I) && isa<AllocaInst>(I->getOperand(0))) ||
+           (isa<StoreInst>(I) && isa<AllocaInst>(I->getOperand(1)));
+  }
+
+  /// Get or calculate the index of the specified instruction.
+  unsigned getInstructionIndex(const Instruction *I) {
+    assert(isInterestingInstruction(I) &&
+           "Not a load/store to/from an alloca?");
+
+    // If we already have this instruction number, return it.
+    DenseMap<const Instruction *, unsigned>::iterator It = InstNumbers.find(I);
+    if (It != InstNumbers.end())
+      return It->second;
+
+    // Scan the whole block to get the instruction.  This accumulates
+    // information for every interesting instruction in the block, in order to
+    // avoid gratuitus rescans.
+    const BasicBlock *BB = I->getParent();
+    unsigned InstNo = 0;
+    for (const Instruction &BBI : *BB)
+      if (isInterestingInstruction(&BBI))
+        InstNumbers[&BBI] = InstNo++;
+    It = InstNumbers.find(I);
+
+    assert(It != InstNumbers.end() && "Didn't insert instruction?");
+    return It->second;
+  }
+
+  void deleteValue(const Instruction *I) { InstNumbers.erase(I); }
+
+  void clear() { InstNumbers.clear(); }
+};
+
+struct PromoteMem2Reg {
+  /// The alloca instructions being promoted.
+  std::vector<AllocaInst *> Allocas;
+  DominatorTree &DT;
+  DIBuilder DIB;
+  /// A cache of @llvm.assume intrinsics used by SimplifyInstruction.
+  AssumptionCache *AC;
+
+  const SimplifyQuery SQ;
+  /// Reverse mapping of Allocas.
+  DenseMap<AllocaInst *, unsigned> AllocaLookup;
+
+  /// \brief The PhiNodes we're adding.
+  ///
+  /// That map is used to simplify some Phi nodes as we iterate over it, so
+  /// it should have deterministic iterators.  We could use a MapVector, but
+  /// since we already maintain a map from BasicBlock* to a stable numbering
+  /// (BBNumbers), the DenseMap is more efficient (also supports removal).
+  DenseMap<std::pair<unsigned, unsigned>, PHINode *> NewPhiNodes;
+
+  /// For each PHI node, keep track of which entry in Allocas it corresponds
+  /// to.
+  DenseMap<PHINode *, unsigned> PhiToAllocaMap;
+
+  /// If we are updating an AliasSetTracker, then for each alloca that is of
+  /// pointer type, we keep track of what to copyValue to the inserted PHI
+  /// nodes here.
+  std::vector<Value *> PointerAllocaValues;
+
+  /// For each alloca, we keep track of the dbg.declare intrinsic that
+  /// describes it, if any, so that we can convert it to a dbg.value
+  /// intrinsic if the alloca gets promoted.
+  SmallVector<DbgDeclareInst *, 8> AllocaDbgDeclares;
+
+  /// The set of basic blocks the renamer has already visited.
+  ///
+  SmallPtrSet<BasicBlock *, 16> Visited;
+
+  /// Contains a stable numbering of basic blocks to avoid non-determinstic
+  /// behavior.
   DenseMap<BasicBlock *, unsigned> BBNumbers;
-  if (BBNumbers.empty()) {
-    unsigned ID = 0;
-    for (auto &BB : F)
-      BBNumbers[&BB] = ID++;
-  }
-
-    // Unique the set of defining blocks for efficient lookup.
-    SmallPtrSet<BasicBlock *, 32> DefBlocks;
-    DefBlocks.insert(Info.DefiningBlocks.begin(), Info.DefiningBlocks.end());
-
-    // Determine which blocks the value is live in.  These are blocks which lead
-    // to uses.
-    SmallPtrSet<BasicBlock *, 32> LiveInBlocks;
-    ExternComputeLiveInBlocks(AI, Info, DefBlocks, LiveInBlocks);
-
-    // Determine which blocks need phi nodes and see if we can
-    // optimize out some work by avoiding insertion of dead phi nodes.
-    IDF.setLiveInBlocks(LiveInBlocks);
-    IDF.setDefiningBlocks(DefBlocks);
-    SmallVector<BasicBlock *, 32> PHIBlocks;
-    IDF.calculate(PHIBlocks);
-    // Determine which phi nodes want to use a value from a detached
-    // predecessor.  Because register state is not preserved across a
-    // reattach, these alloca's cannot be promoted.
-    bool DetachedPred = false;
-    for (unsigned i = 0, e = PHIBlocks.size(); i != e && !DetachedPred; ++i) {
-      BasicBlock *BB = PHIBlocks[i];
-      for (pred_iterator PI = pred_begin(BB), E = pred_end(BB);
-           PI != E && !DetachedPred; ++PI) {
-        BasicBlock *P = *PI;
-        if (isa<ReattachInst>(P->getTerminator()))
-          DetachedPred = true;
-      }
-    }
-
-  return !DetachedPred;
-=======
+
+  /// Lazily compute the number of predecessors a block has.
+  DenseMap<const BasicBlock *, unsigned> BBNumPreds;
+
+public:
+  PromoteMem2Reg(ArrayRef<AllocaInst *> Allocas, DominatorTree &DT,
+                 AssumptionCache *AC)
+      : Allocas(Allocas.begin(), Allocas.end()), DT(DT),
+        DIB(*DT.getRoot()->getParent()->getParent(), /*AllowUnresolved*/ false),
+        AC(AC), SQ(DT.getRoot()->getParent()->getParent()->getDataLayout(),
+                   nullptr, &DT, AC) {}
+
+  void run();
+
+private:
+  void RemoveFromAllocasList(unsigned &AllocaIdx) {
+    Allocas[AllocaIdx] = Allocas.back();
+    Allocas.pop_back();
+    --AllocaIdx;
+  }
+
+  unsigned getNumPreds(const BasicBlock *BB) {
+    unsigned &NP = BBNumPreds[BB];
+    if (NP == 0)
+      NP = std::distance(pred_begin(BB), pred_end(BB)) + 1;
+    return NP - 1;
+  }
+
+  void ComputeLiveInBlocks(AllocaInst *AI, AllocaInfo &Info,
+                           const SmallPtrSetImpl<BasicBlock *> &DefBlocks,
+                           SmallPtrSetImpl<BasicBlock *> &LiveInBlocks);
+  void RenamePass(BasicBlock *BB, BasicBlock *Pred,
+                  RenamePassData::ValVector &IncVals,
+                  std::vector<RenamePassData> &Worklist);
+  bool QueuePhiNode(BasicBlock *BB, unsigned AllocaIdx, unsigned &Version);
+};
+
+} // end of anonymous namespace
+
 /// Given a LoadInst LI this adds assume(LI != null) after it.
 static void addAssumeNonNull(AssumptionCache *AC, LoadInst *LI) {
   Function *AssumeIntrinsic =
@@ -381,7 +310,6 @@
   CallInst *CI = CallInst::Create(AssumeIntrinsic, {LoadNotNull});
   CI->insertAfter(LoadNotNull);
   AC->registerAssumption(CI);
->>>>>>> 0559b4fa
 }
 
 static void removeLifetimeIntrinsicUsers(AllocaInst *AI) {
@@ -613,10 +541,18 @@
   LargeBlockInfo LBI;
   ForwardIDFCalculator IDF(DT);
 
+  bool FunctionContainsDetach = false;
+  {
+    for (BasicBlock &BB : F)
+      FunctionContainsDetach |= isa<DetachInst>(BB.getTerminator());
+  }
+
   for (unsigned AllocaNum = 0; AllocaNum != Allocas.size(); ++AllocaNum) {
     AllocaInst *AI = Allocas[AllocaNum];
 
-    assert(isAllocaPromotable(AI, DT) && "Cannot promote non-promotable alloca!");
+    assert(isAllocaPromotable(AI) && "Cannot promote non-promotable alloca!");
+    assert((!FunctionContainsDetach || isAllocaParallelPromotable(AI, DT)) &&
+           "Cannot promote non-promotable alloca in function with detach!");
     assert(AI->getParent()->getParent() == &F &&
            "All allocas should be in the same function, which is same as DF!");
 
@@ -664,22 +600,6 @@
         BBNumbers[&BB] = ID++;
     }
 
-<<<<<<< HEAD
-=======
-    // Remember the dbg.declare intrinsic describing this alloca, if any.
-    if (Info.DbgDeclare)
-      AllocaDbgDeclares[AllocaNum] = Info.DbgDeclare;
-
-    // Keep the reverse mapping of the 'Allocas' array for the rename pass.
-    AllocaLookup[Allocas[AllocaNum]] = AllocaNum;
-
-    // At this point, we're committed to promoting the alloca using IDF's, and
-    // the standard SSA construction algorithm.  Determine which blocks need PHI
-    // nodes and see if we can optimize out some work by avoiding insertion of
-    // dead phi nodes.
-
-
->>>>>>> 0559b4fa
     // Unique the set of defining blocks for efficient lookup.
     SmallPtrSet<BasicBlock *, 32> DefBlocks;
     DefBlocks.insert(Info.DefiningBlocks.begin(), Info.DefiningBlocks.end());
@@ -689,35 +609,34 @@
     SmallPtrSet<BasicBlock *, 32> LiveInBlocks;
     ComputeLiveInBlocks(AI, Info, DefBlocks, LiveInBlocks);
 
-    // Determine which blocks need phi nodes and see if we can
-    // optimize out some work by avoiding insertion of dead phi nodes.
+    // Determine which blocks need PHI nodes and see if we can optimize out some
+    // work by avoiding insertion of dead phi nodes.
     IDF.setLiveInBlocks(LiveInBlocks);
     IDF.setDefiningBlocks(DefBlocks);
     SmallVector<BasicBlock *, 32> PHIBlocks;
     IDF.calculate(PHIBlocks);
-    // Determine which phi nodes want to use a value from a detached
-    // predecessor.  Because register state is not preserved across a
-    // reattach, these alloca's cannot be promoted.
+
+    // Determine which PHI nodes want to use a value from a detached
+    // predecessor.  Because register state is not preserved across a reattach,
+    // these alloca's cannot be promoted.
     bool DetachedPred = false;
     for (unsigned i = 0, e = PHIBlocks.size(); i != e && !DetachedPred; ++i) {
       BasicBlock *BB = PHIBlocks[i];
       for (pred_iterator PI = pred_begin(BB), E = pred_end(BB);
            PI != E && !DetachedPred; ++PI) {
         BasicBlock *P = *PI;
-        if (isa<ReattachInst>(P->getTerminator()))
+        if (isa<ReattachInst>(P->getTerminator())) {
+          DEBUG(dbgs() << "Alloca " << *AI << " has use reattached from " <<
+                P->getName() << "\n");
           DetachedPred = true;
+        }
       }
     }
     if (DetachedPred) {
-      DEBUG(errs() << "Alloca has bad phi test: " << *AI);
       RemoveFromAllocasList(AllocaNum);
+      ++NumAllocaWithDetachedUses;
       continue;
     }
-
-    // If we have an AST to keep updated, remember some pointer value that is
-    // stored into the alloca.
-    if (AST)
-      PointerAllocaValues[AllocaNum] = Info.AllocaPointerVal;
 
     // Remember the dbg.declare intrinsic describing this alloca, if any.
     if (Info.DbgDeclare)
@@ -876,89 +795,12 @@
   NewPhiNodes.clear();
 }
 
-
 /// \brief Determine which blocks the value is live in.
 ///
 /// These are blocks which lead to uses.  Knowing this allows us to avoid
 /// inserting PHI nodes into blocks which don't lead to uses (thus, the
 /// inserted phi nodes would be dead).
-void ExternComputeLiveInBlocks(
-    AllocaInst *AI, AllocaInfo &Info,
-    const SmallPtrSetImpl<BasicBlock *> &DefBlocks,
-    SmallPtrSetImpl<BasicBlock *> &LiveInBlocks) {
-
-  // To determine liveness, we must iterate through the predecessors of blocks
-  // where the def is live.  Blocks are added to the worklist if we need to
-  // check their predecessors.  Start with all the using blocks.
-  SmallVector<BasicBlock *, 64> LiveInBlockWorklist(Info.UsingBlocks.begin(),
-                                                    Info.UsingBlocks.end());
-
-  // If any of the using blocks is also a definition block, check to see if the
-  // definition occurs before or after the use.  If it happens before the use,
-  // the value isn't really live-in.
-  for (unsigned i = 0, e = LiveInBlockWorklist.size(); i != e; ++i) {
-    BasicBlock *BB = LiveInBlockWorklist[i];
-    if (!DefBlocks.count(BB))
-      continue;
-
-    // Okay, this is a block that both uses and defines the value.  If the first
-    // reference to the alloca is a def (store), then we know it isn't live-in.
-    for (BasicBlock::iterator I = BB->begin();; ++I) {
-      if (StoreInst *SI = dyn_cast<StoreInst>(I)) {
-        if (SI->getOperand(1) != AI)
-          continue;
-
-        // We found a store to the alloca before a load.  The alloca is not
-        // actually live-in here.
-        LiveInBlockWorklist[i] = LiveInBlockWorklist.back();
-        LiveInBlockWorklist.pop_back();
-        --i, --e;
-        break;
-      }
-
-      if (LoadInst *LI = dyn_cast<LoadInst>(I)) {
-        if (LI->getOperand(0) != AI)
-          continue;
-
-        // Okay, we found a load before a store to the alloca.  It is actually
-        // live into this block.
-        break;
-      }
-    }
-  }
-
-  // Now that we have a set of blocks where the phi is live-in, recursively add
-  // their predecessors until we find the full region the value is live.
-  while (!LiveInBlockWorklist.empty()) {
-    BasicBlock *BB = LiveInBlockWorklist.pop_back_val();
-
-    // The block really is live in here, insert it into the set.  If already in
-    // the set, then it has already been processed.
-    if (!LiveInBlocks.insert(BB).second)
-      continue;
-
-    // Since the value is live into BB, it is either defined in a predecessor or
-    // live into it to.  Add the preds to the worklist unless they are a
-    // defining block.
-    for (pred_iterator PI = pred_begin(BB), E = pred_end(BB); PI != E; ++PI) {
-      BasicBlock *P = *PI;
-
-      // The value is not live into a predecessor if it defines the value.
-      if (DefBlocks.count(P))
-        continue;
-
-      // Otherwise it is, add to the worklist.
-      LiveInBlockWorklist.push_back(P);
-    }
-  }
-}
-
-/// \brief Determine which blocks the value is live in.
-///
-/// These are blocks which lead to uses.  Knowing this allows us to avoid
-/// inserting PHI nodes into blocks which don't lead to uses (thus, the
-/// inserted phi nodes would be dead).
-void PromoteMem2Reg::ComputeLiveInBlocks(
+static void ExternComputeLiveInBlocks(
     AllocaInst *AI, AllocaInfo &Info,
     const SmallPtrSetImpl<BasicBlock *> &DefBlocks,
     SmallPtrSetImpl<BasicBlock *> &LiveInBlocks) {
@@ -1028,6 +870,62 @@
       LiveInBlockWorklist.push_back(P);
     }
   }
+}
+
+void PromoteMem2Reg::ComputeLiveInBlocks(
+    AllocaInst *AI, AllocaInfo &Info,
+    const SmallPtrSetImpl<BasicBlock *> &DefBlocks,
+    SmallPtrSetImpl<BasicBlock *> &LiveInBlocks) {
+  ExternComputeLiveInBlocks(AI, Info, DefBlocks, LiveInBlocks);
+}
+
+// \brief Augmentation is isAllocaPromotable to handle detach and reattach.
+//
+// TODO: Replace the implementation of this method to use an analysis of
+// parallel regions.
+bool llvm::isAllocaParallelPromotable(const AllocaInst *AIP,
+                                      DominatorTree &DT) {
+  AllocaInst* AI = const_cast<AllocaInst*>(AIP);
+  AllocaInfo Info;
+  LargeBlockInfo LBI;
+  ForwardIDFCalculator IDF(DT);
+
+  // Calculate the set of read and write-locations for each alloca.  This is
+  // analogous to finding the 'uses' and 'definitions' of each variable.
+  Info.AnalyzeAlloca(AI);
+
+  if (Info.OnlyUsedInOneBlock) return true;
+
+  // Unique the set of defining blocks for efficient lookup.
+  SmallPtrSet<BasicBlock *, 32> DefBlocks;
+  DefBlocks.insert(Info.DefiningBlocks.begin(), Info.DefiningBlocks.end());
+
+  // Determine which blocks the value is live in.  These are blocks which lead
+  // to uses.
+  SmallPtrSet<BasicBlock *, 32> LiveInBlocks;
+  ExternComputeLiveInBlocks(AI, Info, DefBlocks, LiveInBlocks);
+
+  // Determine which blocks need PHI nodes and see if we can optimize out some
+  // work by avoiding insertion of dead phi nodes.
+  IDF.setLiveInBlocks(LiveInBlocks);
+  IDF.setDefiningBlocks(DefBlocks);
+  SmallVector<BasicBlock *, 32> PHIBlocks;
+  IDF.calculate(PHIBlocks);
+
+  // Determine which PHI nodes want to use a value from a detached predecessor.
+  // Because register state is not preserved across a reattach, these alloca's
+  // cannot be promoted.
+  for (unsigned i = 0, e = PHIBlocks.size(); i != e; ++i) {
+    BasicBlock *BB = PHIBlocks[i];
+    for (pred_iterator PI = pred_begin(BB), E = pred_end(BB);
+         PI != E; ++PI) {
+      BasicBlock *P = *PI;
+      if (isa<ReattachInst>(P->getTerminator()))
+        return false;
+    }
+  }
+
+  return true;
 }
 
 /// \brief Queue a phi-node to be added to a basic-block for a specific Alloca.
