//===- PassManagerBuilder.cpp - Build Standard Pass -----------------------===//
//
//                     The LLVM Compiler Infrastructure
//
// This file is distributed under the University of Illinois Open Source
// License. See LICENSE.TXT for details.
//
//===----------------------------------------------------------------------===//
//
// This file defines the PassManagerBuilder class, which is used to set up a
// "standard" optimization sequence suitable for languages like C and C++.
//
//===----------------------------------------------------------------------===//

#include "llvm/Transforms/IPO/PassManagerBuilder.h"
#include "llvm-c/Transforms/PassManagerBuilder.h"
#include "llvm/ADT/SmallVector.h"
#include "llvm/Analysis/BasicAliasAnalysis.h"
#include "llvm/Analysis/CFLAndersAliasAnalysis.h"
#include "llvm/Analysis/CFLSteensAliasAnalysis.h"
#include "llvm/Analysis/GlobalsModRef.h"
#include "llvm/Analysis/InlineCost.h"
#include "llvm/Analysis/Passes.h"
#include "llvm/Analysis/ScopedNoAliasAA.h"
#include "llvm/Analysis/TargetLibraryInfo.h"
#include "llvm/Analysis/TypeBasedAliasAnalysis.h"
#include "llvm/IR/DataLayout.h"
#include "llvm/IR/LegacyPassManager.h"
#include "llvm/IR/ModuleSummaryIndex.h"
#include "llvm/IR/Verifier.h"
#include "llvm/Support/CommandLine.h"
#include "llvm/Support/ManagedStatic.h"
#include "llvm/Target/TargetMachine.h"
#include "llvm/Transforms/Instrumentation.h"
#include "llvm/Transforms/IPO.h"
#include "llvm/Transforms/IPO/ForceFunctionAttrs.h"
#include "llvm/Transforms/IPO/FunctionAttrs.h"
#include "llvm/Transforms/IPO/InferFunctionAttrs.h"
#include "llvm/Transforms/Instrumentation.h"
#include "llvm/Transforms/Scalar.h"
#include "llvm/Transforms/Scalar/GVN.h"
<<<<<<< HEAD
#include "llvm/Transforms/Tapir.h"
#include "llvm/Transforms/Utils/UnifyFunctionExitNodes.h"
=======
#include "llvm/Transforms/Scalar/SimpleLoopUnswitch.h"
>>>>>>> 0559b4fa
#include "llvm/Transforms/Vectorize.h"

using namespace llvm;

static cl::opt<bool>
    RunPartialInlining("enable-partial-inlining", cl::init(false), cl::Hidden,
                       cl::ZeroOrMore, cl::desc("Run Partial inlinining pass"));

static cl::opt<bool>
    RunLoopVectorization("vectorize-loops", cl::Hidden,
                         cl::desc("Run the Loop vectorization passes"));

static cl::opt<bool>
RunSLPVectorization("vectorize-slp", cl::Hidden,
                    cl::desc("Run the SLP vectorization passes"));

static cl::opt<bool>
RunBBVectorization("vectorize-slp-aggressive", cl::Hidden,
                    cl::desc("Run the BB vectorization passes"));

static cl::opt<bool>
UseGVNAfterVectorization("use-gvn-after-vectorization",
  cl::init(false), cl::Hidden,
  cl::desc("Run GVN instead of Early CSE after vectorization passes"));

static cl::opt<bool> ExtraVectorizerPasses(
    "extra-vectorizer-passes", cl::init(false), cl::Hidden,
    cl::desc("Run cleanup optimization passes after vectorization."));

static cl::opt<bool>
RunLoopRerolling("reroll-loops", cl::Hidden,
                 cl::desc("Run the loop rerolling pass"));

static cl::opt<bool> RunLoadCombine("combine-loads", cl::init(false),
                                    cl::Hidden,
                                    cl::desc("Run the load combining pass"));

static cl::opt<bool> RunNewGVN("enable-newgvn", cl::init(false), cl::Hidden,
                               cl::desc("Run the NewGVN pass"));

static cl::opt<bool>
RunSLPAfterLoopVectorization("run-slp-after-loop-vectorization",
  cl::init(true), cl::Hidden,
  cl::desc("Run the SLP vectorizer (and BB vectorizer) after the Loop "
           "vectorizer instead of before"));

// Experimental option to use CFL-AA
enum class CFLAAType { None, Steensgaard, Andersen, Both };
static cl::opt<CFLAAType>
    UseCFLAA("use-cfl-aa", cl::init(CFLAAType::None), cl::Hidden,
             cl::desc("Enable the new, experimental CFL alias analysis"),
             cl::values(clEnumValN(CFLAAType::None, "none", "Disable CFL-AA"),
                        clEnumValN(CFLAAType::Steensgaard, "steens",
                                   "Enable unification-based CFL-AA"),
                        clEnumValN(CFLAAType::Andersen, "anders",
                                   "Enable inclusion-based CFL-AA"),
                        clEnumValN(CFLAAType::Both, "both",
                                   "Enable both variants of CFL-AA")));

static cl::opt<bool> EnableLoopInterchange(
    "enable-loopinterchange", cl::init(false), cl::Hidden,
    cl::desc("Enable the new, experimental LoopInterchange Pass"));

static cl::opt<bool> EnableNonLTOGlobalsModRef(
    "enable-non-lto-gmr", cl::init(true), cl::Hidden,
    cl::desc(
        "Enable the GlobalsModRef AliasAnalysis outside of the LTO pipeline."));

static cl::opt<bool> EnableLoopLoadElim(
    "enable-loop-load-elim", cl::init(true), cl::Hidden,
    cl::desc("Enable the LoopLoadElimination Pass"));

static cl::opt<bool> EnableLoopFuse(
    "enable-loop-fuse", cl::init(true), cl::Hidden,
    cl::desc("Enable the new, experimental LoopFusion Pass"));

static cl::opt<bool>
    EnablePrepareForThinLTO("prepare-for-thinlto", cl::init(false), cl::Hidden,
                            cl::desc("Enable preparation for ThinLTO."));

static cl::opt<bool> RunPGOInstrGen(
    "profile-generate", cl::init(false), cl::Hidden,
    cl::desc("Enable PGO instrumentation."));

static cl::opt<std::string>
    PGOOutputFile("profile-generate-file", cl::init(""), cl::Hidden,
                      cl::desc("Specify the path of profile data file."));

static cl::opt<std::string> RunPGOInstrUse(
    "profile-use", cl::init(""), cl::Hidden, cl::value_desc("filename"),
    cl::desc("Enable use phase of PGO instrumentation and specify the path "
             "of profile data file"));

static cl::opt<bool> UseLoopVersioningLICM(
    "enable-loop-versioning-licm", cl::init(false), cl::Hidden,
    cl::desc("Enable the experimental Loop Versioning LICM pass"));

static cl::opt<bool>
    DisablePreInliner("disable-preinline", cl::init(false), cl::Hidden,
                      cl::desc("Disable pre-instrumentation inliner"));

static cl::opt<int> PreInlineThreshold(
    "preinline-threshold", cl::Hidden, cl::init(75), cl::ZeroOrMore,
    cl::desc("Control the amount of inlining in pre-instrumentation inliner "
             "(default = 75)"));

static cl::opt<bool> EnableGVNHoist(
    "enable-gvn-hoist", cl::init(false), cl::Hidden,
    cl::desc("Enable the GVN hoisting pass (default = off)"));

static cl::opt<bool>
    DisableLibCallsShrinkWrap("disable-libcalls-shrinkwrap", cl::init(false),
                              cl::Hidden,
                              cl::desc("Disable shrink-wrap library calls"));

static cl::opt<bool>
    EnableSimpleLoopUnswitch("enable-simple-loop-unswitch", cl::init(false),
                             cl::Hidden,
                             cl::desc("Enable the simple loop unswitch pass."));

static cl::opt<bool> EnableGVNSink(
    "enable-gvn-sink", cl::init(false), cl::Hidden,
    cl::desc("Enable the GVN sinking pass (default = on)"));

PassManagerBuilder::PassManagerBuilder() {
    InstrumentCilk = false;
    OptLevel = 2;
    SizeLevel = 0;
    ParallelLevel = 0;
    Rhino = false;
    LibraryInfo = nullptr;
    Inliner = nullptr;
    DisableUnitAtATime = false;
    DisableUnrollLoops = false;
    BBVectorize = RunBBVectorization;
    SLPVectorize = RunSLPVectorization;
    LoopVectorize = RunLoopVectorization;
    RerollLoops = RunLoopRerolling;
    LoadCombine = RunLoadCombine;
    NewGVN = RunNewGVN;
    DisableGVNLoadPRE = false;
    VerifyInput = false;
    VerifyOutput = false;
    MergeFunctions = false;
    PrepareForLTO = false;
    EnablePGOInstrGen = RunPGOInstrGen;
    PGOInstrGen = PGOOutputFile;
    PGOInstrUse = RunPGOInstrUse;
    PrepareForThinLTO = EnablePrepareForThinLTO;
    PerformThinLTO = false;
    DivergentTarget = false;
}

PassManagerBuilder::~PassManagerBuilder() {
  delete LibraryInfo;
  delete Inliner;
}

/// Set of global extensions, automatically added as part of the standard set.
static ManagedStatic<SmallVector<std::pair<PassManagerBuilder::ExtensionPointTy,
   PassManagerBuilder::ExtensionFn>, 8> > GlobalExtensions;

void PassManagerBuilder::addGlobalExtension(
    PassManagerBuilder::ExtensionPointTy Ty,
    PassManagerBuilder::ExtensionFn Fn) {
  GlobalExtensions->push_back(std::make_pair(Ty, std::move(Fn)));
}

void PassManagerBuilder::addExtension(ExtensionPointTy Ty, ExtensionFn Fn) {
  Extensions.push_back(std::make_pair(Ty, std::move(Fn)));
}

void PassManagerBuilder::addExtensionsToPM(ExtensionPointTy ETy,
                                           legacy::PassManagerBase &PM) const {
  for (unsigned i = 0, e = GlobalExtensions->size(); i != e; ++i)
    if ((*GlobalExtensions)[i].first == ETy)
      (*GlobalExtensions)[i].second(*this, PM);
  for (unsigned i = 0, e = Extensions.size(); i != e; ++i)
    if (Extensions[i].first == ETy)
      Extensions[i].second(*this, PM);
}

void PassManagerBuilder::addInitialAliasAnalysisPasses(
    legacy::PassManagerBase &PM) const {
  switch (UseCFLAA) {
  case CFLAAType::Steensgaard:
    PM.add(createCFLSteensAAWrapperPass());
    break;
  case CFLAAType::Andersen:
    PM.add(createCFLAndersAAWrapperPass());
    break;
  case CFLAAType::Both:
    PM.add(createCFLSteensAAWrapperPass());
    PM.add(createCFLAndersAAWrapperPass());
    break;
  default:
    break;
  }

  // Add TypeBasedAliasAnalysis before BasicAliasAnalysis so that
  // BasicAliasAnalysis wins if they disagree. This is intended to help
  // support "obvious" type-punning idioms.
  PM.add(createTypeBasedAAWrapperPass());
  PM.add(createScopedNoAliasAAWrapperPass());
}

void PassManagerBuilder::addInstructionCombiningPass(
    legacy::PassManagerBase &PM) const {
  bool ExpensiveCombines = OptLevel > 2;
  PM.add(createInstructionCombiningPass(ExpensiveCombines));
}

void PassManagerBuilder::populateFunctionPassManager(
    legacy::FunctionPassManager &FPM) {
  addExtensionsToPM(EP_EarlyAsPossible, FPM);

  // Add LibraryInfo if we have some.
  if (LibraryInfo)
    FPM.add(new TargetLibraryInfoWrapperPass(*LibraryInfo));

  if (OptLevel == 0) return;

  addInitialAliasAnalysisPasses(FPM);

  FPM.add(createCFGSimplificationPass());
  FPM.add(createSROAPass());
  FPM.add(createEarlyCSEPass());
  FPM.add(createLowerExpectIntrinsicPass());
}

// Do PGO instrumentation generation or use pass as the option specified.
void PassManagerBuilder::addPGOInstrPasses(legacy::PassManagerBase &MPM) {
  if (!EnablePGOInstrGen && PGOInstrUse.empty())
    return;
  // Perform the preinline and cleanup passes for O1 and above.
  // And avoid doing them if optimizing for size.
  if (OptLevel > 0 && SizeLevel == 0 && !DisablePreInliner) {
    // Create preinline pass. We construct an InlineParams object and specify
    // the threshold here to avoid the command line options of the regular
    // inliner to influence pre-inlining. The only fields of InlineParams we
    // care about are DefaultThreshold and HintThreshold.
    InlineParams IP;
    IP.DefaultThreshold = PreInlineThreshold;
    // FIXME: The hint threshold has the same value used by the regular inliner.
    // This should probably be lowered after performance testing.
    IP.HintThreshold = 325;

    MPM.add(createFunctionInliningPass(IP));
    MPM.add(createSROAPass());
    MPM.add(createEarlyCSEPass());             // Catch trivial redundancies
    MPM.add(createCFGSimplificationPass());    // Merge & remove BBs
    MPM.add(createInstructionCombiningPass()); // Combine silly seq's
    addExtensionsToPM(EP_Peephole, MPM);
  }
  if (EnablePGOInstrGen) {
    MPM.add(createPGOInstrumentationGenLegacyPass());
    // Add the profile lowering pass.
    InstrProfOptions Options;
    if (!PGOInstrGen.empty())
      Options.InstrProfileOutput = PGOInstrGen;
    MPM.add(createInstrProfilingLegacyPass(Options));
  }
  if (!PGOInstrUse.empty())
    MPM.add(createPGOInstrumentationUseLegacyPass(PGOInstrUse));
  // Indirect call promotion that promotes intra-module targets only.
  // For ThinLTO this is done earlier due to interactions with globalopt
  // for imported functions. We don't run this at -O0.
  if (OptLevel > 0)
    MPM.add(
        createPGOIndirectCallPromotionLegacyPass(false, !PGOSampleUse.empty()));
}
void PassManagerBuilder::addFunctionSimplificationPasses(
    legacy::PassManagerBase &MPM) {
  // Start of function pass.
  // Break up aggregate allocas, using SSAUpdater.
  MPM.add(createSROAPass());
  MPM.add(createEarlyCSEPass());              // Catch trivial redundancies
  if (EnableGVNHoist)
    MPM.add(createGVNHoistPass());
  if (EnableGVNSink) {
    MPM.add(createGVNSinkPass());
    MPM.add(createCFGSimplificationPass());
  }

  // Speculative execution if the target has divergent branches; otherwise nop.
  MPM.add(createSpeculativeExecutionIfHasBranchDivergencePass());
  MPM.add(createJumpThreadingPass());         // Thread jumps.
  MPM.add(createCorrelatedValuePropagationPass()); // Propagate conditionals
  MPM.add(createCFGSimplificationPass());     // Merge & remove BBs
  // Combine silly seq's
  addInstructionCombiningPass(MPM);
  if (SizeLevel == 0 && !DisableLibCallsShrinkWrap)
    MPM.add(createLibCallsShrinkWrapPass());
  addExtensionsToPM(EP_Peephole, MPM);

  // Optimize memory intrinsic calls based on the profiled size information.
  if (SizeLevel == 0)
    MPM.add(createPGOMemOPSizeOptLegacyPass());

  MPM.add(createTailCallEliminationPass()); // Eliminate tail calls
  MPM.add(createCFGSimplificationPass());     // Merge & remove BBs
  MPM.add(createReassociatePass());           // Reassociate expressions
  // Rotate Loop - disable header duplication at -Oz
  MPM.add(createLoopRotatePass(SizeLevel == 2 ? 0 : -1));
  MPM.add(createLICMPass());                  // Hoist loop invariants
  if (EnableSimpleLoopUnswitch)
    MPM.add(createSimpleLoopUnswitchLegacyPass());
  else
    MPM.add(createLoopUnswitchPass(SizeLevel || OptLevel < 3, DivergentTarget));
  MPM.add(createCFGSimplificationPass());
  addInstructionCombiningPass(MPM);
  MPM.add(createIndVarSimplifyPass());        // Canonicalize indvars
  MPM.add(createLoopIdiomPass());             // Recognize idioms like memset.
  addExtensionsToPM(EP_LateLoopOptimizations, MPM);
  MPM.add(createLoopDeletionPass());          // Delete dead loops

  if (EnableLoopInterchange) {
    MPM.add(createLoopInterchangePass()); // Interchange loops
    MPM.add(createCFGSimplificationPass());
  }
  if (!DisableUnrollLoops)
    MPM.add(createSimpleLoopUnrollPass(OptLevel));    // Unroll small loops
  addExtensionsToPM(EP_LoopOptimizerEnd, MPM);

  if (OptLevel > 1) {
    MPM.add(createMergedLoadStoreMotionPass()); // Merge ld/st in diamonds
    MPM.add(NewGVN ? createNewGVNPass()
                   : createGVNPass(DisableGVNLoadPRE)); // Remove redundancies
  }
  MPM.add(createMemCpyOptPass());             // Remove memcpy / form memset
  MPM.add(createSCCPPass());                  // Constant prop with SCCP

  // Delete dead bit computations (instcombine runs after to fold away the dead
  // computations, and then ADCE will run later to exploit any new DCE
  // opportunities that creates).
  MPM.add(createBitTrackingDCEPass());        // Delete dead bit computations

  // Run instcombine after redundancy elimination to exploit opportunities
  // opened up by them.
  addInstructionCombiningPass(MPM);
  addExtensionsToPM(EP_Peephole, MPM);
  MPM.add(createJumpThreadingPass());         // Thread jumps
  MPM.add(createCorrelatedValuePropagationPass());
  MPM.add(createDeadStoreEliminationPass());  // Delete dead stores
  MPM.add(createLICMPass());

  addExtensionsToPM(EP_ScalarOptimizerLate, MPM);

  if (RerollLoops)
    MPM.add(createLoopRerollPass());
  if (!RunSLPAfterLoopVectorization) {
    if (SLPVectorize)
      MPM.add(createSLPVectorizerPass());   // Vectorize parallel scalar chains.

    if (BBVectorize) {
      MPM.add(createBBVectorizePass());
      addInstructionCombiningPass(MPM);
      addExtensionsToPM(EP_Peephole, MPM);
      if (OptLevel > 1 && UseGVNAfterVectorization)
        MPM.add(NewGVN
                    ? createNewGVNPass()
                    : createGVNPass(DisableGVNLoadPRE)); // Remove redundancies
      else
        MPM.add(createEarlyCSEPass());      // Catch trivial redundancies

      // BBVectorize may have significantly shortened a loop body; unroll again.
      if (!DisableUnrollLoops)
        MPM.add(createLoopUnrollPass(OptLevel));
    }
  }

  if (LoadCombine)
    MPM.add(createLoadCombinePass());

  MPM.add(createAggressiveDCEPass());         // Delete dead instructions
  MPM.add(createCFGSimplificationPass()); // Merge & remove BBs
  // Clean up after everything.
  addInstructionCombiningPass(MPM);
  addExtensionsToPM(EP_Peephole, MPM);
}

void PassManagerBuilder::prepopulateModulePassManager(
    legacy::PassManagerBase &MPM) {
  if (!PGOSampleUse.empty()) {
    MPM.add(createPruneEHPass());
    MPM.add(createSampleProfileLoaderPass(PGOSampleUse));
  }

  // Allow forcing function attributes as a debugging and tuning aid.
  MPM.add(createForceFunctionAttrsLegacyPass());

  // If all optimizations are disabled, just run the always-inline pass and,
  // if enabled, the function merging pass.
  if (OptLevel == 0) {
    addPGOInstrPasses(MPM);
    if (Inliner) {
      MPM.add(Inliner);
      Inliner = nullptr;
    }

    // FIXME: The BarrierNoopPass is a HACK! The inliner pass above implicitly
    // creates a CGSCC pass manager, but we don't want to add extensions into
    // that pass manager. To prevent this we insert a no-op module pass to reset
    // the pass manager to get the same behavior as EP_OptimizerLast in non-O0
    // builds. The function merging pass is
    if (MergeFunctions)
      MPM.add(createMergeFunctionsPass());
    else if (!GlobalExtensions->empty() || !Extensions.empty())
      MPM.add(createBarrierNoopPass());

    addExtensionsToPM(EP_EnabledOnOptLevel0, MPM);

    // Rename anon globals to be able to export them in the summary.
    // This has to be done after we add the extensions to the pass manager
    // as there could be passes (e.g. Adddress sanitizer) which introduce
    // new unnamed globals.
    if (PrepareForThinLTO)
      MPM.add(createNameAnonGlobalPass());
    return;
  }

  // Add LibraryInfo if we have some.
  if (LibraryInfo)
    MPM.add(new TargetLibraryInfoWrapperPass(*LibraryInfo));

  addInitialAliasAnalysisPasses(MPM);

  // For ThinLTO there are two passes of indirect call promotion. The
  // first is during the compile phase when PerformThinLTO=false and
  // intra-module indirect call targets are promoted. The second is during
  // the ThinLTO backend when PerformThinLTO=true, when we promote imported
  // inter-module indirect calls. For that we perform indirect call promotion
  // earlier in the pass pipeline, here before globalopt. Otherwise imported
  // available_externally functions look unreferenced and are removed.
  if (PerformThinLTO)
    MPM.add(createPGOIndirectCallPromotionLegacyPass(/*InLTO = */ true,
                                                     !PGOSampleUse.empty()));

  // For SamplePGO in ThinLTO compile phase, we do not want to unroll loops
  // as it will change the CFG too much to make the 2nd profile annotation
  // in backend more difficult.
  bool PrepareForThinLTOUsingPGOSampleProfile =
      PrepareForThinLTO && !PGOSampleUse.empty();
  if (PrepareForThinLTOUsingPGOSampleProfile)
    DisableUnrollLoops = true;

  if (!DisableUnitAtATime) {
    // Infer attributes about declarations if possible.
    MPM.add(createInferFunctionAttrsLegacyPass());

    addExtensionsToPM(EP_ModuleOptimizerEarly, MPM);

    MPM.add(createIPSCCPPass());          // IP SCCP
    MPM.add(createGlobalOptimizerPass()); // Optimize out global vars
    // Promote any localized global vars.
    MPM.add(createPromoteMemoryToRegisterPass());

    MPM.add(createDeadArgEliminationPass()); // Dead argument elimination

    addInstructionCombiningPass(MPM); // Clean up after IPCP & DAE
    addExtensionsToPM(EP_Peephole, MPM);
    MPM.add(createCFGSimplificationPass()); // Clean up after IPCP & DAE
  }

  // For SamplePGO in ThinLTO compile phase, we do not want to do indirect
  // call promotion as it will change the CFG too much to make the 2nd
  // profile annotation in backend more difficult.
  // PGO instrumentation is added during the compile phase for ThinLTO, do
  // not run it a second time
  if (!PerformThinLTO && !PrepareForThinLTOUsingPGOSampleProfile)
    addPGOInstrPasses(MPM);

  if (EnableNonLTOGlobalsModRef)
    // We add a module alias analysis pass here. In part due to bugs in the
    // analysis infrastructure this "works" in that the analysis stays alive
    // for the entire SCC pass run below.
    MPM.add(createGlobalsAAWrapperPass());

  // Start of CallGraph SCC passes.
  if (!DisableUnitAtATime)
    MPM.add(createPruneEHPass()); // Remove dead EH info
  if (Inliner) {
    MPM.add(Inliner);
    Inliner = nullptr;
  }
  if (!DisableUnitAtATime)
    MPM.add(createPostOrderFunctionAttrsLegacyPass());
  if (OptLevel > 2)
    MPM.add(createArgumentPromotionPass()); // Scalarize uninlined fn args

  addExtensionsToPM(EP_CGSCCOptimizerLate, MPM);
  addFunctionSimplificationPasses(MPM);

  // FIXME: This is a HACK! The inliner pass above implicitly creates a CGSCC
  // pass manager that we are specifically trying to avoid. To prevent this
  // we must insert a no-op module pass to reset the pass manager.
  MPM.add(createBarrierNoopPass());
  if (RunPartialInlining)
    MPM.add(createPartialInliningPass());

  if (!DisableUnitAtATime && OptLevel > 1 && !PrepareForLTO &&
      !PrepareForThinLTO)
    // Remove avail extern fns and globals definitions if we aren't
    // compiling an object file for later LTO. For LTO we want to preserve
    // these so they are eligible for inlining at link-time. Note if they
    // are unreferenced they will be removed by GlobalDCE later, so
    // this only impacts referenced available externally globals.
    // Eventually they will be suppressed during codegen, but eliminating
    // here enables more opportunity for GlobalDCE as it may make
    // globals referenced by available external functions dead
    // and saves running remaining passes on the eliminated functions.
    MPM.add(createEliminateAvailableExternallyPass());

  if (!DisableUnitAtATime)
    MPM.add(createReversePostOrderFunctionAttrsPass());

  // If we are planning to perform ThinLTO later, let's not bloat the code with
  // unrolling/vectorization/... now. We'll first run the inliner + CGSCC passes
  // during ThinLTO and perform the rest of the optimizations afterward.
  if (PrepareForThinLTO) {
    // Reduce the size of the IR as much as possible.
    MPM.add(createGlobalOptimizerPass());
    // Rename anon globals to be able to export them in the summary.
    MPM.add(createNameAnonGlobalPass());
    return;
  }

  if (PerformThinLTO)
    // Optimize globals now when performing ThinLTO, this enables more
    // optimizations later.
    MPM.add(createGlobalOptimizerPass());

  // Scheduling LoopVersioningLICM when inlining is over, because after that
  // we may see more accurate aliasing. Reason to run this late is that too
  // early versioning may prevent further inlining due to increase of code
  // size. By placing it just after inlining other optimizations which runs
  // later might get benefit of no-alias assumption in clone loop.
  if (UseLoopVersioningLICM) {
    MPM.add(createLoopVersioningLICMPass());    // Do LoopVersioningLICM
    MPM.add(createLICMPass());                  // Hoist loop invariants
  }

  if (EnableNonLTOGlobalsModRef)
    // We add a fresh GlobalsModRef run at this point. This is particularly
    // useful as the above will have inlined, DCE'ed, and function-attr
    // propagated everything. We should at this point have a reasonably minimal
    // and richly annotated call graph. By computing aliasing and mod/ref
    // information for all local globals here, the late loop passes and notably
    // the vectorizer will be able to use them to help recognize vectorizable
    // memory operations.
    //
    // Note that this relies on a bug in the pass manager which preserves
    // a module analysis into a function pass pipeline (and throughout it) so
    // long as the first function pass doesn't invalidate the module analysis.
    // Thus both Float2Int and LoopRotate have to preserve AliasAnalysis for
    // this to work. Fortunately, it is trivial to preserve AliasAnalysis
    // (doing nothing preserves it as it is required to be conservatively
    // correct in the face of IR changes).
    MPM.add(createGlobalsAAWrapperPass());

  MPM.add(createFloat2IntPass());

  addExtensionsToPM(EP_VectorizerStart, MPM);

  // Re-rotate loops in all our loop nests. These may have fallout out of
  // rotated form due to GVN or other transformations, and the vectorizer relies
  // on the rotated form. Disable header duplication at -Oz.
  MPM.add(createLoopRotatePass(SizeLevel == 2 ? 0 : -1));

  // Distribute loops to allow partial vectorization.  I.e. isolate dependences
  // into separate loop that would otherwise inhibit vectorization.  This is
  // currently only performed for loops marked with the metadata
  // llvm.loop.distribute=true or when -enable-loop-distribute is specified.
  MPM.add(createLoopDistributePass());

  if (EnableLoopFuse)
    MPM.add(createLoopFusePass());

  MPM.add(createLoopVectorizePass(DisableUnrollLoops, LoopVectorize));

  // Eliminate loads by forwarding stores from the previous iteration to loads
  // of the current iteration.
  if (EnableLoopLoadElim)
    MPM.add(createLoopLoadEliminationPass());

  // FIXME: Because of #pragma vectorize enable, the passes below are always
  // inserted in the pipeline, even when the vectorizer doesn't run (ex. when
  // on -O1 and no #pragma is found). Would be good to have these two passes
  // as function calls, so that we can only pass them when the vectorizer
  // changed the code.
  addInstructionCombiningPass(MPM);
  if (OptLevel > 1 && ExtraVectorizerPasses) {
    // At higher optimization levels, try to clean up any runtime overlap and
    // alignment checks inserted by the vectorizer. We want to track correllated
    // runtime checks for two inner loops in the same outer loop, fold any
    // common computations, hoist loop-invariant aspects out of any outer loop,
    // and unswitch the runtime checks if possible. Once hoisted, we may have
    // dead (or speculatable) control flows or more combining opportunities.
    MPM.add(createEarlyCSEPass());
    MPM.add(createCorrelatedValuePropagationPass());
    addInstructionCombiningPass(MPM);
    MPM.add(createLICMPass());
    MPM.add(createLoopUnswitchPass(SizeLevel || OptLevel < 3, DivergentTarget));
    MPM.add(createCFGSimplificationPass());
    addInstructionCombiningPass(MPM);
  }

  if (RunSLPAfterLoopVectorization) {
    if (SLPVectorize) {
      MPM.add(createSLPVectorizerPass());   // Vectorize parallel scalar chains.
      if (OptLevel > 1 && ExtraVectorizerPasses) {
        MPM.add(createEarlyCSEPass());
      }
    }

    if (BBVectorize) {
      MPM.add(createBBVectorizePass());
      addInstructionCombiningPass(MPM);
      addExtensionsToPM(EP_Peephole, MPM);
      if (OptLevel > 1 && UseGVNAfterVectorization)
        MPM.add(NewGVN
                    ? createNewGVNPass()
                    : createGVNPass(DisableGVNLoadPRE)); // Remove redundancies
      else
        MPM.add(createEarlyCSEPass());      // Catch trivial redundancies

      // BBVectorize may have significantly shortened a loop body; unroll again.
      if (!DisableUnrollLoops)
        MPM.add(createLoopUnrollPass(OptLevel));
    }
  }

  addExtensionsToPM(EP_Peephole, MPM);
  MPM.add(createLateCFGSimplificationPass()); // Switches to lookup tables
  addInstructionCombiningPass(MPM);

  if (!DisableUnrollLoops) {
    MPM.add(createLoopUnrollPass(OptLevel));    // Unroll small loops

    // LoopUnroll may generate some redundency to cleanup.
    addInstructionCombiningPass(MPM);

    // Runtime unrolling will introduce runtime check in loop prologue. If the
    // unrolled loop is a inner loop, then the prologue will be inside the
    // outer loop. LICM pass can help to promote the runtime check out if the
    // checked value is loop invariant.
    MPM.add(createLICMPass());
 }

  // After vectorization and unrolling, assume intrinsics may tell us more
  // about pointer alignments.
  MPM.add(createAlignmentFromAssumptionsPass());

  if (!DisableUnitAtATime) {
    // FIXME: We shouldn't bother with this anymore.
    MPM.add(createStripDeadPrototypesPass()); // Get rid of dead prototypes

    // GlobalOpt already deletes dead functions and globals, at -O2 try a
    // late pass of GlobalDCE.  It is capable of deleting dead cycles.
    if (OptLevel > 1) {
      MPM.add(createGlobalDCEPass());         // Remove dead fns and globals.
      MPM.add(createConstantMergePass());     // Merge dup global constants
    }
  }

  if (MergeFunctions)
    MPM.add(createMergeFunctionsPass());

  // LoopSink pass sinks instructions hoisted by LICM, which serves as a
  // canonicalization pass that enables other optimizations. As a result,
  // LoopSink pass needs to be a very late IR pass to avoid undoing LICM
  // result too early.
  MPM.add(createLoopSinkPass());
  // Get rid of LCSSA nodes.
  MPM.add(createInstructionSimplifierPass());

<<<<<<< HEAD
  // addExtensionsToPM(EP_OptimizerLast, MPM);
}

void PassManagerBuilder::populateModulePassManager(legacy::PassManagerBase& MPM) {
  if (ParallelLevel != 0) {
    switch (ParallelLevel) {
      case 1: //fcilkplus
      case 2: //ftapir
        prepopulateModulePassManager(MPM);
        addExtensionsToPM(EP_TapirLate, MPM);
        break;
      case 3: //fdetach
        MPM.add(createLowerTapirToCilkPass(ParallelLevel == 2, InstrumentCilk));
        prepopulateModulePassManager(MPM);
        addExtensionsToPM(EP_TapirLate, MPM);
        break;
      case 0: llvm_unreachable("invalid");
    }

    MPM.add(createBarrierNoopPass());

    MPM.add(createIndVarSimplifyPass());

    // Re-rotate loops in all our loop nests. These may have fallout out of
    // rotated form due to GVN or other transformations, and loop spawning
    // relies on the rotated form.  Disable header duplication at -Oz.
    MPM.add(createLoopRotatePass(SizeLevel == 2 ? 0 : -1));

    MPM.add(createLoopSpawningPass());

    // The LoopSpawning pass may leave cruft around.  Clean it up.
    MPM.add(createLoopDeletionPass());
    MPM.add(createCFGSimplificationPass());
    addInstructionCombiningPass(MPM);
    addExtensionsToPM(EP_Peephole, MPM);

    // if (ParallelLevel != 3) MPM.add(createInferFunctionAttrsLegacyPass());
    MPM.add(createInferFunctionAttrsLegacyPass());
    MPM.add(createUnifyFunctionExitNodesPass());
    MPM.add(createLowerTapirToCilkPass(ParallelLevel == 2, InstrumentCilk));
    // The lowering pass may leave cruft around.  Clean it up.
    MPM.add(createCFGSimplificationPass());
    // if (ParallelLevel != 3) MPM.add(createInferFunctionAttrsLegacyPass());
    MPM.add(createInferFunctionAttrsLegacyPass());
    if (OptLevel != 0) MPM.add(createMergeFunctionsPass());
    MPM.add(createBarrierNoopPass());
  }
  prepopulateModulePassManager(MPM);
  if (ParallelLevel == 0)
    addExtensionsToPM(EP_TapirLate, MPM);
=======
  // LoopSink (and other loop passes since the last simplifyCFG) might have
  // resulted in single-entry-single-exit or empty blocks. Clean up the CFG.
  MPM.add(createCFGSimplificationPass());

>>>>>>> 0559b4fa
  addExtensionsToPM(EP_OptimizerLast, MPM);
}

void PassManagerBuilder::addLTOOptimizationPasses(legacy::PassManagerBase &PM) {
  // Remove unused virtual tables to improve the quality of code generated by
  // whole-program devirtualization and bitset lowering.
  PM.add(createGlobalDCEPass());

  // Provide AliasAnalysis services for optimizations.
  addInitialAliasAnalysisPasses(PM);

  // Allow forcing function attributes as a debugging and tuning aid.
  PM.add(createForceFunctionAttrsLegacyPass());

  // Infer attributes about declarations if possible.
  PM.add(createInferFunctionAttrsLegacyPass());

  if (OptLevel > 1) {
    // Indirect call promotion. This should promote all the targets that are
    // left by the earlier promotion pass that promotes intra-module targets.
    // This two-step promotion is to save the compile time. For LTO, it should
    // produce the same result as if we only do promotion here.
    PM.add(
        createPGOIndirectCallPromotionLegacyPass(true, !PGOSampleUse.empty()));

    // Propagate constants at call sites into the functions they call.  This
    // opens opportunities for globalopt (and inlining) by substituting function
    // pointers passed as arguments to direct uses of functions.
    PM.add(createIPSCCPPass());
  }

  // Infer attributes about definitions. The readnone attribute in particular is
  // required for virtual constant propagation.
  PM.add(createPostOrderFunctionAttrsLegacyPass());
  PM.add(createReversePostOrderFunctionAttrsPass());

  // Split globals using inrange annotations on GEP indices. This can help
  // improve the quality of generated code when virtual constant propagation or
  // control flow integrity are enabled.
  PM.add(createGlobalSplitPass());

  // Apply whole-program devirtualization and virtual constant propagation.
  PM.add(createWholeProgramDevirtPass(ExportSummary, nullptr));

  // That's all we need at opt level 1.
  if (OptLevel == 1)
    return;

  // Now that we internalized some globals, see if we can hack on them!
  PM.add(createGlobalOptimizerPass());
  // Promote any localized global vars.
  PM.add(createPromoteMemoryToRegisterPass());

  // Linking modules together can lead to duplicated global constants, only
  // keep one copy of each constant.
  PM.add(createConstantMergePass());

  // Remove unused arguments from functions.
  PM.add(createDeadArgEliminationPass());

  // Reduce the code after globalopt and ipsccp.  Both can open up significant
  // simplification opportunities, and both can propagate functions through
  // function pointers.  When this happens, we often have to resolve varargs
  // calls, etc, so let instcombine do this.
  addInstructionCombiningPass(PM);
  addExtensionsToPM(EP_Peephole, PM);

  // Inline small functions
  bool RunInliner = Inliner;
  if (RunInliner) {
    PM.add(Inliner);
    Inliner = nullptr;
  }

  PM.add(createPruneEHPass());   // Remove dead EH info.

  // Optimize globals again if we ran the inliner.
  if (RunInliner)
    PM.add(createGlobalOptimizerPass());
  PM.add(createGlobalDCEPass()); // Remove dead functions.

  // If we didn't decide to inline a function, check to see if we can
  // transform it to pass arguments by value instead of by reference.
  PM.add(createArgumentPromotionPass());

  // The IPO passes may leave cruft around.  Clean up after them.
  addInstructionCombiningPass(PM);
  addExtensionsToPM(EP_Peephole, PM);
  PM.add(createJumpThreadingPass());

  // Break up allocas
  PM.add(createSROAPass());

  // Run a few AA driven optimizations here and now, to cleanup the code.
  PM.add(createPostOrderFunctionAttrsLegacyPass()); // Add nocapture.
  PM.add(createGlobalsAAWrapperPass()); // IP alias analysis.

  PM.add(createLICMPass());                 // Hoist loop invariants.
  PM.add(createMergedLoadStoreMotionPass()); // Merge ld/st in diamonds.
  PM.add(NewGVN ? createNewGVNPass()
                : createGVNPass(DisableGVNLoadPRE)); // Remove redundancies.
  PM.add(createMemCpyOptPass());            // Remove dead memcpys.

  // Nuke dead stores.
  PM.add(createDeadStoreEliminationPass());

  // More loops are countable; try to optimize them.
  PM.add(createIndVarSimplifyPass());
  PM.add(createLoopDeletionPass());
  if (EnableLoopInterchange)
    PM.add(createLoopInterchangePass());

  if (!DisableUnrollLoops)
    PM.add(createSimpleLoopUnrollPass(OptLevel));   // Unroll small loops
  PM.add(createLoopVectorizePass(true, LoopVectorize));
  // The vectorizer may have significantly shortened a loop body; unroll again.
  if (!DisableUnrollLoops)
    PM.add(createLoopUnrollPass(OptLevel));

  // Now that we've optimized loops (in particular loop induction variables),
  // we may have exposed more scalar opportunities. Run parts of the scalar
  // optimizer again at this point.
  addInstructionCombiningPass(PM); // Initial cleanup
  PM.add(createCFGSimplificationPass()); // if-convert
  PM.add(createSCCPPass()); // Propagate exposed constants
  addInstructionCombiningPass(PM); // Clean up again
  PM.add(createBitTrackingDCEPass());

  // More scalar chains could be vectorized due to more alias information
  if (RunSLPAfterLoopVectorization)
    if (SLPVectorize)
      PM.add(createSLPVectorizerPass()); // Vectorize parallel scalar chains.

  // After vectorization, assume intrinsics may tell us more about pointer
  // alignments.
  PM.add(createAlignmentFromAssumptionsPass());

  if (LoadCombine)
    PM.add(createLoadCombinePass());

  // Cleanup and simplify the code after the scalar optimizations.
  addInstructionCombiningPass(PM);
  addExtensionsToPM(EP_Peephole, PM);

  PM.add(createJumpThreadingPass());
}

void PassManagerBuilder::addLateLTOOptimizationPasses(
    legacy::PassManagerBase &PM) {
  // Delete basic blocks, which optimization passes may have killed.
  PM.add(createCFGSimplificationPass());

  // Drop bodies of available externally objects to improve GlobalDCE.
  PM.add(createEliminateAvailableExternallyPass());

  // Now that we have optimized the program, discard unreachable functions.
  PM.add(createGlobalDCEPass());

  // FIXME: this is profitable (for compiler time) to do at -O0 too, but
  // currently it damages debug info.
  if (MergeFunctions)
    PM.add(createMergeFunctionsPass());
}

void PassManagerBuilder::populateThinLTOPassManager(
    legacy::PassManagerBase &PM) {
  PerformThinLTO = true;

  if (VerifyInput)
    PM.add(createVerifierPass());

  if (ImportSummary) {
    // These passes import type identifier resolutions for whole-program
    // devirtualization and CFI. They must run early because other passes may
    // disturb the specific instruction patterns that these passes look for,
    // creating dependencies on resolutions that may not appear in the summary.
    //
    // For example, GVN may transform the pattern assume(type.test) appearing in
    // two basic blocks into assume(phi(type.test, type.test)), which would
    // transform a dependency on a WPD resolution into a dependency on a type
    // identifier resolution for CFI.
    //
    // Also, WPD has access to more precise information than ICP and can
    // devirtualize more effectively, so it should operate on the IR first.
    PM.add(createWholeProgramDevirtPass(nullptr, ImportSummary));
    PM.add(createLowerTypeTestsPass(nullptr, ImportSummary));
  }

  populateModulePassManager(PM);

  if (VerifyOutput)
    PM.add(createVerifierPass());
  PerformThinLTO = false;
}

void PassManagerBuilder::populateLTOPassManager(legacy::PassManagerBase &PM) {
  if (LibraryInfo)
    PM.add(new TargetLibraryInfoWrapperPass(*LibraryInfo));

  if (VerifyInput)
    PM.add(createVerifierPass());

  if (OptLevel != 0)
    addLTOOptimizationPasses(PM);

  // Create a function that performs CFI checks for cross-DSO calls with targets
  // in the current module.
  PM.add(createCrossDSOCFIPass());

  // Lower type metadata and the type.test intrinsic. This pass supports Clang's
  // control flow integrity mechanisms (-fsanitize=cfi*) and needs to run at
  // link time if CFI is enabled. The pass does nothing if CFI is disabled.
  PM.add(createLowerTypeTestsPass(ExportSummary, nullptr));

  if (OptLevel != 0)
    addLateLTOOptimizationPasses(PM);

  if (VerifyOutput)
    PM.add(createVerifierPass());
}

inline PassManagerBuilder *unwrap(LLVMPassManagerBuilderRef P) {
    return reinterpret_cast<PassManagerBuilder*>(P);
}

inline LLVMPassManagerBuilderRef wrap(PassManagerBuilder *P) {
  return reinterpret_cast<LLVMPassManagerBuilderRef>(P);
}

LLVMPassManagerBuilderRef LLVMPassManagerBuilderCreate() {
  PassManagerBuilder *PMB = new PassManagerBuilder();
  return wrap(PMB);
}

void LLVMPassManagerBuilderDispose(LLVMPassManagerBuilderRef PMB) {
  PassManagerBuilder *Builder = unwrap(PMB);
  delete Builder;
}

void
LLVMPassManagerBuilderSetOptLevel(LLVMPassManagerBuilderRef PMB,
                                  unsigned OptLevel) {
  PassManagerBuilder *Builder = unwrap(PMB);
  Builder->OptLevel = OptLevel;
}

void
LLVMPassManagerBuilderSetSizeLevel(LLVMPassManagerBuilderRef PMB,
                                   unsigned SizeLevel) {
  PassManagerBuilder *Builder = unwrap(PMB);
  Builder->SizeLevel = SizeLevel;
}

void
LLVMPassManagerBuilderSetDisableUnitAtATime(LLVMPassManagerBuilderRef PMB,
                                            LLVMBool Value) {
  PassManagerBuilder *Builder = unwrap(PMB);
  Builder->DisableUnitAtATime = Value;
}

void
LLVMPassManagerBuilderSetDisableUnrollLoops(LLVMPassManagerBuilderRef PMB,
                                            LLVMBool Value) {
  PassManagerBuilder *Builder = unwrap(PMB);
  Builder->DisableUnrollLoops = Value;
}

void
LLVMPassManagerBuilderSetDisableSimplifyLibCalls(LLVMPassManagerBuilderRef PMB,
                                                 LLVMBool Value) {
  // NOTE: The simplify-libcalls pass has been removed.
}

void
LLVMPassManagerBuilderUseInlinerWithThreshold(LLVMPassManagerBuilderRef PMB,
                                              unsigned Threshold) {
  PassManagerBuilder *Builder = unwrap(PMB);
  Builder->Inliner = createFunctionInliningPass(Threshold);
}

void
LLVMPassManagerBuilderPopulateFunctionPassManager(LLVMPassManagerBuilderRef PMB,
                                                  LLVMPassManagerRef PM) {
  PassManagerBuilder *Builder = unwrap(PMB);
  legacy::FunctionPassManager *FPM = unwrap<legacy::FunctionPassManager>(PM);
  Builder->populateFunctionPassManager(*FPM);
}

void
LLVMPassManagerBuilderPopulateModulePassManager(LLVMPassManagerBuilderRef PMB,
                                                LLVMPassManagerRef PM) {
  PassManagerBuilder *Builder = unwrap(PMB);
  legacy::PassManagerBase *MPM = unwrap(PM);
  Builder->populateModulePassManager(*MPM);
}

void LLVMPassManagerBuilderPopulateLTOPassManager(LLVMPassManagerBuilderRef PMB,
                                                  LLVMPassManagerRef PM,
                                                  LLVMBool Internalize,
                                                  LLVMBool RunInliner) {
  PassManagerBuilder *Builder = unwrap(PMB);
  legacy::PassManagerBase *LPM = unwrap(PM);

  // A small backwards compatibility hack. populateLTOPassManager used to take
  // an RunInliner option.
  if (RunInliner && !Builder->Inliner) {
    Builder->Inliner = createFunctionInliningPass();
  }
  Builder->populateLTOPassManager(*LPM);
}<|MERGE_RESOLUTION|>--- conflicted
+++ resolved
@@ -39,12 +39,9 @@
 #include "llvm/Transforms/Instrumentation.h"
 #include "llvm/Transforms/Scalar.h"
 #include "llvm/Transforms/Scalar/GVN.h"
-<<<<<<< HEAD
+#include "llvm/Transforms/Scalar/SimpleLoopUnswitch.h"
 #include "llvm/Transforms/Tapir.h"
 #include "llvm/Transforms/Utils/UnifyFunctionExitNodes.h"
-=======
-#include "llvm/Transforms/Scalar/SimpleLoopUnswitch.h"
->>>>>>> 0559b4fa
 #include "llvm/Transforms/Vectorize.h"
 
 using namespace llvm;
@@ -118,7 +115,7 @@
     cl::desc("Enable the LoopLoadElimination Pass"));
 
 static cl::opt<bool> EnableLoopFuse(
-    "enable-loop-fuse", cl::init(true), cl::Hidden,
+    "enable-loop-fuse", cl::init(false), cl::Hidden,
     cl::desc("Enable the new, experimental LoopFusion Pass"));
 
 static cl::opt<bool>
@@ -721,7 +718,10 @@
   // Get rid of LCSSA nodes.
   MPM.add(createInstructionSimplifierPass());
 
-<<<<<<< HEAD
+  // LoopSink (and other loop passes since the last simplifyCFG) might have
+  // resulted in single-entry-single-exit or empty blocks. Clean up the CFG.
+  MPM.add(createCFGSimplificationPass());
+
   // addExtensionsToPM(EP_OptimizerLast, MPM);
 }
 
@@ -743,20 +743,22 @@
 
     MPM.add(createBarrierNoopPass());
 
-    MPM.add(createIndVarSimplifyPass());
-
-    // Re-rotate loops in all our loop nests. These may have fallout out of
-    // rotated form due to GVN or other transformations, and loop spawning
-    // relies on the rotated form.  Disable header duplication at -Oz.
-    MPM.add(createLoopRotatePass(SizeLevel == 2 ? 0 : -1));
-
-    MPM.add(createLoopSpawningPass());
-
-    // The LoopSpawning pass may leave cruft around.  Clean it up.
-    MPM.add(createLoopDeletionPass());
-    MPM.add(createCFGSimplificationPass());
-    addInstructionCombiningPass(MPM);
-    addExtensionsToPM(EP_Peephole, MPM);
+    if (OptLevel > 0) {
+      MPM.add(createIndVarSimplifyPass());
+
+      // Re-rotate loops in all our loop nests. These may have fallout out of
+      // rotated form due to GVN or other transformations, and loop spawning
+      // relies on the rotated form.  Disable header duplication at -Oz.
+      MPM.add(createLoopRotatePass(SizeLevel == 2 ? 0 : -1));
+
+      MPM.add(createLoopSpawningPass());
+
+      // The LoopSpawning pass may leave cruft around.  Clean it up.
+      MPM.add(createLoopDeletionPass());
+      MPM.add(createCFGSimplificationPass());
+      addInstructionCombiningPass(MPM);
+      addExtensionsToPM(EP_Peephole, MPM);
+    }
 
     // if (ParallelLevel != 3) MPM.add(createInferFunctionAttrsLegacyPass());
     MPM.add(createInferFunctionAttrsLegacyPass());
@@ -772,12 +774,6 @@
   prepopulateModulePassManager(MPM);
   if (ParallelLevel == 0)
     addExtensionsToPM(EP_TapirLate, MPM);
-=======
-  // LoopSink (and other loop passes since the last simplifyCFG) might have
-  // resulted in single-entry-single-exit or empty blocks. Clean up the CFG.
-  MPM.add(createCFGSimplificationPass());
-
->>>>>>> 0559b4fa
   addExtensionsToPM(EP_OptimizerLast, MPM);
 }
 
