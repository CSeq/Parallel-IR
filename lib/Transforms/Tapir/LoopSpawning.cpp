//===- LoopSpawning.cpp - Spawn loop iterations efficiently ---------------===//
//
//                     The LLVM Compiler Infrastructure
//
// This file is distributed under the University of Illinois Open Source
// License. See LICENSE.TXT for details.
//
//===----------------------------------------------------------------------===//
//
// Modify Tapir loops to spawn their iterations efficiently.
//
//===----------------------------------------------------------------------===//

#include "llvm/Transforms/Tapir/LoopSpawning.h"
#include "llvm/ADT/DenseMap.h"
#include "llvm/ADT/SmallVector.h"
#include "llvm/ADT/Statistic.h"
#include "llvm/Analysis/LoopInfo.h"
#include "llvm/Analysis/LoopIterator.h"
#include "llvm/Analysis/OptimizationDiagnosticInfo.h"
#include "llvm/Analysis/ScalarEvolution.h"
#include "llvm/Analysis/ScalarEvolutionExpander.h"
#include "llvm/Analysis/TargetLibraryInfo.h"
#include "llvm/Analysis/TargetTransformInfo.h"
#include "llvm/IR/BasicBlock.h"
#include "llvm/IR/CFG.h"
#include "llvm/IR/Constants.h"
#include "llvm/IR/DataLayout.h"
#include "llvm/IR/DebugInfoMetadata.h"
#include "llvm/IR/DiagnosticInfo.h"
#include "llvm/IR/Dominators.h"
#include "llvm/IR/Instructions.h"
#include "llvm/IR/IntrinsicInst.h"
#include "llvm/IR/LLVMContext.h"
#include "llvm/IR/PatternMatch.h"
#include "llvm/IR/Type.h"
#include "llvm/IR/ValueMap.h"
#include "llvm/IR/Verifier.h"
#include "llvm/Support/CommandLine.h"
#include "llvm/Support/Debug.h"
#include "llvm/Support/raw_ostream.h"
#include "llvm/Transforms/Utils/BasicBlockUtils.h"
#include "llvm/Transforms/Utils/Local.h"
#include "llvm/Transforms/Scalar.h"
#include "llvm/Transforms/Scalar/IndVarSimplify.h"
#include "llvm/Transforms/Scalar/SimplifyCFG.h"
#include "llvm/Transforms/Scalar/LoopDeletion.h"
#include "llvm/Transforms/Tapir.h"
#include "llvm/Transforms/Tapir/CilkABI.h"
#include "llvm/Transforms/Tapir/Outline.h"
#include "llvm/Transforms/Utils/PromoteMemToReg.h"
#include "llvm/Transforms/Utils/LoopUtils.h"
#include "llvm/Transforms/Utils/ValueMapper.h"
#include <utility>

using std::make_pair;

using namespace llvm;

#define LS_NAME "loop-spawning"
#define DEBUG_TYPE LS_NAME

STATISTIC(LoopsAnalyzed, "Number of Tapir loops analyzed");
STATISTIC(LoopsConvertedToDAC,
          "Number of Tapir loops converted to divide-and-conquer iteration spawning");
STATISTIC(LoopsConvertedToCilkABI,
          "Number of Tapir loops converted to use the Cilk ABI for loops");

namespace {
// Forward declarations.
class LoopSpawningHints;

// /// \brief This modifies LoopAccessReport to initialize message with
// /// tapir-loop-specific part.
// class LoopSpawningReport : public LoopAccessReport {
// public:
//   LoopSpawningReport(Instruction *I = nullptr)
//       : LoopAccessReport("loop-spawning: ", I) {}

//   /// \brief This allows promotion of the loop-access analysis report into the
//   /// loop-spawning report.  It modifies the message to add the
//   /// loop-spawning-specific part of the message.
//   explicit LoopSpawningReport(const LoopAccessReport &R)
//       : LoopAccessReport(Twine("loop-spawning: ") + R.str(),
//                          R.getInstr()) {}
// };


/// Utility class for getting and setting loop spawning hints in the form
/// of loop metadata.
/// This class keeps a number of loop annotations locally (as member variables)
/// and can, upon request, write them back as metadata on the loop. It will
/// initially scan the loop for existing metadata, and will update the local
/// values based on information in the loop.
class LoopSpawningHints {
  enum HintKind { HK_STRATEGY };

  /// Hint - associates name and validation with the hint value.
  struct Hint {
    const char *Name;
    unsigned Value; // This may have to change for non-numeric values.
    HintKind Kind;

    Hint(const char *Name, unsigned Value, HintKind Kind)
        : Name(Name), Value(Value), Kind(Kind) {}

    bool validate(unsigned Val) {
      switch (Kind) {
      case HK_STRATEGY:
        return (Val < ST_END);
      }
      return false;
    }
  };

  /// Spawning strategy
  Hint Strategy;

  /// Return the loop metadata prefix.
  static StringRef Prefix() { return "tapir.loop."; }

public:
  enum SpawningStrategy {
    ST_SEQ,
    ST_DAC,
    ST_END,
  };

  static std::string printStrategy(enum SpawningStrategy Strat) {
    switch(Strat) {
    case LoopSpawningHints::ST_SEQ:
      return "Spawn iterations sequentially";
    case LoopSpawningHints::ST_DAC:
      return "Use divide-and-conquer";
    case LoopSpawningHints::ST_END:
    default:
      return "Unknown";
    }
  }

  LoopSpawningHints(const Loop *L, OptimizationRemarkEmitter &ORE)
      : Strategy("spawn.strategy", ST_SEQ, HK_STRATEGY),
        TheLoop(L), ORE(ORE) {
    // Populate values with existing loop metadata.
    getHintsFromMetadata();
  }

  // /// Dumps all the hint information.
  // std::string emitRemark() const {
  //   LoopSpawningReport R;
  //   R << "Strategy = " << printStrategy(getStrategy());

  //   return R.str();
  // }

  enum SpawningStrategy getStrategy() const {
    return (SpawningStrategy)Strategy.Value;
  }

private:
  /// Find hints specified in the loop metadata and update local values.
  void getHintsFromMetadata() {
    MDNode *LoopID = TheLoop->getLoopID();
    if (!LoopID)
      return;

    // First operand should refer to the loop id itself.
    assert(LoopID->getNumOperands() > 0 && "requires at least one operand");
    assert(LoopID->getOperand(0) == LoopID && "invalid loop id");

    for (unsigned i = 1, ie = LoopID->getNumOperands(); i < ie; ++i) {
      const MDString *S = nullptr;
      SmallVector<Metadata *, 4> Args;

      // The expected hint is either a MDString or a MDNode with the first
      // operand a MDString.
      if (const MDNode *MD = dyn_cast<MDNode>(LoopID->getOperand(i))) {
        if (!MD || MD->getNumOperands() == 0)
          continue;
        S = dyn_cast<MDString>(MD->getOperand(0));
        for (unsigned i = 1, ie = MD->getNumOperands(); i < ie; ++i)
          Args.push_back(MD->getOperand(i));
      } else {
        S = dyn_cast<MDString>(LoopID->getOperand(i));
        assert(Args.size() == 0 && "too many arguments for MDString");
      }

      if (!S)
        continue;

      // Check if the hint starts with the loop metadata prefix.
      StringRef Name = S->getString();
      if (Args.size() == 1)
        setHint(Name, Args[0]);
    }
  }

  /// Checks string hint with one operand and set value if valid.
  void setHint(StringRef Name, Metadata *Arg) {
    if (!Name.startswith(Prefix()))
      return;
    Name = Name.substr(Prefix().size(), StringRef::npos);

    const ConstantInt *C = mdconst::dyn_extract<ConstantInt>(Arg);
    if (!C)
      return;
    unsigned Val = C->getZExtValue();

    Hint *Hints[] = {&Strategy};
    for (auto H : Hints) {
      if (Name == H->Name) {
        if (H->validate(Val))
          H->Value = Val;
        else
          DEBUG(dbgs() << LS_NAME << " ignoring invalid hint '" <<
                Name << "'\n");
        break;
      }
    }
  }

  /// Create a new hint from name / value pair.
  MDNode *createHintMetadata(StringRef Name, unsigned V) const {
    LLVMContext &Context = TheLoop->getHeader()->getContext();
    Metadata *MDs[] = {MDString::get(Context, Name),
                       ConstantAsMetadata::get(
                           ConstantInt::get(Type::getInt32Ty(Context), V))};
    return MDNode::get(Context, MDs);
  }

  /// Matches metadata with hint name.
  bool matchesHintMetadataName(MDNode *Node, ArrayRef<Hint> HintTypes) {
    MDString *Name = dyn_cast<MDString>(Node->getOperand(0));
    if (!Name)
      return false;

    for (auto H : HintTypes)
      if (Name->getString().endswith(H.Name))
        return true;
    return false;
  }

  /// Sets current hints into loop metadata, keeping other values intact.
  void writeHintsToMetadata(ArrayRef<Hint> HintTypes) {
    if (HintTypes.size() == 0)
      return;

    // Reserve the first element to LoopID (see below).
    SmallVector<Metadata *, 4> MDs(1);
    // If the loop already has metadata, then ignore the existing operands.
    MDNode *LoopID = TheLoop->getLoopID();
    if (LoopID) {
      for (unsigned i = 1, ie = LoopID->getNumOperands(); i < ie; ++i) {
        MDNode *Node = cast<MDNode>(LoopID->getOperand(i));
        // If node in update list, ignore old value.
        if (!matchesHintMetadataName(Node, HintTypes))
          MDs.push_back(Node);
      }
    }

    // Now, add the missing hints.
    for (auto H : HintTypes)
      MDs.push_back(createHintMetadata(Twine(Prefix(), H.Name).str(), H.Value));

    // Replace current metadata node with new one.
    LLVMContext &Context = TheLoop->getHeader()->getContext();
    MDNode *NewLoopID = MDNode::get(Context, MDs);
    // Set operand 0 to refer to the loop id itself.
    NewLoopID->replaceOperandWith(0, NewLoopID);

    TheLoop->setLoopID(NewLoopID);
  }

  /// The loop these hints belong to.
  const Loop *TheLoop;

  /// Interface to emit optimization remarks.
  OptimizationRemarkEmitter &ORE;
};

// static void emitAnalysisDiag(const Loop *TheLoop,
//                              OptimizationRemarkEmitter &ORE,
//                              const LoopAccessReport &Message) {
//   const char *Name = LS_NAME;
//   LoopAccessReport::emitAnalysis(Message, TheLoop, Name, ORE);
// }

static void emitMissedWarning(Function *F, Loop *L,
                              const LoopSpawningHints &LH,
                              OptimizationRemarkEmitter *ORE) {
  // ORE->emit(OptimizationRemarkMissed(
  //               LS_NAME, "LSHint", L->getStartLoc(), L->getHeader())
  //           << "Strategy = "
  //           << LoopSpawningHints::printStrategy(LH.getStrategy()));
  switch (LH.getStrategy()) {
  case LoopSpawningHints::ST_DAC:
    ORE->emit(DiagnosticInfoOptimizationFailure(
                  DEBUG_TYPE, "FailedRequestedSpawning",
                  L->getStartLoc(), L->getHeader())
              << "Tapir loop not transformed: "
              << "failed to use divide-and-conquer loop spawning");
    break;
  case LoopSpawningHints::ST_SEQ:
    ORE->emit(DiagnosticInfoOptimizationFailure(
                  DEBUG_TYPE, "SpawningDisabled",
                  L->getStartLoc(), L->getHeader())
              << "Tapir loop not transformed: "
              << "loop-spawning transformation disabled");
    break;
  case LoopSpawningHints::ST_END:
    ORE->emit(DiagnosticInfoOptimizationFailure(
                  DEBUG_TYPE, "FailedRequestedSpawning",
                  L->getStartLoc(), L->getHeader())
              << "Tapir loop not transformed: "
              << "unknown loop-spawning strategy");
    break;
  }
}

/// LoopOutline serves as a base class for different variants of LoopSpawning.
/// LoopOutline implements common parts of LoopSpawning transformations, namely,
/// lifting a Tapir loop into a separate helper function.
class LoopOutline {
public:

  LoopOutline(Loop *OrigLoop, ScalarEvolution &SE,
              LoopInfo *LI, DominatorTree *DT,
              AssumptionCache *AC,
              OptimizationRemarkEmitter &ORE)
      : OrigLoop(OrigLoop), SE(SE), LI(LI), DT(DT), AC(AC), ORE(ORE),
        ExitBlock(nullptr)
  {
    // Use the loop latch to determine the canonical exit block for this loop.
    TerminatorInst *TI = OrigLoop->getLoopLatch()->getTerminator();
    if (2 != TI->getNumSuccessors())
      return;
    ExitBlock = TI->getSuccessor(0);
    if (ExitBlock == OrigLoop->getHeader())
      ExitBlock = TI->getSuccessor(1);
  }

  virtual bool processLoop() = 0;

  virtual ~LoopOutline() {}

protected:
  PHINode* canonicalizeIVs(Type *Ty);
  Value* canonicalizeLoopLatch(PHINode *IV, Value *Limit);
  void unlinkLoop();

  /// The original loop.
  Loop *OrigLoop;

  /// A wrapper around ScalarEvolution used to add runtime SCEV checks. Applies
  /// dynamic knowledge to simplify SCEV expressions and converts them to a
  /// more usable form.
  // PredicatedScalarEvolution &PSE;
  ScalarEvolution &SE;
  /// Loop info.
  LoopInfo *LI;
  /// Dominator tree.
  DominatorTree *DT;
  /// Assumption cache.
  AssumptionCache *AC;
  /// Interface to emit optimization remarks.
  OptimizationRemarkEmitter &ORE;

  /// The exit block of this loop.  We compute our own exit block, based on the
  /// latch, and handle other exit blocks (i.e., for exception handling) in a
  /// special manner.
  BasicBlock *ExitBlock;

// private:
//   /// Report an analysis message to assist the user in diagnosing loops that are
//   /// not transformed.  These are handled as LoopAccessReport rather than
//   /// VectorizationReport because the << operator of LoopSpawningReport returns
//   /// LoopAccessReport.
//   void emitAnalysis(const LoopAccessReport &Message) const {
//     emitAnalysisDiag(OrigLoop, *ORE, Message);
//   }
};

/// DACLoopSpawning implements the transformation to spawn the iterations of a
/// Tapir loop in a recursive divide-and-conquer fashion.
class DACLoopSpawning : public LoopOutline {
public:
  // DACLoopSpawning(Loop *OrigLoop, ScalarEvolution &SE,
  //                 LoopInfo *LI, DominatorTree *DT,
  //                 const TargetLibraryInfo *TLI,
  //                 const TargetTransformInfo *TTI,
  //                 OptimizationRemarkEmitter *ORE)
  //     : OrigLoop(OrigLoop), SE(SE), LI(LI), DT(DT),
  //       TLI(TLI), TTI(TTI), ORE(ORE)
  // {}

  DACLoopSpawning(Loop *OrigLoop, ScalarEvolution &SE,
                  LoopInfo *LI, DominatorTree *DT,
                  AssumptionCache *AC,
                  OptimizationRemarkEmitter &ORE)
      : LoopOutline(OrigLoop, SE, LI, DT, AC, ORE)
  {}

  bool processLoop();

  virtual ~DACLoopSpawning() {}

protected:
  Value* computeGrainsize(Value *Limit);
  void implementDACIterSpawnOnHelper(Function *Helper,
                                     BasicBlock *Preheader,
                                     BasicBlock *Header,
                                     PHINode *CanonicalIV,
                                     Argument *Limit,
                                     Argument *Grainsize,
                                     DominatorTree *DT,
                                     LoopInfo *LI,
                                     bool CanonicalIVFlagNUW = false,
                                     bool CanonicalIVFlagNSW = false);

// private:
//   /// Report an analysis message to assist the user in diagnosing loops that are
//   /// not transformed.  These are handled as LoopAccessReport rather than
//   /// VectorizationReport because the << operator of LoopSpawningReport returns
//   /// LoopAccessReport.
//   void emitAnalysis(const LoopAccessReport &Message) const {
//     emitAnalysisDiag(OrigLoop, *ORE, Message);
//   }
};

/// CilkABILoopSpawning uses the Cilk Plus ABI to handle Tapir loops.
class CilkABILoopSpawning : public LoopOutline {
public:
  CilkABILoopSpawning(Loop *OrigLoop, ScalarEvolution &SE,
                      LoopInfo *LI, DominatorTree *DT,
                      AssumptionCache *AC,
                      OptimizationRemarkEmitter &ORE)
      : LoopOutline(OrigLoop, SE, LI, DT, AC, ORE)
  {}

  bool processLoop();

  virtual ~CilkABILoopSpawning() {}

protected:
  // PHINode* canonicalizeIVs(Type *Ty);
  Value* canonicalizeLoopLatch(PHINode *IV, Value *Limit);

// private:
//   /// Report an analysis message to assist the user in diagnosing loops that are
//   /// not transformed.  These are handled as LoopAccessReport rather than
//   /// VectorizationReport because the << operator of LoopSpawningReport returns
//   /// LoopAccessReport.
//   void emitAnalysis(const LoopAccessReport &Message) const {
//     emitAnalysisDiag(OrigLoop, *ORE, Message);
//   }
};

struct LoopSpawningImpl {
  // LoopSpawningImpl(Function &F, LoopInfo &LI, ScalarEvolution &SE,
  //                  DominatorTree &DT,
  //                  const TargetTransformInfo &TTI,
  //                  const TargetLibraryInfo *TLI,
  //                  AliasAnalysis &AA, AssumptionCache &AC,
  //                  OptimizationRemarkEmitter &ORE)
  //     : F(&F), LI(&LI), SE(&SE), DT(&DT), TTI(&TTI), TLI(TLI),
  //       AA(&AA), AC(&AC), ORE(&ORE) {}
  // LoopSpawningImpl(Function &F,
  //                  function_ref<LoopInfo &(Function &)> GetLI,
  //                  function_ref<ScalarEvolution &(Function &)> GetSE,
  //                  function_ref<DominatorTree &(Function &)> GetDT,
  //                  OptimizationRemarkEmitter &ORE)
  //     : F(F), GetLI(GetLI), LI(nullptr), GetSE(GetSE), GetDT(GetDT),
  //       ORE(ORE)
  // {}
  LoopSpawningImpl(Function &F,
                   LoopInfo &LI,
                   ScalarEvolution &SE,
                   DominatorTree &DT,
                   AssumptionCache &AC,
                   OptimizationRemarkEmitter &ORE)
      : F(F), LI(LI), SE(SE), DT(DT), AC(AC), ORE(ORE) {}

  bool run();

private:
  void addTapirLoop(Loop *L, SmallVectorImpl<Loop *> &V);
  bool processLoop(Loop *L);

  Function &F;
  // function_ref<LoopInfo &(Function &)> GetLI;
  LoopInfo &LI;
  // function_ref<ScalarEvolution &(Function &)> GetSE;
  // function_ref<DominatorTree &(Function &)> GetDT;
  ScalarEvolution &SE;
  DominatorTree &DT;
  // const TargetTransformInfo *TTI;
  // const TargetLibraryInfo *TLI;
  // AliasAnalysis *AA;
  AssumptionCache &AC;
  OptimizationRemarkEmitter &ORE;
};
} // end anonymous namespace

/// Canonicalize the induction variables in the loop.  Return the canonical
/// induction variable created or inserted by the scalar evolution expander.
PHINode* LoopOutline::canonicalizeIVs(Type *Ty) {
  Loop *L = OrigLoop;

  BasicBlock* Header = L->getHeader();
  Module* M = Header->getParent()->getParent();

  SCEVExpander Exp(SE, M->getDataLayout(), "ls");

  PHINode *CanonicalIV = Exp.getOrInsertCanonicalInductionVariable(L, Ty);
  DEBUG(dbgs() << "LS Canonical induction variable " << *CanonicalIV << "\n");

  SmallVector<WeakVH, 16> DeadInsts;
  Exp.replaceCongruentIVs(L, DT, DeadInsts);
  for (WeakVH V : DeadInsts) {
    DEBUG(dbgs() << "LS erasing dead inst " << *V << "\n");
    Instruction *I = cast<Instruction>(V);
    I->eraseFromParent();
  }

  return CanonicalIV;
}

/// \brief Replace the latch of the loop to check that IV is always less than or
/// equal to the limit.
///
/// This method assumes that the loop has a single loop latch.
Value* LoopOutline::canonicalizeLoopLatch(PHINode *IV, Value *Limit) {
  Loop *L = OrigLoop;

  Value *NewCondition;
  BasicBlock *Header = L->getHeader();
  BasicBlock *Latch = L->getLoopLatch();
  assert(Latch && "No single loop latch found for loop.");

  IRBuilder<> Builder(&*Latch->getFirstInsertionPt());

  // This process assumes that IV's increment is in Latch.

  // Create comparison between IV and Limit at top of Latch.
  NewCondition = Builder.CreateICmpULT(IV, Limit);

  // Replace the conditional branch at the end of Latch.
  BranchInst *LatchBr = dyn_cast_or_null<BranchInst>(Latch->getTerminator());
  assert(LatchBr && LatchBr->isConditional() &&
         "Latch does not terminate with a conditional branch.");
  Builder.SetInsertPoint(Latch->getTerminator());
  Builder.CreateCondBr(NewCondition, Header, ExitBlock);

  // Erase the old conditional branch.
  LatchBr->eraseFromParent();

  return NewCondition;
}

/// Unlink the specified loop, and update analysis accordingly.  The heavy
/// lifting of deleting the loop is carried out by a run of LoopDeletion after
/// this pass.
void LoopOutline::unlinkLoop() {
  Loop *L = OrigLoop;

  // Get components of the old loop.
  BasicBlock *Preheader = L->getLoopPreheader();
  assert(Preheader && "Loop does not have a unique preheader.");
  BasicBlock *Latch = L->getLoopLatch();

  // Invalidate the analysis of the old loop.
  SE.forgetLoop(L);

  // Redirect the preheader to branch directly to loop exit.
  assert(1 == Preheader->getTerminator()->getNumSuccessors() &&
         "Preheader does not have a unique successor.");
  Preheader->getTerminator()->replaceUsesOfWith(L->getHeader(),
                                                ExitBlock);

  // Rewrite phis in the exit block to get their inputs from
  // the preheader instead of the exiting block.
  BasicBlock::iterator BI = ExitBlock->begin();
  while (PHINode *P = dyn_cast<PHINode>(BI)) {
    int j = P->getBasicBlockIndex(Latch);
    assert(j >= 0 && "Can't find exiting block in exit block's phi node!");
    P->setIncomingBlock(j, Preheader);
    P->removeIncomingValue(Latch);
    ++BI;
  }

  // Rewrite phis in the header block to not receive an input from
  // the preheader.
  BI = L->getHeader()->begin();
  while (PHINode *P = dyn_cast<PHINode>(BI)) {
    P->removeIncomingValue(Preheader);
    ++BI;
  }
}

/// \brief Compute the grainsize of the loop, based on the limit.
///
/// The grainsize is computed by the following equation:
///
///     Grainsize = min(2048, ceil(Limit / (8 * workers)))
///
/// This computation is inserted into the preheader of the loop.
///
/// TODO: This method is the only method that depends on the CilkABI.
/// Generalize this method for other grainsize calculations and to query TLI.
Value* DACLoopSpawning::computeGrainsize(Value *Limit) {
  Loop *L = OrigLoop;

  Value *Grainsize;
  BasicBlock *Preheader = L->getLoopPreheader();
  assert(Preheader && "No Preheader found for loop.");

  IRBuilder<> Builder(Preheader->getTerminator());

  // Get 8 * workers
  Value *Workers8 = Builder.CreateIntCast(cilk::GetOrCreateWorker8(*Preheader->getParent()),
                                          Limit->getType(), false);
  // Compute ceil(limit / 8 * workers) = (limit + 8 * workers - 1) / (8 * workers)
  Value *SmallLoopVal =
    Builder.CreateUDiv(Builder.CreateSub(Builder.CreateAdd(Limit, Workers8),
                                         ConstantInt::get(Limit->getType(), 1)),
                       Workers8);
  // Compute min
  Value *LargeLoopVal = ConstantInt::get(Limit->getType(), 2048);
  Value *Cmp = Builder.CreateICmpULT(LargeLoopVal, SmallLoopVal);
  Grainsize = Builder.CreateSelect(Cmp, LargeLoopVal, SmallLoopVal);

  return Grainsize;
}

/// \brief Method to help convertLoopToDACIterSpawn convert the Tapir
/// loop cloned into function Helper to spawn its iterations in a
/// parallel divide-and-conquer fashion.
///
/// Example: Suppose that Helper contains the following Tapir loop:
///
/// Helper(iter_t start, iter_t end, iter_t grain, ...) {
///   iter_t i = start;
///   ... Other loop setup ...
///   do {
///     spawn { ... loop body ... };
///   } while (i++ < end);
///   sync;
/// }
///
/// Then this method transforms Helper into the following form:
///
/// Helper(iter_t start, iter_t end, iter_t grain, ...) {
/// recur:
///   iter_t itercount = end - start;
///   if (itercount > grain) {
///     // Invariant: itercount >= 2
///     count_t miditer = start + itercount / 2;
///     spawn Helper(start, miditer, grain, ...);
///     start = miditer + 1;
///     goto recur;
///   }
///
///   iter_t i = start;
///   ... Other loop setup ...
///   do {
///     ... Loop Body ...
///   } while (i++ < end);
///   sync;
/// }
///
void DACLoopSpawning::implementDACIterSpawnOnHelper(Function *Helper,
                                                    BasicBlock *Preheader,
                                                    BasicBlock *Header,
                                                    PHINode *CanonicalIV,
                                                    Argument *Limit,
                                                    Argument *Grainsize,
                                                    DominatorTree *DT,
                                                    LoopInfo *LI,
                                                    bool CanonicalIVFlagNUW,
                                                    bool CanonicalIVFlagNSW) {
  // Serialize the cloned copy of the loop.
  assert(Preheader->getParent() == Helper &&
         "Preheader does not belong to helper function.");
  assert(Header->getParent() == Helper &&
         "Header does not belong to helper function.");
  assert(CanonicalIV->getParent() == Header &&
         "CanonicalIV does not belong to header");
  assert(isa<DetachInst>(Header->getTerminator()) &&
         "Cloned header is not terminated by a detach.");
  DetachInst *DI = dyn_cast<DetachInst>(Header->getTerminator());
  SerializeDetachedCFG(DI, DT);

  // Convert the cloned loop into the strip-mined loop body.

  BasicBlock *DACHead = Preheader;
  if (&(Helper->getEntryBlock()) == Preheader)
    // Split the entry block.  We'll want to create a backedge into
    // the split block later.
    DACHead = SplitBlock(Preheader, &(Preheader->front()), DT, LI);

  BasicBlock *RecurHead, *RecurDet, *RecurCont;
  Value *IterCount;
  Value *CanonicalIVInput;
  PHINode *CanonicalIVStart;
  {
    Instruction *PreheaderOrigFront = &(DACHead->front());
    IRBuilder<> Builder(PreheaderOrigFront);
    // Create branch based on grainsize.
    DEBUG(dbgs() << "LS CanonicalIV: " << *CanonicalIV << "\n");
    CanonicalIVInput = CanonicalIV->getIncomingValueForBlock(DACHead);
    CanonicalIVStart = Builder.CreatePHI(CanonicalIV->getType(), 2,
                                         CanonicalIV->getName()+".dac");
    CanonicalIVInput->replaceAllUsesWith(CanonicalIVStart);
    IterCount = Builder.CreateSub(Limit, CanonicalIVStart,
                                  "itercount");
    Value *IterCountCmp = Builder.CreateICmpUGT(IterCount, Grainsize);
    TerminatorInst *RecurTerm =
      SplitBlockAndInsertIfThen(IterCountCmp, PreheaderOrigFront,
                                /*Unreachable=*/false,
                                /*BranchWeights=*/nullptr,
                                DT);
    RecurHead = RecurTerm->getParent();
    // Create skeleton of divide-and-conquer recursion:
    // DACHead -> RecurHead -> RecurDet -> RecurCont -> DACHead
    RecurDet = SplitBlock(RecurHead, RecurHead->getTerminator(),
                          DT, LI);
    RecurCont = SplitBlock(RecurDet, RecurDet->getTerminator(),
                           DT, LI);
    RecurCont->getTerminator()->replaceUsesOfWith(RecurTerm->getSuccessor(0),
                                                  DACHead);
  }

  // Compute mid iteration in RecurHead.
  Value *MidIter, *MidIterPlusOne;
  {
    IRBuilder<> Builder(&(RecurHead->front()));
    MidIter = Builder.CreateAdd(CanonicalIVStart,
                                Builder.CreateLShr(IterCount, 1,
                                                   "halfcount"),
                                "miditer",
                                CanonicalIVFlagNUW, CanonicalIVFlagNSW);
  }

  // Create recursive call in RecurDet.
  {
    // Create input array for recursive call.
    IRBuilder<> Builder(&(RecurDet->front()));
    SetVector<Value*> RecurInputs;
    Function::arg_iterator AI = Helper->arg_begin();
    assert(cast<Argument>(CanonicalIVInput) == &*AI &&
           "First argument does not match original input to canonical IV.");
    RecurInputs.insert(CanonicalIVStart);
    ++AI;
    assert(Limit == &*AI &&
           "Second argument does not match original input to the loop limit.");
    RecurInputs.insert(MidIter);
    ++AI;
    for (Function::arg_iterator AE = Helper->arg_end();
         AI != AE;  ++AI)
        RecurInputs.insert(&*AI);
    // RecurInputs.insert(CanonicalIVStart);
    // // for (PHINode *IV : IVs)
    // //   RecurInputs.insert(DACStart[IV]);
    // RecurInputs.insert(Limit);
    // RecurInputs.insert(Grainsize);
    // for (Value *V : BodyInputs)
    //   RecurInputs.insert(VMap[V]);
    DEBUG({
        dbgs() << "RecurInputs: ";
        for (Value *Input : RecurInputs)
          dbgs() << *Input << ", ";
        dbgs() << "\n";
      });

    // Create call instruction.
    CallInst *RecurCall = Builder.CreateCall(Helper, RecurInputs.getArrayRef());
    RecurCall->setDebugLoc(Header->getTerminator()->getDebugLoc());
    // Use a fast calling convention for the helper.
    RecurCall->setCallingConv(CallingConv::Fast);
    // RecurCall->setCallingConv(Helper->getCallingConv());
    // // Update CG graph with the recursive call we just added.
    // CG[Helper]->addCalledFunction(RecurCall, CG[Helper]);
  }

  // Set up continuation of detached recursive call.  We effectively
  // inline this tail call automatically.
  {
    IRBuilder<> Builder(&(RecurCont->front()));
    MidIterPlusOne = Builder.CreateAdd(MidIter,
                                       ConstantInt::get(Limit->getType(), 1),
                                       "miditerplusone",
                                       CanonicalIVFlagNUW,
                                       CanonicalIVFlagNSW);
  }

  // Finish setup of new phi node for canonical IV.
  {
    CanonicalIVStart->addIncoming(CanonicalIVInput, Preheader);
    CanonicalIVStart->addIncoming(MidIterPlusOne, RecurCont);
  }

  /// Make the recursive DAC parallel.
  {
    IRBuilder<> Builder(RecurHead->getTerminator());
    // Create the detach.
    DetachInst *DI = Builder.CreateDetach(RecurDet, RecurCont);
    DI->setDebugLoc(Header->getTerminator()->getDebugLoc());
    RecurHead->getTerminator()->eraseFromParent();
    // Create the reattach.
    Builder.SetInsertPoint(RecurDet->getTerminator());
    ReattachInst *RI = Builder.CreateReattach(RecurCont);
    RI->setDebugLoc(Header->getTerminator()->getDebugLoc());
    RecurDet->getTerminator()->eraseFromParent();
  }
}

/// Helper routine to get all exit blocks of a loop that are unreachable.
static void getEHExits(Loop *L, const BasicBlock *DesignatedExitBlock,
                       SmallVectorImpl<BasicBlock *> &EHExits) {
  SmallVector<BasicBlock *, 4> ExitBlocks;
  L->getExitBlocks(ExitBlocks);

  SmallVector<BasicBlock *, 4> WorkList;
  for (BasicBlock *Exit : ExitBlocks) {
    if (Exit == DesignatedExitBlock) continue;
    EHExits.push_back(Exit);
    WorkList.push_back(Exit);
  }

  // Traverse the CFG from these frontier blocks to find all blocks involved in
  // exception-handling exit code.
  SmallPtrSet<BasicBlock *, 4> Visited;
  while (!WorkList.empty()) {
    BasicBlock *BB = WorkList.pop_back_val();
    if (!Visited.insert(BB).second)
      continue;

    // Check that the exception handling blocks do not reenter the loop.
    assert(!L->contains(BB) &&
           "Exception handling blocks re-enter loop.");

    for (BasicBlock *Succ : successors(BB)) {
      EHExits.push_back(Succ);
      WorkList.push_back(Succ);
    }
  }
}

/// Top-level call to convert loop to spawn its iterations in a
/// divide-and-conquer fashion.
bool DACLoopSpawning::processLoop() {
  Loop *L = OrigLoop;

  BasicBlock *Header = L->getHeader();
  BasicBlock *Preheader = L->getLoopPreheader();
  BasicBlock *Latch = L->getLoopLatch();

  DEBUG({
      LoopBlocksDFS DFS(L);
      DFS.perform(LI);
      dbgs() << "Blocks in loop (from DFS):\n";
      for (BasicBlock *BB : make_range(DFS.beginRPO(), DFS.endRPO()))
        dbgs() << *BB;
    });

  using namespace ore;

  // Check that this loop has a valid exit block after the latch.
  if (!ExitBlock) {
    DEBUG(dbgs() << "LS loop does not contain valid exit block after latch.\n");
    ORE.emit(OptimizationRemarkAnalysis(LS_NAME, "InvalidLatchExit",
                                        L->getStartLoc(),
                                        Header)
             << "invalid latch exit");
    return false;
  }

  // Get special exits from this loop.
  SmallVector<BasicBlock *, 4> EHExits;
  getEHExits(L, ExitBlock, EHExits);

  // Check the exit blocks of the loop.
  SmallVector<BasicBlock *, 4> ExitBlocks;
  L->getExitBlocks(ExitBlocks);

  for (const BasicBlock *Exit : ExitBlocks) {
    if (Exit == ExitBlock) continue;
    if (Exit->isLandingPad()) {
      DEBUG({
          const LandingPadInst *LPI = Exit->getLandingPadInst();
          dbgs() << "landing pad found: " << *LPI << "\n";
          for (const User *U : LPI->users())
            dbgs() << "\tuser " << *U << "\n";
        });
    }
  }
  SmallPtrSet<BasicBlock *, 4> HandledExits;
  for (BasicBlock *BB : EHExits)
    HandledExits.insert(BB);
  for (BasicBlock *Exit : ExitBlocks) {
    if (Exit == ExitBlock) continue;
    if (!HandledExits.count(Exit)) {
      DEBUG(dbgs() << "LS loop contains a bad exit block " << *Exit);
      ORE.emit(OptimizationRemarkAnalysis(LS_NAME, "BadExit",
                                          L->getStartLoc(),
                                          Header)
               << "bad exit block found");
      return false;
    }
  }

  Function *F = Header->getParent();
  Module* M = F->getParent();

  DEBUG(dbgs() << "LS loop header:" << *Header);
  DEBUG(dbgs() << "LS loop latch:" << *Latch);
  DEBUG(dbgs() << "LS SE exit count: " << *(SE.getExitCount(L, Latch)) << "\n");

  /// Get loop limit.
  const SCEV *Limit = SE.getExitCount(L, Latch);
  DEBUG(dbgs() << "LS Loop limit: " << *Limit << "\n");
  // PredicatedScalarEvolution PSE(SE, *L);
  // const SCEV *PLimit = PSE.getExitCount(L, Latch);
  // DEBUG(dbgs() << "LS predicated loop limit: " << *PLimit << "\n");
  // emitAnalysis(LoopSpawningReport()
  //              << "computed loop limit " << *Limit << "\n");
  if (SE.getCouldNotCompute() == Limit) {
    DEBUG(dbgs() << "SE could not compute loop limit.\n");
    ORE.emit(OptimizationRemarkAnalysis(LS_NAME, "UnknownLoopLimit",
                                        L->getStartLoc(),
                                        Header)
             << "could not compute limit");
    return false;
  }
  // ORE.emit(OptimizationRemarkAnalysis(LS_NAME, "LoopLimit", L->getStartLoc(),
  //                                     Header)
  //          << "loop limit: " << NV("Limit", Limit));
  /// Clean up the loop's induction variables.
  PHINode *CanonicalIV = canonicalizeIVs(Limit->getType());
  if (!CanonicalIV) {
    DEBUG(dbgs() << "Could not get canonical IV.\n");
    // emitAnalysis(LoopSpawningReport()
    //              << "Could not get a canonical IV.\n");
    ORE.emit(OptimizationRemarkAnalysis(LS_NAME, "NoCanonicalIV",
                                        L->getStartLoc(),
                                        Header)
             << "could not find or create canonical IV");
    return false;
  }
  const SCEVAddRecExpr *CanonicalSCEV =
    cast<const SCEVAddRecExpr>(SE.getSCEV(CanonicalIV));

  // Remove all IV's other than CanonicalIV.
  // First, check that we can do this.
  bool CanRemoveIVs = true;
  for (BasicBlock::iterator II = Header->begin(); isa<PHINode>(II); ++II) {
    PHINode *PN = cast<PHINode>(II);
    if (CanonicalIV == PN) continue;
    // dbgs() << "IV " << *PN;
    const SCEV *S = SE.getSCEV(PN);
    // dbgs() << " SCEV " << *S << "\n";
    if (SE.getCouldNotCompute() == S) {
      // emitAnalysis(LoopSpawningReport(PN)
      //              << "Could not compute the scalar evolution.\n");
      ORE.emit(OptimizationRemarkAnalysis(LS_NAME, "NoSCEV", PN)
               << "could not compute scalar evolution of "
               << NV("PHINode", PN));
      CanRemoveIVs = false;
    }
  }

  if (!CanRemoveIVs) {
    DEBUG(dbgs() << "Could not compute scalar evolutions for all IV's.\n");
    return false;
  }

  ////////////////////////////////////////////////////////////////////////
  // We now have everything we need to extract the loop.  It's time to
  // do some surgery.

  SCEVExpander Exp(SE, M->getDataLayout(), "ls");

  // Remove the IV's (other than CanonicalIV) and replace them with
  // their stronger forms.
  //
  // TODO?: We can probably adapt this loop->DAC process such that we
  // don't require all IV's to be canonical.
  {
    SmallVector<PHINode*, 8> IVsToRemove;
    for (BasicBlock::iterator II = Header->begin(); isa<PHINode>(II); ++II) {
      PHINode *PN = cast<PHINode>(II);
      if (PN == CanonicalIV) continue;
      const SCEV *S = SE.getSCEV(PN);
      DEBUG(dbgs() << "Removing the IV " << *PN << " (" << *S << ")\n");
      ORE.emit(OptimizationRemarkAnalysis(LS_NAME, "RemoveIV", PN)
               << "removing the IV "
               << NV("PHINode", PN));
      Value *NewIV = Exp.expandCodeFor(S, S->getType(), CanonicalIV);
      PN->replaceAllUsesWith(NewIV);
      IVsToRemove.push_back(PN);
    }
    for (PHINode *PN : IVsToRemove)
      PN->eraseFromParent();
  }

  // All remaining IV's should be canonical.  Collect them.
  //
  // TODO?: We can probably adapt this loop->DAC process such that we
  // don't require all IV's to be canonical.
  SmallVector<PHINode*, 8> IVs;
  bool AllCanonical = true;
  for (BasicBlock::iterator II = Header->begin(); isa<PHINode>(II); ++II) {
    PHINode *PN = cast<PHINode>(II);
    DEBUG({
        const SCEVAddRecExpr *PNSCEV =
          dyn_cast<const SCEVAddRecExpr>(SE.getSCEV(PN));
        assert(PNSCEV && "PHINode did not have corresponding SCEVAddRecExpr");
        assert(PNSCEV->getStart()->isZero() &&
               "PHINode SCEV does not start at 0");
        dbgs() << "LS step recurrence for SCEV " << *PNSCEV << " is "
               << *(PNSCEV->getStepRecurrence(SE)) << "\n";
        assert(PNSCEV->getStepRecurrence(SE)->isOne() &&
               "PHINode SCEV step is not 1");
      });
    if (ConstantInt *C =
        dyn_cast<ConstantInt>(PN->getIncomingValueForBlock(Preheader))) {
      if (C->isZero()) {
        DEBUG({
            if (PN != CanonicalIV) {
              const SCEVAddRecExpr *PNSCEV =
                dyn_cast<const SCEVAddRecExpr>(SE.getSCEV(PN));
              dbgs() << "Saving the canonical IV " << *PN << " (" << *PNSCEV << ")\n";
            }
          });
        if (PN != CanonicalIV)
          ORE.emit(OptimizationRemarkAnalysis(LS_NAME, "SaveIV", PN)
                   << "saving the canonical the IV "
                   << NV("PHINode", PN));
        IVs.push_back(PN);
      }
    } else {
      AllCanonical = false;
      DEBUG(dbgs() << "Remaining non-canonical PHI Node found: " << *PN <<
            "\n");
      // emitAnalysis(LoopSpawningReport(PN)
      //              << "Found a remaining non-canonical IV.\n");
      ORE.emit(OptimizationRemarkAnalysis(DEBUG_TYPE, "NonCanonicalIV", PN)
               << "found a remaining noncanonical IV");
    }
  }
  if (!AllCanonical)
    return false;

  // Insert the computation for the loop limit into the Preheader.
  Value *LimitVar = Exp.expandCodeFor(Limit, Limit->getType(),
                                      Preheader->getTerminator());
  DEBUG(dbgs() << "LimitVar: " << *LimitVar << "\n");

  // Canonicalize the loop latch.
  assert(SE.isLoopBackedgeGuardedByCond(L, ICmpInst::ICMP_ULT,
                                        CanonicalSCEV, Limit) &&
         "Loop backedge is not guarded by canonical comparison with limit.");
  Value *NewCond = canonicalizeLoopLatch(CanonicalIV, LimitVar);

  // Insert computation of grainsize into the Preheader.
  // For debugging:
  // Value *GrainVar = ConstantInt::get(Limit->getType(), 2);
  Value *GrainVar = computeGrainsize(LimitVar);
  DEBUG(dbgs() << "GrainVar: " << *GrainVar << "\n");
  // emitAnalysis(LoopSpawningReport()
  //              << "grainsize value " << *GrainVar << "\n");
  // ORE.emit(OptimizationRemarkAnalysis(LS_NAME, "UsingGrainsize",
  //                                     L->getStartLoc(), Header)
  //          << "grainsize: " << NV("Grainsize", GrainVar));

  /// Clone the loop into a new function.

  // Get the inputs and outputs for the Loop blocks.
  SetVector<Value *> Inputs, Outputs;
  SetVector<Value *> BodyInputs, BodyOutputs;
  ValueToValueMapTy VMap, InputMap;
  std::vector<BasicBlock *> LoopBlocks;
  SmallPtrSet<BasicBlock *, 4> ExitsToSplit;

  // Add start iteration, end iteration, and grainsize to inputs.
  {
    LoopBlocks = L->getBlocks();
    // // Add exit blocks terminated by unreachable.  There should not be any other
    // // exit blocks in the loop.
    // SmallSet<BasicBlock *, 4> UnreachableExits;
    // for (BasicBlock *Exit : ExitBlocks) {
    //   if (Exit == ExitBlock) continue;
    //   assert(isa<UnreachableInst>(Exit->getTerminator()) &&
    //          "Found problematic exit block.");
    //   UnreachableExits.insert(Exit);
    // }

    // Add unreachable and exception-handling exits to the set of loop blocks to
    // clone.
    DEBUG({
        dbgs() << "Handled exits of loop:";
        for (BasicBlock *HE : HandledExits)
          dbgs() << *HE;
      });
    for (BasicBlock *HE : HandledExits)
      LoopBlocks.push_back(HE);
    {
      const DetachInst *DI = cast<DetachInst>(Header->getTerminator());
      BasicBlockEdge DetachEdge(Header, DI->getDetached());
      for (BasicBlock *HE : HandledExits)
        if (!DT || !DT->dominates(DetachEdge, HE))
          ExitsToSplit.insert(HE);
      DEBUG({
          dbgs() << "Loop exits to split:";
          for (BasicBlock *ETS : ExitsToSplit)
            dbgs() << *ETS;
        });
    }

    // DEBUG({
    //     dbgs() << "LoopBlocks: ";
    //     for (BasicBlock *LB : LoopBlocks)
    //       dbgs() << LB->getName() << "("
    //              << *(LB->getTerminator()) << "), ";
    //     dbgs() << "\n";
    //   });

    // Get the inputs and outputs for the loop body.
    {
      // CodeExtractor Ext(LoopBlocks, DT);
      // Ext.findInputsOutputs(BodyInputs, BodyOutputs);
      SmallPtrSet<BasicBlock *, 32> Blocks;
      for (BasicBlock *BB : LoopBlocks)
        Blocks.insert(BB);
      findInputsOutputs(Blocks, BodyInputs, BodyOutputs, &ExitsToSplit);
    }

    // Add argument for start of CanonicalIV.
    DEBUG({
        Value *CanonicalIVInput =
          CanonicalIV->getIncomingValueForBlock(Preheader);
        // CanonicalIVInput should be the constant 0.
        assert(isa<Constant>(CanonicalIVInput) &&
               "Input to canonical IV from preheader is not constant.");
      });
    Argument *StartArg = new Argument(CanonicalIV->getType(),
                                      CanonicalIV->getName()+".start");
    Inputs.insert(StartArg);
    InputMap[CanonicalIV] = StartArg;

    // Add argument for end.
    if (isa<Constant>(LimitVar)) {
      Argument *EndArg = new Argument(LimitVar->getType(), "end");
      Inputs.insert(EndArg);
      InputMap[LimitVar] = EndArg;
    } else {
      Inputs.insert(LimitVar);
      InputMap[LimitVar] = LimitVar;
    }

    // Add argument for grainsize.
    if (isa<Constant>(GrainVar)) {
      Argument *GrainArg = new Argument(GrainVar->getType(), "grainsize");
      Inputs.insert(GrainArg);
      InputMap[GrainVar] = GrainArg;
    } else {
      Inputs.insert(GrainVar);
      InputMap[GrainVar] = GrainVar;
    }

    // Put all of the inputs together, and clear redundant inputs from
    // the set for the loop body.
    SmallVector<Value *, 8> BodyInputsToRemove;
    for (Value *V : BodyInputs)
      if (!Inputs.count(V))
        Inputs.insert(V);
      else
        BodyInputsToRemove.push_back(V);
    for (Value *V : BodyInputsToRemove)
      BodyInputs.remove(V);
    for (Value *V : BodyOutputs)
      dbgs() << "EL output: " << *V << "\n";
    assert(0 == BodyOutputs.size() &&
           "All results from parallel loop should be passed by memory already.");
  }
  DEBUG({
      for (Value *V : Inputs)
        dbgs() << "EL input: " << *V << "\n";
      for (Value *V : Outputs)
        dbgs() << "EL output: " << *V << "\n";
    });

  // Clone the loop blocks into a new helper function.
  Function *Helper;
  {
    SmallVector<ReturnInst *, 4> Returns;  // Ignore returns cloned.

    // LowerDbgDeclare(*(Header->getParent()));

    if (DISubprogram *SP = Header->getParent()->getSubprogram()) {
      // If we have debug info, add mapping for the metadata nodes that should not
      // be cloned by CloneFunctionInto.
      auto &MD = VMap.MD();
      MD[SP->getUnit()].reset(SP->getUnit());
      MD[SP->getType()].reset(SP->getType());
      MD[SP->getFile()].reset(SP->getFile());
    }

    Helper = CreateHelper(Inputs, Outputs, LoopBlocks,
                          Header, Preheader, ExitBlock,
                          VMap, Header->getParent()->getParent(),
                          /*ModuleLevelChanges=*/false, Returns, ".ls",
                          &ExitsToSplit, nullptr, nullptr, nullptr);

    assert(Returns.empty() && "Returns cloned when cloning loop.");

    // Use a fast calling convention for the helper.
    Helper->setCallingConv(CallingConv::Fast);
    // Helper->setCallingConv(Header->getParent()->getCallingConv());
  }

  // Add a sync to the helper's return.
  BasicBlock *HelperHeader = cast<BasicBlock>(VMap[Header]);
  {
    BasicBlock *HelperExit = cast<BasicBlock>(VMap[ExitBlock]);
    assert(isa<ReturnInst>(HelperExit->getTerminator()));
    BasicBlock *NewHelperExit = SplitBlock(HelperExit,
                                           HelperExit->getTerminator(),
                                           DT, LI);
    IRBuilder<> Builder(&(HelperExit->front()));
    SyncInst *NewSync = Builder.CreateSync(NewHelperExit);
    // Set debug info of new sync to match that of terminator of the header of
    // the cloned loop.
    NewSync->setDebugLoc(HelperHeader->getTerminator()->getDebugLoc());
    HelperExit->getTerminator()->eraseFromParent();
  }

  // // Add syncs to the helper's cloned resume blocks.
  // for (BasicBlock *BB : Resumes) {
  //   BasicBlock *HelperResume = cast<BasicBlock>(VMap[BB]);
  //   assert(isa<ResumeInst>(HelperResume->getTerminator()));
  //   BasicBlock *NewHelperResume = SplitBlock(HelperResume,
  //                                            HelperResume->getTerminator(),
  //                                            DT, LI);
  //   IRBuilder<> Builder(&(HelperResume->front()));
  //   SyncInst *NewSync = Builder.CreateSync(NewHelperResume);
  //   // Set debug info of new sync to match that of terminator of the header of
  //   // the cloned loop.
  //   NewSync->setDebugLoc(HelperHeader->getTerminator()->getDebugLoc());
  //   HelperResume->getTerminator()->eraseFromParent();
  // }

  BasicBlock *NewPreheader = cast<BasicBlock>(VMap[Preheader]);
  PHINode *NewCanonicalIV = cast<PHINode>(VMap[CanonicalIV]);

  // Rewrite the cloned IV's to start at the start iteration argument.
  {
    // Rewrite clone of canonical IV to start at the start iteration
    // argument.
    Argument *NewCanonicalIVStart = cast<Argument>(VMap[InputMap[CanonicalIV]]);
    {
      int NewPreheaderIdx = NewCanonicalIV->getBasicBlockIndex(NewPreheader);
      assert(isa<Constant>(NewCanonicalIV->getIncomingValue(NewPreheaderIdx)) &&
             "Cloned canonical IV does not inherit a constant value from cloned preheader.");
      NewCanonicalIV->setIncomingValue(NewPreheaderIdx, NewCanonicalIVStart);
    }

    // Rewrite other cloned IV's to start at their value at the start
    // iteration.
    const SCEV *StartIterSCEV = SE.getSCEV(NewCanonicalIVStart);
    DEBUG(dbgs() << "StartIterSCEV: " << *StartIterSCEV << "\n");
    for (PHINode *IV : IVs) {
      if (CanonicalIV == IV) continue;

      // Get the value of the IV at the start iteration.
      DEBUG(dbgs() << "IV " << *IV);
      const SCEV *IVSCEV = SE.getSCEV(IV);
      DEBUG(dbgs() << " (SCEV " << *IVSCEV << ")");
      const SCEVAddRecExpr *IVSCEVAddRec = cast<const SCEVAddRecExpr>(IVSCEV);
      const SCEV *IVAtIter = IVSCEVAddRec->evaluateAtIteration(StartIterSCEV, SE);
      DEBUG(dbgs() << " expands at iter " << *StartIterSCEV <<
            " to " << *IVAtIter << "\n");

      // NOTE: Expanded code should not refer to other IV's.
      Value *IVStart = Exp.expandCodeFor(IVAtIter, IVAtIter->getType(),
                                         NewPreheader->getTerminator());


      // Set the value that the cloned IV inherits from the cloned preheader.
      PHINode *NewIV = cast<PHINode>(VMap[IV]);
      int NewPreheaderIdx = NewIV->getBasicBlockIndex(NewPreheader);
      assert(isa<Constant>(NewIV->getIncomingValue(NewPreheaderIdx)) &&
             "Cloned IV does not inherit a constant value from cloned preheader.");
      NewIV->setIncomingValue(NewPreheaderIdx, IVStart);
    }

    // Remap the newly added instructions in the new preheader to use
    // values local to the helper.
    for (Instruction &II : *NewPreheader)
      RemapInstruction(&II, VMap, RF_IgnoreMissingLocals,
                       /*TypeMapper=*/nullptr, /*Materializer=*/nullptr);
  }

  // If the loop limit is constant, then rewrite the loop latch
  // condition to use the end-iteration argument.
  if (isa<Constant>(LimitVar)) {
    CmpInst *HelperCond = cast<CmpInst>(VMap[NewCond]);
    assert(HelperCond->getOperand(1) == LimitVar);
    IRBuilder<> Builder(HelperCond);
    Value *NewHelperCond = Builder.CreateICmpULT(HelperCond->getOperand(0),
                                                 VMap[InputMap[LimitVar]]);
    HelperCond->replaceAllUsesWith(NewHelperCond);
    HelperCond->eraseFromParent();
  }

  // DEBUGGING: Simply serialize the cloned loop.
  // BasicBlock *NewHeader = cast<BasicBlock>(VMap[Header]);
  // SerializeDetachedCFG(cast<DetachInst>(NewHeader->getTerminator()), nullptr);
  implementDACIterSpawnOnHelper(Helper, NewPreheader,
                               cast<BasicBlock>(VMap[Header]),
                               cast<PHINode>(VMap[CanonicalIV]),
                               cast<Argument>(VMap[InputMap[LimitVar]]),
                               cast<Argument>(VMap[InputMap[GrainVar]]),
                               /*DT=*/nullptr, /*LI=*/nullptr,
                               CanonicalSCEV->getNoWrapFlags(SCEV::FlagNUW),
                               CanonicalSCEV->getNoWrapFlags(SCEV::FlagNSW));

  if (verifyFunction(*Helper, &dbgs()))
    return false;

  // Update allocas in cloned loop body.
  {
    // Collect reattach instructions.
    SmallVector<Instruction *, 4> ReattachPoints;
    for (pred_iterator PI = pred_begin(Latch), PE = pred_end(Latch);
         PI != PE; ++PI) {
      BasicBlock *Pred = *PI;
      if (!isa<ReattachInst>(Pred->getTerminator())) continue;
      if (L->contains(Pred))
        ReattachPoints.push_back(cast<BasicBlock>(VMap[Pred])->getTerminator());
    }
    // The cloned loop should be serialized by this point.
    BasicBlock *ClonedLoopBodyEntry =
      cast<BasicBlock>(VMap[Header])->getSingleSuccessor();
    assert(ClonedLoopBodyEntry &&
           "Head of cloned loop body has multiple successors.");
    bool ContainsDynamicAllocas =
      MoveStaticAllocasInClonedBlock(Helper, ClonedLoopBodyEntry,
                                     ReattachPoints);

    // If the cloned loop contained dynamic alloca instructions, wrap the cloned
    // loop with llvm.stacksave/llvm.stackrestore intrinsics.
    if (ContainsDynamicAllocas) {
      Module *M = Helper->getParent();
      // Get the two intrinsics we care about.
      Function *StackSave = Intrinsic::getDeclaration(M, Intrinsic::stacksave);
      Function *StackRestore =
        Intrinsic::getDeclaration(M,Intrinsic::stackrestore);

      // Insert the llvm.stacksave.
      CallInst *SavedPtr = IRBuilder<>(&*ClonedLoopBodyEntry,
                                       ClonedLoopBodyEntry->begin())
                             .CreateCall(StackSave, {}, "savedstack");

      // Insert a call to llvm.stackrestore before the reattaches in the
      // original Tapir loop.
      for (Instruction *ExitPoint : ReattachPoints)
        IRBuilder<>(ExitPoint).CreateCall(StackRestore, SavedPtr);
    }
  }

  if (verifyFunction(*Helper, &dbgs()))
    return false;

  // Add alignment assumptions to arguments of helper, based on alignment of
  // values in old function.
  AddAlignmentAssumptions(Header->getParent(), Inputs, VMap,
                          Preheader->getTerminator(), AC, DT);

  // Add call to new helper function in original function.
  {
    // Setup arguments for call.
    SetVector<Value *> TopCallArgs;
    // Add start iteration 0.
    assert(CanonicalSCEV->getStart()->isZero() &&
           "Canonical IV does not start at zero.");
    TopCallArgs.insert(ConstantInt::get(CanonicalIV->getType(), 0));
    // Add loop limit.
    TopCallArgs.insert(LimitVar);
    // Add grainsize.
    TopCallArgs.insert(GrainVar);
    // Add the rest of the arguments.
    for (Value *V : BodyInputs)
      TopCallArgs.insert(V);

    // Create call instruction.
    IRBuilder<> Builder(Preheader->getTerminator());
    CallInst *TopCall = Builder.CreateCall(Helper, TopCallArgs.getArrayRef());

    // Use a fast calling convention for the helper.
    TopCall->setCallingConv(CallingConv::Fast);
    // TopCall->setCallingConv(Helper->getCallingConv());
    TopCall->setDebugLoc(Header->getTerminator()->getDebugLoc());
    // // Update CG graph with the call we just added.
    // CG[F]->addCalledFunction(TopCall, CG[Helper]);
  }

  // Remove sync of loop in parent.
  {
    // Start searching for the sync instruction for this loop from the loop's
    // designated exit block.
    BasicBlock *SyncBlock = ExitBlock;
    // Scan the unique chain of blocks dominated by the exit block until a block
    // terminated by a sync is found.  If the chain ends before then, exit
    // early.
    while (SyncBlock &&
           isa<BranchInst>(SyncBlock->getTerminator())) {
      BasicBlock *SuccBB = SyncBlock->getSingleSuccessor();
      if (!SuccBB ||
          SyncBlock != SuccBB->getSinglePredecessor())
        SyncBlock = nullptr;
      else
        SyncBlock = SuccBB;
    }
    // If the sync for this loop is found, serialize that sync.
    if (SyncBlock) {
      if (SyncInst *SI = dyn_cast<SyncInst>(SyncBlock->getTerminator())) {
        ReplaceInstWithInst(SI, BranchInst::Create(SI->getSuccessor(0)));
        // BranchInst *ReplacementBr = BranchInst::Create(SI->getSuccessor(0), SI);
        // ReplacementBr->setDebugLoc(SI->getDebugLoc());
        // SI->eraseFromParent();
      }
    }
  }

  ++LoopsConvertedToDAC;

  unlinkLoop();

  return Helper;
}

/// \brief Replace the latch of the loop to check that IV is always less than or
/// equal to the limit.
///
/// This method assumes that the loop has a single loop latch.
Value* CilkABILoopSpawning::canonicalizeLoopLatch(PHINode *IV, Value *Limit) {
  Loop *L = OrigLoop;

  Value *NewCondition;
  BasicBlock *Header = L->getHeader();
  BasicBlock *Latch = L->getLoopLatch();
  assert(Latch && "No single loop latch found for loop.");

  IRBuilder<> Builder(&*Latch->getFirstInsertionPt());

  // This process assumes that IV's increment is in Latch.

  // Create comparison between IV and Limit at top of Latch.
  NewCondition =
    Builder.CreateICmpULT(Builder.CreateAdd(IV,
                                            ConstantInt::get(IV->getType(), 1)),
                          Limit);

  // Replace the conditional branch at the end of Latch.
  BranchInst *LatchBr = dyn_cast_or_null<BranchInst>(Latch->getTerminator());
  assert(LatchBr && LatchBr->isConditional() &&
         "Latch does not terminate with a conditional branch.");
  Builder.SetInsertPoint(Latch->getTerminator());
  Builder.CreateCondBr(NewCondition, Header, ExitBlock);

  // Erase the old conditional branch.
  LatchBr->eraseFromParent();

  return NewCondition;
}

/// Top-level call to convert a Tapir loop to be processed using an appropriate
/// Cilk ABI call.
bool CilkABILoopSpawning::processLoop() {
  Loop *L = OrigLoop;

  BasicBlock *Header = L->getHeader();
  BasicBlock *Preheader = L->getLoopPreheader();
  BasicBlock *Latch = L->getLoopLatch();

  using namespace ore;

  // Check the exit blocks of the loop.
  if (!ExitBlock) {
    DEBUG(dbgs() << "LS loop does not contain valid exit block after latch.\n");
    ORE.emit(OptimizationRemarkAnalysis(LS_NAME, "InvalidLatchExit",
                                        L->getStartLoc(),
                                        Header)
             << "invalid latch exit");
    return false;
  }

  SmallVector<BasicBlock *, 4> ExitBlocks;
  L->getExitBlocks(ExitBlocks);
  for (const BasicBlock *Exit : ExitBlocks) {
    if (Exit == ExitBlock) continue;
    if (!isa<UnreachableInst>(Exit->getTerminator())) {
      DEBUG(dbgs() << "LS loop contains a bad exit block " << *Exit);
      ORE.emit(OptimizationRemarkAnalysis(LS_NAME, "BadExit",
                                          L->getStartLoc(),
                                          Header)
               << "bad exit block found");
      return false;
    }
  }

  Function *F = Header->getParent();
  Module* M = F->getParent();

  DEBUG(dbgs() << "LS loop header:" << *Header);
  DEBUG(dbgs() << "LS loop latch:" << *Latch);

  // DEBUG(dbgs() << "LS SE backedge taken count: " << *(SE.getBackedgeTakenCount(L)) << "\n");
  // DEBUG(dbgs() << "LS SE max backedge taken count: " << *(SE.getMaxBackedgeTakenCount(L)) << "\n");
  DEBUG(dbgs() << "LS SE exit count: " << *(SE.getExitCount(L, Latch)) << "\n");

  /// Get loop limit.
  const SCEV *BETC = SE.getExitCount(L, Latch);
  const SCEV *Limit = SE.getAddExpr(BETC, SE.getOne(BETC->getType()));
  DEBUG(dbgs() << "LS Loop limit: " << *Limit << "\n");
  // PredicatedScalarEvolution PSE(SE, *L);
  // const SCEV *PLimit = PSE.getExitCount(L, Latch);
  // DEBUG(dbgs() << "LS predicated loop limit: " << *PLimit << "\n");
  // emitAnalysis(LoopSpawningReport()
  //              << "computed loop limit " << *Limit << "\n");
  if (SE.getCouldNotCompute() == Limit) {
    DEBUG(dbgs() << "SE could not compute loop limit.\n");
    ORE.emit(OptimizationRemarkAnalysis(LS_NAME, "UnknownLoopLimit",
                                        L->getStartLoc(),
                                        Header)
             << "could not compute limit");
    return false;
  }
  // ORE.emit(OptimizationRemarkAnalysis(LS_NAME, "LoopLimit", L->getStartLoc(),
  //                                     Header)
  //          << "loop limit: " << NV("Limit", Limit));
  /// Clean up the loop's induction variables.
  PHINode *CanonicalIV = canonicalizeIVs(Limit->getType());
  if (!CanonicalIV) {
    DEBUG(dbgs() << "Could not get canonical IV.\n");
    // emitAnalysis(LoopSpawningReport()
    //              << "Could not get a canonical IV.\n");
    ORE.emit(OptimizationRemarkAnalysis(LS_NAME, "NoCanonicalIV",
                                        L->getStartLoc(),
                                        Header)
             << "could not find or create canonical IV");
    return false;
  }
  const SCEVAddRecExpr *CanonicalSCEV =
    cast<const SCEVAddRecExpr>(SE.getSCEV(CanonicalIV));

  // Remove all IV's other can CanonicalIV.
  // First, check that we can do this.
  bool CanRemoveIVs = true;
  for (BasicBlock::iterator II = Header->begin(); isa<PHINode>(II); ++II) {
    PHINode *PN = cast<PHINode>(II);
    if (CanonicalIV == PN) continue;
    // dbgs() << "IV " << *PN;
    const SCEV *S = SE.getSCEV(PN);
    // dbgs() << " SCEV " << *S << "\n";
    if (SE.getCouldNotCompute() == S) {
      // emitAnalysis(LoopSpawningReport(PN)
      //              << "Could not compute the scalar evolution.\n");
      ORE.emit(OptimizationRemarkAnalysis(LS_NAME, "NoSCEV", PN)
               << "could not compute scalar evolution of "
               << NV("PHINode", PN));
      CanRemoveIVs = false;
    }
  }

  if (!CanRemoveIVs) {
    DEBUG(dbgs() << "Could not compute scalar evolutions for all IV's.\n");
    return false;
  }

  ////////////////////////////////////////////////////////////////////////
  // We now have everything we need to extract the loop.  It's time to
  // do some surgery.

  SCEVExpander Exp(SE, M->getDataLayout(), "ls");

  // Remove the IV's (other than CanonicalIV) and replace them with
  // their stronger forms.
  //
  // TODO?: We can probably adapt this process such that we don't require all
  // IV's to be canonical.
  {
    SmallVector<PHINode*, 8> IVsToRemove;
    for (BasicBlock::iterator II = Header->begin(); isa<PHINode>(II); ++II) {
      PHINode *PN = cast<PHINode>(II);
      if (PN == CanonicalIV) continue;
      const SCEV *S = SE.getSCEV(PN);
      Value *NewIV = Exp.expandCodeFor(S, S->getType(), CanonicalIV);
      PN->replaceAllUsesWith(NewIV);
      IVsToRemove.push_back(PN);
    }
    for (PHINode *PN : IVsToRemove)
      PN->eraseFromParent();
  }

  // All remaining IV's should be canonical.  Collect them.
  //
  // TODO?: We can probably adapt this process such that we don't require all
  // IV's to be canonical.
  SmallVector<PHINode*, 8> IVs;
  bool AllCanonical = true;
  for (BasicBlock::iterator II = Header->begin(); isa<PHINode>(II); ++II) {
    PHINode *PN = cast<PHINode>(II);
    DEBUG({
        const SCEVAddRecExpr *PNSCEV =
          dyn_cast<const SCEVAddRecExpr>(SE.getSCEV(PN));
        assert(PNSCEV && "PHINode did not have corresponding SCEVAddRecExpr");
        assert(PNSCEV->getStart()->isZero() &&
               "PHINode SCEV does not start at 0");
        dbgs() << "LS step recurrence for SCEV " << *PNSCEV << " is "
               << *(PNSCEV->getStepRecurrence(SE)) << "\n";
        assert(PNSCEV->getStepRecurrence(SE)->isOne() &&
               "PHINode SCEV step is not 1");
      });
    if (ConstantInt *C =
        dyn_cast<ConstantInt>(PN->getIncomingValueForBlock(Preheader))) {
      if (C->isZero())
        IVs.push_back(PN);
    } else {
      AllCanonical = false;
      DEBUG(dbgs() << "Remaining non-canonical PHI Node found: " << *PN << "\n");
      // emitAnalysis(LoopSpawningReport(PN)
      //              << "Found a remaining non-canonical IV.\n");
      ORE.emit(OptimizationRemarkAnalysis(DEBUG_TYPE, "NonCanonicalIV", PN)
               << "found a remaining noncanonical IV");
    }
  }
  if (!AllCanonical)
    return false;

  // Insert the computation for the loop limit into the Preheader.
  Value *LimitVar = Exp.expandCodeFor(Limit, Limit->getType(),
                                      Preheader->getTerminator());
  DEBUG(dbgs() << "LimitVar: " << *LimitVar << "\n");

  // Canonicalize the loop latch.
  Value *NewCond = canonicalizeLoopLatch(CanonicalIV, LimitVar);

  /// Clone the loop into a new function.

  // Get the inputs and outputs for the Loop blocks.
  SetVector<Value*> Inputs, Outputs;
  SetVector<Value*> BodyInputs, BodyOutputs;
  ValueToValueMapTy VMap, InputMap;
  std::vector<BasicBlock *> LoopBlocks;
  AllocaInst* closure;
  // Add start iteration, end iteration, and grainsize to inputs.
  {
    LoopBlocks = L->getBlocks();
    // // Add exit blocks terminated by unreachable.  There should not be any other
    // // exit blocks in the loop.
    // SmallSet<BasicBlock *, 4> UnreachableExits;
    // for (BasicBlock *Exit : ExitBlocks) {
    //   if (Exit == ExitBlock) continue;
    //   assert(isa<UnreachableInst>(Exit->getTerminator()) &&
    //          "Found problematic exit block.");
    //   UnreachableExits.insert(Exit);
    // }

    // // Add unreachable and exception-handling exits to the set of loop blocks to
    // // clone.
    // for (BasicBlock *BB : UnreachableExits)
    //   LoopBlocks.push_back(BB);
    // for (BasicBlock *BB : EHExits)
    //   LoopBlocks.push_back(BB);

    // DEBUG({
    //     dbgs() << "LoopBlocks: ";
    //     for (BasicBlock *LB : LoopBlocks)
    //       dbgs() << LB->getName() << "("
    //              << *(LB->getTerminator()) << "), ";
    //     dbgs() << "\n";
    //   });

    // Get the inputs and outputs for the loop body.
    {
      // CodeExtractor Ext(LoopBlocks, DT);
      // Ext.findInputsOutputs(BodyInputs, BodyOutputs);
      SmallPtrSet<BasicBlock *, 32> Blocks;
      for (BasicBlock *BB : LoopBlocks)
        Blocks.insert(BB);
      findInputsOutputs(Blocks, BodyInputs, BodyOutputs);
    }

    // Add argument for start of CanonicalIV.
    DEBUG({
        Value *CanonicalIVInput =
          CanonicalIV->getIncomingValueForBlock(Preheader);
        // CanonicalIVInput should be the constant 0.
        assert(isa<Constant>(CanonicalIVInput) &&
               "Input to canonical IV from preheader is not constant.");
      });
    Argument *StartArg = new Argument(CanonicalIV->getType(),
                                      CanonicalIV->getName()+".start");
    Inputs.insert(StartArg);
    InputMap[CanonicalIV] = StartArg;

    // Add argument for end.
    Value* ea;
    if (isa<Constant>(LimitVar)) {
      Argument *EndArg = new Argument(LimitVar->getType(), "end");
      Inputs.insert(EndArg);
      ea = InputMap[LimitVar] = EndArg;
    } else {
      Inputs.insert(LimitVar);
      ea = InputMap[LimitVar] = LimitVar;
    }

    // Put all of the inputs together, and clear redundant inputs from
    // the set for the loop body.
    SmallVector<Value*, 8> BodyInputsToRemove;
    SmallVector<Value*, 8> StructInputs;
    SmallVector<Type*, 8> StructIT;
    for (Value *V : BodyInputs) {
      if (!Inputs.count(V)) {
        StructInputs.push_back(V);
        StructIT.push_back(V->getType());
      }
      else
        BodyInputsToRemove.push_back(V);
    }
    StructType* ST = StructType::create(StructIT);
    IRBuilder<> B(L->getLoopPreheader()->getTerminator());
    IRBuilder<> B2(L->getHeader()->getFirstNonPHIOrDbgOrLifetime());
    closure = B.CreateAlloca(ST);
    for(unsigned i=0; i<StructInputs.size(); i++) {
      B.CreateStore(StructInputs[i], B.CreateConstGEP2_32(ST, closure, 0, i));
      auto l2 = B2.CreateLoad(B2.CreateConstGEP2_32(ST, closure, 0, i));
      auto UI = StructInputs[i]->use_begin(), E = StructInputs[i]->use_end();
      for (; UI != E;) {
        Use &U = *UI;
        ++UI;
        auto *Usr = dyn_cast<Instruction>(U.getUser());
        if (Usr && !L->contains(Usr->getParent()))
          continue;
        U.set(l2);
      }
    }
    Inputs.insert(closure);
    //llvm::errs() << "<B>\n";
    //for(auto& a : Inputs) a->dump();
    //llvm::errs() << "</B>\n";
    //StartArg->dump();
    //ea->dump();
    Inputs.remove(StartArg);
    Inputs.insert(StartArg);
    Inputs.remove(ea);
    Inputs.insert(ea);
    //llvm::errs() << "<A>\n";
    //for(auto& a : Inputs) a->dump();
    //llvm::errs() << "</A>\n";
    for (Value *V : BodyInputsToRemove)
      BodyInputs.remove(V);
    assert(0 == BodyOutputs.size() &&
           "All results from parallel loop should be passed by memory already.");
  }
  DEBUG({
      for (Value *V : Inputs)
        dbgs() << "EL input: " << *V << "\n";
      for (Value *V : Outputs)
        dbgs() << "EL output: " << *V << "\n";
    });


  Function *Helper;
  {
    SmallVector<ReturnInst *, 4> Returns;  // Ignore returns cloned.

    // LowerDbgDeclare(*(Header->getParent()));

    if (DISubprogram *SP = Header->getParent()->getSubprogram()) {
      // If we have debug info, add mapping for the metadata nodes that should not
      // be cloned by CloneFunctionInto.
      auto &MD = VMap.MD();
      MD[SP->getUnit()].reset(SP->getUnit());
      MD[SP->getType()].reset(SP->getType());
      MD[SP->getFile()].reset(SP->getFile());
    }

    Helper = CreateHelper(Inputs, Outputs, L->getBlocks(),
                          Header, Preheader, ExitBlock/*L->getExitBlock()*/,
                          VMap, Header->getParent()->getParent(),
                          /*ModuleLevelChanges=*/false, Returns, ".ls",
                          nullptr, nullptr, nullptr);

    assert(Returns.empty() && "Returns cloned when cloning loop.");

    // Use a fast calling convention for the helper.
    //Helper->setCallingConv(CallingConv::Fast);
    // Helper->setCallingConv(Header->getParent()->getCallingConv());
  }

  BasicBlock *NewPreheader = cast<BasicBlock>(VMap[Preheader]);
  PHINode *NewCanonicalIV = cast<PHINode>(VMap[CanonicalIV]);

  // Rewrite the cloned IV's to start at the start iteration argument.
  {
    // Rewrite clone of canonical IV to start at the start iteration
    // argument.
    Argument *NewCanonicalIVStart = cast<Argument>(VMap[InputMap[CanonicalIV]]);
    {
      int NewPreheaderIdx = NewCanonicalIV->getBasicBlockIndex(NewPreheader);
      assert(isa<Constant>(NewCanonicalIV->getIncomingValue(NewPreheaderIdx)) &&
             "Cloned canonical IV does not inherit a constant value from cloned preheader.");
      NewCanonicalIV->setIncomingValue(NewPreheaderIdx, NewCanonicalIVStart);
    }

    // Rewrite other cloned IV's to start at their value at the start
    // iteration.
    const SCEV *StartIterSCEV = SE.getSCEV(NewCanonicalIVStart);
    DEBUG(dbgs() << "StartIterSCEV: " << *StartIterSCEV << "\n");
    for (PHINode *IV : IVs) {
      if (CanonicalIV == IV) continue;

      // Get the value of the IV at the start iteration.
      DEBUG(dbgs() << "IV " << *IV);
      const SCEV *IVSCEV = SE.getSCEV(IV);
      DEBUG(dbgs() << " (SCEV " << *IVSCEV << ")");
      const SCEVAddRecExpr *IVSCEVAddRec = cast<const SCEVAddRecExpr>(IVSCEV);
      const SCEV *IVAtIter = IVSCEVAddRec->evaluateAtIteration(StartIterSCEV, SE);
      DEBUG(dbgs() << " expands at iter " << *StartIterSCEV <<
            " to " << *IVAtIter << "\n");

      // NOTE: Expanded code should not refer to other IV's.
      Value *IVStart = Exp.expandCodeFor(IVAtIter, IVAtIter->getType(),
                                         NewPreheader->getTerminator());


      // Set the value that the cloned IV inherits from the cloned preheader.
      PHINode *NewIV = cast<PHINode>(VMap[IV]);
      int NewPreheaderIdx = NewIV->getBasicBlockIndex(NewPreheader);
      assert(isa<Constant>(NewIV->getIncomingValue(NewPreheaderIdx)) &&
             "Cloned IV does not inherit a constant value from cloned preheader.");
      NewIV->setIncomingValue(NewPreheaderIdx, IVStart);
    }

    // Remap the newly added instructions in the new preheader to use
    // values local to the helper.
    for (Instruction &II : *NewPreheader)
      RemapInstruction(&II, VMap, RF_IgnoreMissingLocals,
                       /*TypeMapper=*/nullptr, /*Materializer=*/nullptr);
  }

  // If the loop limit is constant, then rewrite the loop latch
  // condition to use the end-iteration argument.
  if (isa<Constant>(LimitVar)) {
    CmpInst *HelperCond = cast<CmpInst>(VMap[NewCond]);
    assert(HelperCond->getOperand(1) == LimitVar);
    IRBuilder<> Builder(HelperCond);
    Value *NewHelperCond = Builder.CreateICmpULT(HelperCond->getOperand(0),
                                                 VMap[InputMap[LimitVar]]);
    HelperCond->replaceAllUsesWith(NewHelperCond);
    HelperCond->eraseFromParent();
  }

  // For debugging:
  BasicBlock *NewHeader = cast<BasicBlock>(VMap[Header]);
  SerializeDetachedCFG(cast<DetachInst>(NewHeader->getTerminator()), nullptr);
  {
    Value* v = &*Helper->arg_begin();
    auto UI = v->use_begin(), E = v->use_end();
    for (; UI != E;) {
      Use &U = *UI;
      ++UI;
      auto *Usr = dyn_cast<Instruction>(U.getUser());
      Usr->moveBefore(Helper->getEntryBlock().getTerminator());

      auto UI2 = Usr->use_begin(), E2 = Usr->use_end();
      for (; UI2 != E2;) {
        Use &U2 = *UI2;
        ++UI2;
        auto *Usr2 = dyn_cast<Instruction>(U2.getUser());
        Usr2->moveBefore(Helper->getEntryBlock().getTerminator());
      }
    }
  }

  if (verifyFunction(*Helper, &dbgs()))
    return false;

  // Add call to new helper function in original function.
  {
    // Setup arguments for call.
    SetVector<Value*> TopCallArgs;
    // Add start iteration 0.
    assert(CanonicalSCEV->getStart()->isZero() &&
           "Canonical IV does not start at zero.");
    TopCallArgs.insert(ConstantInt::get(CanonicalIV->getType(), 0));
    // Add loop limit.
    TopCallArgs.insert(LimitVar);
    // Add grainsize.
    //TopCallArgs.insert(GrainVar);
    // Add the rest of the arguments.
    for (Value *V : BodyInputs)
      TopCallArgs.insert(V);

    // Create call instruction.
    IRBuilder<> Builder(Preheader->getTerminator());

    llvm::Function* F;
    if( ((llvm::IntegerType*)LimitVar->getType())->getBitWidth() == 32 )
      F = CILKRTS_FUNC(cilk_for_32, *M);
    else {
      assert( ((llvm::IntegerType*)LimitVar->getType())->getBitWidth() == 64 );
      F = CILKRTS_FUNC(cilk_for_64, *M);
    }
    llvm::Value* args[] = {
      Builder.CreatePointerCast(Helper, F->getFunctionType()->getParamType(0)),
      Builder.CreatePointerCast(closure, F->getFunctionType()->getParamType(1)),
      LimitVar,
      ConstantInt::get(IntegerType::get(F->getContext(), sizeof(int)*8),0)
    };

    /*CallInst *TopCall = */Builder.CreateCall(F, args);

    // Use a fast calling convention for the helper.
    //TopCall->setCallingConv(CallingConv::Fast);
    // TopCall->setCallingConv(Helper->getCallingConv());
    //TopCall->setDebugLoc(Header->getTerminator()->getDebugLoc());
    // // Update CG graph with the call we just added.
    // CG[F]->addCalledFunction(TopCall, CG[Helper]);
  }

  ++LoopsConvertedToCilkABI;

  unlinkLoop();

  return Helper;
}

<<<<<<< HEAD
/// Checks if this loop is a Tapir loop.  Right now we check that the loop is
/// in a canonical form:
/// 1) The header detaches the body.
/// 2) The loop contains a single latch.
/// 3) The body reattaches to the latch (which is necessary for a valid
///    detached CFG).
/// 4) The loop only branches to the exit block from the header or the latch.
bool LoopSpawningImpl::isTapirLoop(const Loop *L) {
  const BasicBlock *Header = L->getHeader();
  const BasicBlock *Latch = L->getLoopLatch();
  // const BasicBlock *Exit = L->getExitBlock();

  // DEBUG(dbgs() << "LS checking if Tapir loop: " << *L);

  // Header must be terminated by a detach.
  if (!isa<DetachInst>(Header->getTerminator())) {
    DEBUG(dbgs() << "LS loop header is not terminated by a detach: " << *L << "\n");
    return false;
  }

  // Loop must have a unique latch.
  if (nullptr == Latch) {
    DEBUG(dbgs() << "LS loop does not have a unique latch: " << *L << "\n");
    return false;
  }

  // // Loop must have a unique exit block.
  // if (nullptr == Exit) {
  //   DEBUG(dbgs() << "LS loop does not have a unique exit block: " << *L << "\n");
  //   SmallVector<BasicBlock *, 4> ExitBlocks;
  //   L->getUniqueExitBlocks(ExitBlocks);
  //   for (BasicBlock *Exit : ExitBlocks)
  //     DEBUG(dbgs() << *Exit);
  //   return false;
  // }

  // Continuation of header terminator must be the latch.
  const DetachInst *HeaderDetach = cast<DetachInst>(Header->getTerminator());
  const BasicBlock *Continuation = HeaderDetach->getContinue();
  if (Continuation != Latch) {
    DEBUG(dbgs() << "LS continuation of detach in header is not the latch: "
                 << *L << "\n");
    return false;
  }

  // All other predecessors of Latch are terminated by reattach instructions.
  for (auto PI = pred_begin(Latch), PE = pred_end(Latch);  PI != PE; ++PI) {
    const BasicBlock *Pred = *PI;
    if (Header == Pred) continue;
    if (!isa<ReattachInst>(Pred->getTerminator())) {
      DEBUG(dbgs() << "LS Latch has a predecessor that is not terminated "
                   << "by a reattach: " << *L << "\n");
      return false;
    }
  }

  // Get the exit block from Latch.
  BasicBlock *Exit = Latch->getTerminator()->getSuccessor(0);
  if (Header == Exit)
    Exit = Latch->getTerminator()->getSuccessor(1);

  // The only predecessors of Exit inside the loop are Header and Latch.
  for (auto PI = pred_begin(Exit), PE = pred_end(Exit);  PI != PE; ++PI) {
    const BasicBlock *Pred = *PI;
    if (!L->contains(Pred))
      continue;
    if (Header != Pred && Latch != Pred) {
      DEBUG(dbgs() << "LS Loop branches to exit block from a block "
                   << "other than the header or latch" << *L << "\n");
      return false;
    }
  }

  return true;
}

/// This routine recursively examines all descendants of the specified loop and
/// adds all Tapir loops in that tree to the vector.  This routine performs a
/// pre-order traversal of the tree of loops and pushes each Tapir loop found
/// onto the end of the vector.
=======
>>>>>>> a71cdb0d
void LoopSpawningImpl::addTapirLoop(Loop *L, SmallVectorImpl<Loop *> &V) {
  if (isTapirLoop(L)) {
    V.push_back(L);
    return;
  }

  LoopSpawningHints Hints(L, ORE);

  DEBUG(dbgs() << "LS: Loop hints:"
               << " strategy = " << Hints.printStrategy(Hints.getStrategy())
               << "\n");

  using namespace ore;

  if (LoopSpawningHints::ST_SEQ != Hints.getStrategy()) {
    DEBUG(dbgs() << "LS: Marked loop is not a valid Tapir loop.\n"
          << "\tLoop hints:"
          << " strategy = " << Hints.printStrategy(Hints.getStrategy())
          << "\n");
    ORE.emit(OptimizationRemarkMissed(LS_NAME, "NotTapir",
                                      L->getStartLoc(), L->getHeader())
             << "marked loop is not a valid Tapir loop");
  }

  for (Loop *InnerL : *L)
    addTapirLoop(InnerL, V);
}

#ifndef NDEBUG
/// \return string containing a file name and a line # for the given loop.
static std::string getDebugLocString(const Loop *L) {
  std::string Result;
  if (L) {
    raw_string_ostream OS(Result);
    if (const DebugLoc LoopDbgLoc = L->getStartLoc())
      LoopDbgLoc.print(OS);
    else
      // Just print the module name.
      OS << L->getHeader()->getParent()->getParent()->getModuleIdentifier();
    OS.flush();
  }
  return Result;
}
#endif

bool LoopSpawningImpl::run() {
  // Build up a worklist of inner-loops to vectorize. This is necessary as
  // the act of vectorizing or partially unrolling a loop creates new loops
  // and can invalidate iterators across the loops.
  SmallVector<Loop *, 8> Worklist;

  // Examine all top-level loops in this function, and call addTapirLoop to push
  // those loops onto the work list.
  for (Loop *L : LI)
    addTapirLoop(L, Worklist);

  LoopsAnalyzed += Worklist.size();

  // Now walk the identified inner loops.
  bool Changed = false;
  while (!Worklist.empty())
    // Process the work list of loops backwards.  For each tree of loops in this
    // function, addTapirLoop pushed those loops onto the work list according to
    // a pre-order tree traversal.  Therefore, processing the work list
    // backwards leads us to process innermost loops first.
    Changed |= processLoop(Worklist.pop_back_val());

  // Process each loop nest in the function.
  return Changed;
}

// Top-level routine to process a given loop.
bool LoopSpawningImpl::processLoop(Loop *L) {
#ifndef NDEBUG
  const std::string DebugLocStr = getDebugLocString(L);
#endif /* NDEBUG */

  // Function containing loop
  Function *F = L->getHeader()->getParent();

  DEBUG(dbgs() << "\nLS: Checking a Tapir loop in \""
               << L->getHeader()->getParent()->getName() << "\" from "
        << DebugLocStr << ": " << *L << "\n");

  LoopSpawningHints Hints(L, ORE);

  DEBUG(dbgs() << "LS: Loop hints:"               << " strategy = " << Hints.printStrategy(Hints.getStrategy())
               << "\n");

  using namespace ore;

  // Get the loop preheader.  LoopSimplify should guarantee that the loop
  // preheader is not terminated by a sync.
  BasicBlock *Preheader = L->getLoopPreheader();
  if (!Preheader) {
    DEBUG(dbgs() << "LS: Loop lacks a preheader.\n");
    ORE.emit(OptimizationRemarkMissed(LS_NAME, "NoPreheader",
                                      L->getStartLoc(), L->getHeader())
             << "loop lacks a preheader");
    emitMissedWarning(F, L, Hints, &ORE);
    return false;
  } else if (!isa<BranchInst>(Preheader->getTerminator())) {
    DEBUG(dbgs() << "LS: Loop preheader is not terminated by a branch.\n");
    ORE.emit(OptimizationRemarkMissed(LS_NAME, "ComplexPreheader",
                                      L->getStartLoc(), L->getHeader())
             << "loop preheader not terminated by a branch");
    emitMissedWarning(F, L, Hints, &ORE);
    return false;
  }

  switch(Hints.getStrategy()) {
  case LoopSpawningHints::ST_SEQ:
    DEBUG(dbgs() << "LS: Hints dictate sequential spawning.\n");
    break;
  case LoopSpawningHints::ST_DAC:
    DEBUG(dbgs() << "LS: Hints dictate DAC spawning.\n");
    {
      DebugLoc DLoc = L->getStartLoc();
      BasicBlock *Header = L->getHeader();
      DACLoopSpawning DLS(L, SE, &LI, &DT, &AC, ORE);
      // CilkABILoopSpawning DLS(L, SE, &LI, &DT, &AC, ORE);
      // DACLoopSpawning DLS(L, SE, LI, DT, TLI, TTI, ORE);
      if (DLS.processLoop()) {
        DEBUG({
            if (verifyFunction(*L->getHeader()->getParent())) {
              dbgs() << "Transformed function is invalid.\n";
              return false;
            }
          });
        // Report success.
        ORE.emit(OptimizationRemark(LS_NAME, "DACSpawning", DLoc, Header)
                 << "spawning iterations using divide-and-conquer");
        return true;
      } else {
        // Report failure.
        ORE.emit(OptimizationRemarkMissed(LS_NAME, "NoDACSpawning", DLoc,
                                          Header)
                 << "cannot spawn iterations using divide-and-conquer");
        emitMissedWarning(F, L, Hints, &ORE);
        return false;
      }
    }
    break;
  case LoopSpawningHints::ST_END:
    dbgs() << "LS: Hints specify unknown spawning strategy.\n";
    break;
  }
  return false;
}

// PreservedAnalyses LoopSpawningPass::run(Module &M, ModuleAnalysisManager &AM) {
//   // Find functions that detach for processing.
//   SmallVector<Function *, 4> WorkList;
//   for (Function &F : M)
//     for (BasicBlock &BB : F)
//       if (isa<DetachInst>(BB.getTerminator()))
//         WorkList.push_back(&F);

//   if (WorkList.empty())
//     return PreservedAnalyses::all();

//   bool Changed = false;
//   while (!WorkList.empty()) {
//     Function *F = WorkList.back();
//     auto &TLI = AM.getResult<TargetLibraryAnalysis>(M);
//     auto &FAM = AM.getResult<FunctionAnalysisManagerModuleProxy>(M).getManager();
//     auto &LI = FAM.getResult<LoopAnalysis>(*F);
//     auto &SE = FAM.getResult<ScalarEvolutionAnalysis>(*F);
//     auto &DT = FAM.getResult<DominatorTreeAnalysis>(*F);
//     auto &TTI = FAM.getResult<TargetIRAnalysis>(*F);
//     auto &AA = FAM.getResult<AAManager>(*F);
//     auto &AC = FAM.getResult<AssumptionAnalysis>(*F);
//     auto &ORE = FAM.getResult<OptimizationRemarkEmitterAnalysis>(*F);
//     LoopSpawningImpl Impl(*F, LI, SE, DT, TTI, &TLI, AA, AC, ORE);
//     Changed |= Impl.run();
//     WorkList.pop_back();
//   }

//   if (Changed)
//     return PreservedAnalyses::none();
//   return PreservedAnalyses::all();
// }

PreservedAnalyses LoopSpawningPass::run(Function &F,
                                        FunctionAnalysisManager &AM) {
  // Determine if function detaches.
  bool DetachingFunction = false;
  for (BasicBlock &BB : F)
    if (isa<DetachInst>(BB.getTerminator()))
      DetachingFunction = true;

  if (!DetachingFunction)
    return PreservedAnalyses::all();

  auto &LI = AM.getResult<LoopAnalysis>(F);
  auto &SE = AM.getResult<ScalarEvolutionAnalysis>(F);
  auto &DT = AM.getResult<DominatorTreeAnalysis>(F);
  // auto &TTI = AM.getResult<TargetIRAnalysis>(F);
  // auto &TLI = AM.getResult<TargetLibraryAnalysis>(M);
  // auto &AA = AM.getResult<AAManager>(F);
  auto &AC = AM.getResult<AssumptionAnalysis>(F);
  auto &ORE =
    AM.getResult<OptimizationRemarkEmitterAnalysis>(F);
  // OptimizationRemarkEmitter ORE(F);

  bool Changed = LoopSpawningImpl(F, LI, SE, DT, AC, ORE).run();

  AM.invalidate<ScalarEvolutionAnalysis>(F);

  if (Changed)
    return PreservedAnalyses::none();
  return PreservedAnalyses::all();
}

namespace {
struct LoopSpawning : public FunctionPass {
  /// Pass identification, replacement for typeid
  static char ID;

  explicit LoopSpawning() : FunctionPass(ID) {
    initializeLoopSpawningPass(*PassRegistry::getPassRegistry());
  }

  bool runOnFunction(Function &F) override {
    if (skipFunction(F))
      return false;

    bool DetachingFunction = false;
    for (BasicBlock &BB : F)
      if (isa<DetachInst>(BB.getTerminator()))
        DetachingFunction = true;

    if (!DetachingFunction)
      return false;

    auto &LI = getAnalysis<LoopInfoWrapperPass>().getLoopInfo();
    auto &SE = getAnalysis<ScalarEvolutionWrapperPass>().getSE();
    auto &DT = getAnalysis<DominatorTreeWrapperPass>().getDomTree();
    // auto *TTI = &getAnalysis<TargetTransformInfoWrapperPass>().getTTI(*F);
    // auto *TLIP = getAnalysisIfAvailable<TargetLibraryInfoWrapperPass>();
    // auto *TLI = TLIP ? &TLIP->getTLI() : nullptr;
    // auto *TLI = &getAnalysis<TargetLibraryInfoWrapperPass>().getTLI();
    // auto *AA = &getAnalysis<AAResultsWrapperPass>(*F).getAAResults();
    auto &AC = getAnalysis<AssumptionCacheTracker>().getAssumptionCache(F);
    auto &ORE =
      getAnalysis<OptimizationRemarkEmitterWrapperPass>().getORE();
    // OptimizationRemarkEmitter ORE(F);
    return LoopSpawningImpl(F, LI, SE, DT, AC, ORE).run();
  }

  // bool runOnModule(Module &M) override {
  //   if (skipModule(M))
  //     return false;

  //   // Find functions that detach for processing.
  //   SmallVector<Function *, 4> WorkList;
  //   for (Function &F : M)
  //     for (BasicBlock &BB : F)
  //       if (isa<DetachInst>(BB.getTerminator()))
  //         WorkList.push_back(&F);

  //   if (WorkList.empty())
  //     return false;

  //   auto GetLI = [this](Function &F) -> LoopInfo & {
  //     return getAnalysis<LoopInfoWrapperPass>(F).getLoopInfo();
  //   };
  //   auto GetSE = [this](Function &F) -> ScalarEvolution & {
  //     return getAnalysis<ScalarEvolutionWrapperPass>(F).getSE();
  //   };
  //   auto GetDT = [this](Function &F) -> DominatorTree & {
  //     return this->getAnalysis<DominatorTreeWrapperPass>(F).getDomTree();
  //   };

  //   bool Changed = false;
  //   while (!WorkList.empty()) {
  //     // Process the next function.
  //     Function *F = WorkList.back();
  //     // auto *LI = &getAnalysis<LoopInfoWrapperPass>(*F).getLoopInfo();
  //     // auto *SE = &getAnalysis<ScalarEvolutionWrapperPass>(*F).getSE();
  //     // auto *DT = &getAnalysis<DominatorTreeWrapperPass>(*F).getDomTree();
  //     // auto *TTI = &getAnalysis<TargetTransformInfoWrapperPass>().getTTI(*F);
  //     // auto *TLIP = getAnalysisIfAvailable<TargetLibraryInfoWrapperPass>();
  //     // auto *TLI = TLIP ? &TLIP->getTLI() : nullptr;
  //     // auto *TLI = &getAnalysis<TargetLibraryInfoWrapperPass>().getTLI();
  //     // auto *AA = &getAnalysis<AAResultsWrapperPass>(*F).getAAResults();
  //     // auto *AC = &getAnalysis<AssumptionCacheTracker>().getAssumptionCache(*F);
  //     auto &ORE =
  //       getAnalysis<OptimizationRemarkEmitterWrapperPass>(*F).getORE();
  //     // OptimizationRemarkEmitter ORE(F);
  //     // LoopSpawningImpl Impl(*F, GetLI, GetSE, GetDT, *TTI, TLI, *AA, *AC, ORE);
  //     LoopSpawningImpl Impl(*F, GetLI, GetSE, GetDT, ORE);
  //     Changed |= Impl.run();

  //     WorkList.pop_back();
  //   }
  //   return Changed;
  // }

  void getAnalysisUsage(AnalysisUsage &AU) const override {
    AU.addRequired<AssumptionCacheTracker>();
    AU.addRequiredID(LoopSimplifyID);
    AU.addRequiredID(LCSSAID);
    AU.addRequired<DominatorTreeWrapperPass>();
    AU.addRequired<LoopInfoWrapperPass>();
    AU.addRequired<ScalarEvolutionWrapperPass>();
    AU.addRequired<TargetTransformInfoWrapperPass>();
    AU.addRequired<TargetLibraryInfoWrapperPass>();
    // AU.addRequired<LoopAccessLegacyAnalysis>();
    // getAAResultsAnalysisUsage(AU);
    // AU.addRequired<AAResultsWrapperPass>();
    AU.addRequired<OptimizationRemarkEmitterWrapperPass>();
  }
};
}

char LoopSpawning::ID = 0;
// static RegisterPass<LoopSpawning> X(LS_NAME, "Transform Tapir loops to spawn iterations efficiently", false, false);
static const char ls_name[] = "Loop Spawning";
INITIALIZE_PASS_BEGIN(LoopSpawning, LS_NAME, ls_name, false, false)
INITIALIZE_PASS_DEPENDENCY(AssumptionCacheTracker)
INITIALIZE_PASS_DEPENDENCY(LoopSimplify)
INITIALIZE_PASS_DEPENDENCY(LCSSAWrapperPass)
INITIALIZE_PASS_DEPENDENCY(LoopInfoWrapperPass)
INITIALIZE_PASS_DEPENDENCY(DominatorTreeWrapperPass)
INITIALIZE_PASS_DEPENDENCY(ScalarEvolutionWrapperPass)
INITIALIZE_PASS_DEPENDENCY(TargetLibraryInfoWrapperPass)
INITIALIZE_PASS_DEPENDENCY(TargetTransformInfoWrapperPass)
// INITIALIZE_PASS_DEPENDENCY(LoopAccessLegacyAnalysis)
// INITIALIZE_PASS_DEPENDENCY(AAResultsWrapperPass)
INITIALIZE_PASS_DEPENDENCY(OptimizationRemarkEmitterWrapperPass)
INITIALIZE_PASS_END(LoopSpawning, LS_NAME, ls_name, false, false)

namespace llvm {
Pass *createLoopSpawningPass() {
  return new LoopSpawning();
}

/// Checks if this loop is a Tapir loop.  Right now we check that the loop is
/// in a canonical form:
/// 1) The header detaches the body.
/// 2) The loop contains a single latch.
/// 3) The body reattaches to the latch (which is necessary for a valid
///    detached CFG).
/// 4) The loop only branches to the exit block from the header or the latch.
bool isTapirLoop(const Loop *L) {
  const BasicBlock *Header = L->getHeader();
  const BasicBlock *Latch = L->getLoopLatch();
  // const BasicBlock *Exit = L->getExitBlock();

  // DEBUG(dbgs() << "LS checking if Tapir loop: " << *L);

  // Header must be terminated by a detach.
  if (!isa<DetachInst>(Header->getTerminator())) {
    DEBUG(dbgs() << "LS loop header is not terminated by a detach: " << *L << "\n");
    return false;
  }

  // Loop must have a unique latch.
  if (nullptr == Latch) {
    DEBUG(dbgs() << "LS loop does not have a unique latch: " << *L << "\n");
    return false;
  }

  // // Loop must have a unique exit block.
  // if (nullptr == Exit) {
  //   DEBUG(dbgs() << "LS loop does not have a unique exit block: " << *L << "\n");
  //   SmallVector<BasicBlock *, 4> ExitBlocks;
  //   L->getUniqueExitBlocks(ExitBlocks);
  //   for (BasicBlock *Exit : ExitBlocks)
  //     DEBUG(dbgs() << *Exit);
  //   return false;
  // }

  // Continuation of header terminator must be the latch.
  const DetachInst *HeaderDetach = cast<DetachInst>(Header->getTerminator());
  const BasicBlock *Continuation = HeaderDetach->getContinue();
  if (Continuation != Latch) {
    DEBUG(dbgs() << "LS continuation of detach in header is not the latch: "
                 << *L << "\n");
    return false;
  }

  // All other predecessors of Latch are terminated by reattach instructions.
  for (auto PI = pred_begin(Latch), PE = pred_end(Latch);  PI != PE; ++PI) {
    const BasicBlock *Pred = *PI;
    if (Header == Pred) continue;
    if (!isa<ReattachInst>(Pred->getTerminator())) {
      DEBUG(dbgs() << "LS Latch has a predecessor that is not terminated "
                   << "by a reattach: " << *L << "\n");
      return false;
    }
  }

  // Get the exit block from Latch.
  BasicBlock *Exit = Latch->getTerminator()->getSuccessor(0);
  if (Header == Exit)
    Exit = Latch->getTerminator()->getSuccessor(1);

  // The only predecessors of Exit inside the loop are Header and Latch.
  for (auto PI = pred_begin(Exit), PE = pred_end(Exit);  PI != PE; ++PI) {
    const BasicBlock *Pred = *PI;
    if (!L->contains(Pred))
      continue;
    if (Header != Pred && Latch != Pred) {
      DEBUG(dbgs() << "LS Loop branches to exit block from a block "
                   << "other than the header or latch" << *L << "\n");
      return false;
    }
  }

  return true;
}
}<|MERGE_RESOLUTION|>--- conflicted
+++ resolved
@@ -1939,89 +1939,6 @@
   return Helper;
 }
 
-<<<<<<< HEAD
-/// Checks if this loop is a Tapir loop.  Right now we check that the loop is
-/// in a canonical form:
-/// 1) The header detaches the body.
-/// 2) The loop contains a single latch.
-/// 3) The body reattaches to the latch (which is necessary for a valid
-///    detached CFG).
-/// 4) The loop only branches to the exit block from the header or the latch.
-bool LoopSpawningImpl::isTapirLoop(const Loop *L) {
-  const BasicBlock *Header = L->getHeader();
-  const BasicBlock *Latch = L->getLoopLatch();
-  // const BasicBlock *Exit = L->getExitBlock();
-
-  // DEBUG(dbgs() << "LS checking if Tapir loop: " << *L);
-
-  // Header must be terminated by a detach.
-  if (!isa<DetachInst>(Header->getTerminator())) {
-    DEBUG(dbgs() << "LS loop header is not terminated by a detach: " << *L << "\n");
-    return false;
-  }
-
-  // Loop must have a unique latch.
-  if (nullptr == Latch) {
-    DEBUG(dbgs() << "LS loop does not have a unique latch: " << *L << "\n");
-    return false;
-  }
-
-  // // Loop must have a unique exit block.
-  // if (nullptr == Exit) {
-  //   DEBUG(dbgs() << "LS loop does not have a unique exit block: " << *L << "\n");
-  //   SmallVector<BasicBlock *, 4> ExitBlocks;
-  //   L->getUniqueExitBlocks(ExitBlocks);
-  //   for (BasicBlock *Exit : ExitBlocks)
-  //     DEBUG(dbgs() << *Exit);
-  //   return false;
-  // }
-
-  // Continuation of header terminator must be the latch.
-  const DetachInst *HeaderDetach = cast<DetachInst>(Header->getTerminator());
-  const BasicBlock *Continuation = HeaderDetach->getContinue();
-  if (Continuation != Latch) {
-    DEBUG(dbgs() << "LS continuation of detach in header is not the latch: "
-                 << *L << "\n");
-    return false;
-  }
-
-  // All other predecessors of Latch are terminated by reattach instructions.
-  for (auto PI = pred_begin(Latch), PE = pred_end(Latch);  PI != PE; ++PI) {
-    const BasicBlock *Pred = *PI;
-    if (Header == Pred) continue;
-    if (!isa<ReattachInst>(Pred->getTerminator())) {
-      DEBUG(dbgs() << "LS Latch has a predecessor that is not terminated "
-                   << "by a reattach: " << *L << "\n");
-      return false;
-    }
-  }
-
-  // Get the exit block from Latch.
-  BasicBlock *Exit = Latch->getTerminator()->getSuccessor(0);
-  if (Header == Exit)
-    Exit = Latch->getTerminator()->getSuccessor(1);
-
-  // The only predecessors of Exit inside the loop are Header and Latch.
-  for (auto PI = pred_begin(Exit), PE = pred_end(Exit);  PI != PE; ++PI) {
-    const BasicBlock *Pred = *PI;
-    if (!L->contains(Pred))
-      continue;
-    if (Header != Pred && Latch != Pred) {
-      DEBUG(dbgs() << "LS Loop branches to exit block from a block "
-                   << "other than the header or latch" << *L << "\n");
-      return false;
-    }
-  }
-
-  return true;
-}
-
-/// This routine recursively examines all descendants of the specified loop and
-/// adds all Tapir loops in that tree to the vector.  This routine performs a
-/// pre-order traversal of the tree of loops and pushes each Tapir loop found
-/// onto the end of the vector.
-=======
->>>>>>> a71cdb0d
 void LoopSpawningImpl::addTapirLoop(Loop *L, SmallVectorImpl<Loop *> &V) {
   if (isTapirLoop(L)) {
     V.push_back(L);
