--- conflicted
+++ resolved
@@ -68,24 +68,6 @@
 }
 
 AMDGPUSubtarget::AMDGPUSubtarget(const Triple &TT, StringRef GPU, StringRef FS,
-<<<<<<< HEAD
-                                 TargetMachine &TM)
-    : AMDGPUGenSubtargetInfo(TT, GPU, FS), DevName(GPU), Is64bit(false),
-      DumpCode(false), R600ALUInst(false), HasVertexCache(false),
-      TexVTXClauseSize(0), Gen(AMDGPUSubtarget::R600), FP64(false),
-      FP64Denormals(false), FP32Denormals(false), FastFMAF32(false),
-      CaymanISA(false), FlatAddressSpace(false), FlatForGlobal(false),
-      EnableIRStructurizer(true), EnablePromoteAlloca(false), EnableIfCvt(true),
-      EnableLoadStoreOpt(false), EnableUnsafeDSOffsetFolding(false),
-      EnableXNACK(false),
-      WavefrontSize(0), CFALUBug(false), LocalMemorySize(0),
-      EnableVGPRSpilling(false), SGPRInitBug(false), IsGCN(false),
-      GCN1Encoding(false), GCN3Encoding(false), CIInsts(false), LDSBankCount(0),
-      IsaVersion(ISAVersion0_0_0), EnableHugeScratchBuffer(false),
-      EnableSIScheduler(false), FrameLowering(nullptr),
-      InstrItins(getInstrItineraryForCPU(GPU)), TargetTriple(TT) {
-
-=======
                                  const TargetMachine &TM)
   : AMDGPUGenSubtargetInfo(TT, GPU, FS),
     TargetTriple(TT),
@@ -136,7 +118,6 @@
     FeatureDisable(false),
     InstrItins(getInstrItineraryForCPU(GPU)),
     TSInfo() {
->>>>>>> 7177ff55
   initializeSubtargetDependencies(TT, GPU, FS);
 }
 
