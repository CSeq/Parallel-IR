--- conflicted
+++ resolved
@@ -268,21 +268,8 @@
     return getTM<AMDGPUTargetMachine>();
   }
 
-<<<<<<< HEAD
-  ScheduleDAGInstrs *
-  createMachineScheduler(MachineSchedContext *C) const override {
-    const AMDGPUSubtarget &ST = *getAMDGPUTargetMachine().getSubtargetImpl();
-    if (ST.getGeneration() <= AMDGPUSubtarget::NORTHERN_ISLANDS)
-      return createR600MachineScheduler(C);
-    else if (ST.enableSIScheduler())
-      return createSIMachineScheduler(C);
-    return nullptr;
-  }
-
-=======
   void addEarlyCSEOrGVNPass();
   void addStraightLineScalarOptimizationPasses();
->>>>>>> 7177ff55
   void addIRPasses() override;
   void addCodeGenPrepare() override;
   bool addPreISel() override;
